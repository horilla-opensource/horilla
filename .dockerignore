<<<<<<< HEAD
# Python
__pycache__/
*.py[cod]
*.so

# Environments
.env
.venv/
venv/
env/

# VCS
.git/
.gitignore

# OS files
=======
# Byte-compiled / optimized / DLL files
__pycache__/
*.py[cod]
*$py.class

# C extensions
*.so

# Distribution / packaging
.Python
build/
develop-eggs/
dist/
downloads/
eggs/
.eggs/
lib/
lib64/
parts/
sdist/
var/
*.egg-info/
.installed.cfg
*.egg

# PyInstaller
*.manifest
*.spec

# Installer logs
pip-log.txt
pip-delete-this-directory.txt

# Unit test / coverage reports
htmlcov/
.tox/
.nox/
.coverage
.coverage.*
.cache
nosetests.xml
coverage.xml
*.cover
.hypothesis/
.pytest_cache/

# Django stuff:
*.log
local_settings.py
media/
staticfiles/
static_root/

# Environments
.env
.venv
env/
venv/
ENV/

# IDEs
.vscode/
.idea/
*.swp

# MacOS
>>>>>>> 928c50e1
.DS_Store

# Node
node_modules/

<<<<<<< HEAD
# Django static/media
staticfiles/
media/

# Bytecode & caches
*.pyc
*.pyo
*.pyd
.pytest_cache/

# Docker
.wheels/
=======
# Git
.git
.gitignore
README.md
Dockerfile
.dockerignore
docker-compose.yml
.vscode
.idea
*.pyc
__pycache__
.pytest_cache
.coverage
*.log
.env
horillavenv
node_modules
.DS_Store
>>>>>>> 928c50e1
<|MERGE_RESOLUTION|>--- conflicted
+++ resolved
@@ -1,21 +1,3 @@
-<<<<<<< HEAD
-# Python
-__pycache__/
-*.py[cod]
-*.so
-
-# Environments
-.env
-.venv/
-venv/
-env/
-
-# VCS
-.git/
-.gitignore
-
-# OS files
-=======
 # Byte-compiled / optimized / DLL files
 __pycache__/
 *.py[cod]
@@ -82,26 +64,11 @@
 *.swp
 
 # MacOS
->>>>>>> 928c50e1
 .DS_Store
 
 # Node
 node_modules/
 
-<<<<<<< HEAD
-# Django static/media
-staticfiles/
-media/
-
-# Bytecode & caches
-*.pyc
-*.pyo
-*.pyd
-.pytest_cache/
-
-# Docker
-.wheels/
-=======
 # Git
 .git
 .gitignore
@@ -119,5 +86,4 @@
 .env
 horillavenv
 node_modules
-.DS_Store
->>>>>>> 928c50e1
+.DS_Store