@font-face {
    font-family: "Material Icons";
    font-style: normal;
    font-weight: 400;
    src: url("../fonts/material_icons.woff2") format("woff2");
}

.material-icons {
    font-family: "Material Icons";
    font-weight: normal;
    font-style: normal;
    font-size: 24px;
    line-height: 1;
    letter-spacing: normal;
    text-transform: none;
    display: inline-block;
    white-space: nowrap;
    word-wrap: normal;
    direction: ltr;
    -webkit-font-feature-settings: "liga";
    -webkit-font-smoothing: antialiased;
}

@font-face {
    font-family: 'Material Symbols Outlined';
    font-style: normal;
    font-weight: 400;
    src: url("../fonts/material_icons_outlined.woff2") format('woff2');
}

.material-symbols-outlined {
    font-family: 'Material Symbols Outlined';
    font-weight: normal;
    font-style: normal;
    font-size: 24px;
    line-height: 1;
    letter-spacing: normal;
    text-transform: none;
    display: inline-block;
    white-space: nowrap;
    word-wrap: normal;
    direction: ltr;
    -webkit-font-feature-settings: 'liga';
    -webkit-font-smoothing: antialiased;
}

.note-modal-backdrop {
    z-index: 1020;
}

.note-editing-area {
    background-color: white;
}

.oh-activity-sidebar__body {
    overflow-y: auto !important;
    min-height: calc(100% - 90px) !important;
    max-height: calc(110% - 90px) !important;
}


#mainNav {
    padding: 0 !important;
}

.oh-modal__close--custom {
    border: none;
    background: none;
    font-size: 1.5rem;
    opacity: 0.7;
    position: absolute;
    top: 25px;
    right: 15px;
    cursor: pointer;
    -webkit-transition: all 0.3s ease-in-out;
    transition: all 0.3s ease-in-out;
}

ul.errorlist {
    color: #d9534f;
    background-color: #f0d8d8;
    border-color: #d6e9c6;
    padding: 15px;
    margin-bottom: 20px;
    border: 1px solid transparent;
    border-radius: 4px;

}

ul:not(.ul) {
    list-style-type: none;
}

ion-icon {
    pointer-events: none;
}

.row-status--purple {
    border-left: 4px solid rgba(128, 128, 128, 0.482);
    border-radius: 5px;
}

.row-status--cyan {
    border-left: 4px solid cyan;
    border-radius: 5px;
}

.row-status--yellow {
    border-left: 4px solid yellowgreen;
    border-radius: 5px;
}

.row-status--red {
    border-left: 4px solid red;
    border-radius: 5px;
}

.row-status--black {
    border-left: 4px solid black;
    border-radius: 5px;
}

.row-status--gray {
    border-left: 4px solid gray;
    border-radius: 5px;
}

.row-status--orange {
    border-left: 4px solid orange;
    border-radius: 5px;
}

.row-status--gray {
    border-left: 4px solid gray;
    border-radius: 5px;
}

.row-status--yellow {
    border-left: 4px solid yellowgreen;
    border-radius: 5px;
}

.row-status--blue {
    border-left: 4px solid rgb(103, 171, 238);
    border-radius: 5px;
}

form label {
    font-weight: 700;
}

.oh-modal .oh-modal__dialog-title {
    font-weight: 600;
    color: #4f4a4a;
}

.flexbox {
    display: -webkit-box;
    display: -ms-flexbox;
    display: flex;
    -ms-flex-wrap: wrap;
    flex-wrap: wrap;
}

.flexbox>div {
    width: 300px;
    height: 300px;
    -webkit-box-flex: 0;
    -ms-flex: 0 0 25%;
    flex: 0 0 25%;
    border: 1px solid rgba(255, 255, 255, 0.1);
    -webkit-box-sizing: border-box;
    box-sizing: border-box;
    margin: 0;
    position: relative;
    display: -webkit-box;
    display: -ms-flexbox;
    display: flex;
    -webkit-box-pack: center;
    -ms-flex-pack: center;
    justify-content: center;
    -webkit-box-align: center;
    -ms-flex-align: center;
    align-items: center;
    overflow: hidden;
}

.triple-spinner {
    display: block;
    position: relative;
    width: 125px;
    height: 125px;
    border-radius: 50%;
    border: 4px solid transparent;
    border-top: 4px solid #FF5722;
    -webkit-animation: spin 2s linear infinite;
    animation: spin 2s linear infinite;
}

.triple-spinner::before,
.triple-spinner::after {
    content: "";
    position: absolute;
    border-radius: 50%;
    border: 4px solid transparent;
}

.triple-spinner::before {
    top: 5px;
    left: 5px;
    right: 5px;
    bottom: 5px;
    border-top-color: #FF9800;
    -webkit-animation: spin 3s linear infinite;
    animation: spin 3.5s linear infinite;
}

.triple-spinner::after {
    top: 15px;
    left: 15px;
    right: 15px;
    bottom: 15px;
    border-top-color: #FFC107;
    -webkit-animation: spin 1.5s linear infinite;
    animation: spin 1.75s linear infinite;
}

@-webkit-keyframes spin {
    -webkit-from {
        -webkit-transform: rotate(0deg);
        -ms-transform: rotate(0deg);
        transform: rotate(0deg);
    }

    -webkit-to {
        -webkit-transform: rotate(360deg);
        -ms-transform: rotate(360deg);
        transform: rotate(360deg);
    }
}

@-webkit-keyframes spin {
    from {
        -webkit-transform: rotate(0deg);
        transform: rotate(0deg);
    }

    to {
        -webkit-transform: rotate(360deg);
        transform: rotate(360deg);
    }
}

@keyframes spin {
    from {
        -webkit-transform: rotate(0deg);
        transform: rotate(0deg);
    }

    to {
        -webkit-transform: rotate(360deg);
        transform: rotate(360deg);
    }
}

.oh-titlebar__tag.filter-field {
    border: solid 1px #ff450033;
}

.oh-titlebar__tag--custom {
    background-color: rgba(255, 68, 0, 0.543) !important;
    color: white;
}

.loader-container {
    position: relative;
    width: 120px;
    height: 120px;
    margin-left: 199px;
}

.loader {
    border: 10px solid #f3f3f3;
    border-radius: 50%;
    border-top: 10px solid #a4a3a3;
    width: 100%;
    height: 100%;
    -webkit-animation: spin 2s linear infinite;
    /* Safari */
    animation: spin 2s linear infinite;
}

.loader-text {
    position: absolute;
    top: 52%;
    left: 50%;
    transform: translate(-50%, -50%);
    font-size: 15px;
    font-weight: bold;
    color: #000;
}

/* Safari */
@-webkit-keyframes spin {
    0% {
        -webkit-transform: rotate(0deg);
    }

    100% {
        -webkit-transform: rotate(360deg);
    }
}

@keyframes spin {
    0% {
        transform: rotate(0deg);
    }

    100% {
        transform: rotate(360deg);
    }
}

.oh-accordion-meta__header .oh-accordion-meta__title {
    font-weight: 600;
}


.exclude-accordion-style {
    cursor: pointer;
}

.panel {
    display: none;
    background-color: white;
    overflow: hidden;

}

.perm-accordion {
    border: 1px solid #6c757d1c !important;
    margin: 0 0 2px 0 !important;
    width: -100%;
}

.app-permissions {
    background-color: rgba(242, 249, 255, 0.586);
}

.perm-accordion-active {
    background-color: rgba(215, 233, 251, 0.621) !important;
}

.perm-accordion-active:hover {
    background-color: rgba(215, 233, 251, 0.408) !important;
}

.arrow-up::before {
    content: '\21D1';
    font-size: 15px;
    display: inline-block;
    margin-right: 5px;
}

.arrow-down::before {
    content: '\21D3';
    font-size: 15px;
    display: inline-block;
    margin-right: 5px;
}

.arrow-up-down::before {
    content: '\21C5';
    font-size: 15px;
    display: inline-block;
    margin-right: 5px;
}

.oh-activity-sidebar__header {
    position: relative;
}

.delete-all-link {
    position: absolute;
    color: rgb(63 124 242);
    top: -5px;
    right: 10px;
    margin: 10px;
    cursor: pointer;
}

.oh-sticky-table__right {
    position: sticky;
    right: 0;
    background-color: #fff;
}

.select2-container .select2-selection.select2-selection--multiple {
    padding: 5px !important;
    max-height: 90px !important;
    overflow: hidden;
    overflow-y: scroll;
}

@media screen and (max-width: 575.98px) {
    .at-work-seconds {
        font-size: 10px;
    }

    #attendance-activity-container .oh-btn {
        padding: 0.5rem 0.2rem;
    }

    .oh-pagination {
        margin-bottom: 10px;

    }
}

.oh-main__topbar {
    padding-bottom: 1rem;
}

.oh-inner-sidebar-content {
    padding-top: 0;
}

.hydrated:not(.close-icon) {
    margin-right: 4px;
}

.required-star::after {
    content: "*";
    padding-left: 5px;
    color: #000000;
}


.oh-navbar {
    z-index: 15 !important;
}

.swal2-actions {
    direction: rtl;
}

.oh-dropdown__menu {
    z-index: 15
}

.chart_close_button {
    display: none;
}

.oh-card-dashboard:hover .chart_close_button {
    display: block;
}


.animated-background {
    animation-duration: 2s;
    animation-fill-mode: forwards;
    animation-iteration-count: infinite;
    animation-name: placeHolderShimmer;
    animation-timing-function: linear;
    background-color: #f6f7f8;
    background: linear-gradient(to right, #eeeeee9c -58%, #e4e4e496 18%, #eeeeee61 33%);
    background-size: 800px 64px;
    height: 300px;
    position: relative;
}


@keyframes placeHolderShimmer {
    0% {
        background-position: -800px 0
    }

    100% {
        background-position: 800px 0
    }
}

.d-inline {
    display: inline !important;
}

.d-none {
    display: none !important;
}

.oh-sidebar__company {
    position: sticky;
    top: 0;
    left: 0;
    backdrop-filter: blur(8px);
    z-index: 9 !important;
}

.note-modal-backdrop {
    display: none !important;
}

.lastTh {
    position: sticky;
    right: 0;
    background-color: #ffff !important;
    z-index: 2;
    width: 160px;

    @media (max-width: 768px) {
        position: unset;
    }
}

.fixed-table td {
    line-height: 1;
}


.lastTd {
    position: sticky;
    right: 0;
    z-index: 2;
    width: 160px;
    overflow: scroll;
    scrollbar-width: none !important;
    padding: 4px !important;

    @media (max-width: 768px) {
        position: unset;
    }
}

.custom-radio-container input[type="radio"] {
    position: absolute;
    opacity: 0;
    width: 0;
    height: 0;
}

/* New radio button style */
.custom-radio-checkmark {
    width: 18px;
    height: 18px;
    background-color: #eee;
    border-radius: 50%;
    border: 2px solid #ccc;
    display: inline-block;
    position: relative;
    cursor: pointer;
}

/* Selected radio */
.custom-radio-container input[type="radio"]:checked + .custom-radio-checkmark {
    background-color: red;
    border-color: red;
}

/* White center */
.custom-radio-checkmark::after {
    content: "";
    position: absolute;
    display: none;
}

.custom-radio-container input[type="radio"]:checked + .custom-radio-checkmark::after {
    display: block;
    width: 10px;
    height: 10px;
    background: white;
    border-radius: 50%;
    top: 50%;
    left: 50%;
    transform: translate(-50%, -50%);
}

<<<<<<< HEAD
.justification-container,
.containerAnswerJust {
    margin-top: 20px;
    background: #f8f9fa; 
    padding: 15px;
    border-radius: 8px; 
    box-shadow: 0px 2px 10px rgba(0, 0, 0, 0.1); 
    border-left: 4px solid #007bff;
    font-size: 14px;
    color: #333;
}

.justification-container strong,
.containerAnswerJust strong {
    color: #0056b3; 
    font-weight: bold;
}

.justification-container p,
.containerAnswerJust p {
    margin: 5px 0 0;
    font-size: 13px;
    color: #555; 
    line-height: 1.5;
}

.justification-label {
    font-weight: bold;
    font-size: 16px;
    color: #333;
    display: block;
    margin-bottom: 8px;
}

.justification-textarea {
    width: 100%;
    height: 100px;
    padding: 10px;
    font-size: 14px;
    border: 1px solid #ced4da;
    border-radius: 6px;
    resize: none; 
    background: #fff; 
    transition: all 0.3s ease-in-out;
}

.justification-textarea:focus {
    border-color: #007bff; 
    box-shadow: 0 0 8px rgba(0, 123, 255, 0.3);
    outline: none;
}
=======
#c {
    position: absolute;
    top: 0;
    left: 0;
    width: 100%; /* Make sure the canvas fills the modal */
    height: 100%;
    z-index: 1000; /* Ensure it's above the blurred background */
    pointer-events: none; /* Ensure clicks pass through to underlying content */
}
>>>>>>> 3671ee7c
<|MERGE_RESOLUTION|>--- conflicted
+++ resolved
@@ -575,7 +575,7 @@
     transform: translate(-50%, -50%);
 }
 
-<<<<<<< HEAD
+
 .justification-container,
 .containerAnswerJust {
     margin-top: 20px;
@@ -627,7 +627,8 @@
     box-shadow: 0 0 8px rgba(0, 123, 255, 0.3);
     outline: none;
 }
-=======
+
+
 #c {
     position: absolute;
     top: 0;
@@ -637,4 +638,3 @@
     z-index: 1000; /* Ensure it's above the blurred background */
     pointer-events: none; /* Ensure clicks pass through to underlying content */
 }
->>>>>>> 3671ee7c
