--- conflicted
+++ resolved
@@ -10,12 +10,7 @@
 from django.db.models import Q
 from django.utils.translation import gettext_lazy as _
 
-<<<<<<< HEAD
-from attendance.forms import ModelForm
-from base.forms import Form
-=======
 from base.forms import Form, ModelForm
->>>>>>> e1f5d975
 from base.methods import reload_queryset
 from employee.models import Employee
 from horilla.horilla_middlewares import _thread_locals
