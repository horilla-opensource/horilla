--- conflicted
+++ resolved
@@ -1,159 +1,154 @@
-{% load static %} {% load i18n %}
-<!DOCTYPE html>
-<html lang="en">
-<head>
-    <meta charset="UTF-8" />
-    <title>Login - {{white_label_company_name}} Dashboard</title>
-    <meta name="viewport" content="width=device-width, initial-scale=1.0" />
-    <link rel="icon" href="{% static 'images/ui/Favicon-32x32.png' %}" />
-    <style>
-        body {
-            margin: 0;
-            font-family: 'Segoe UI', sans-serif;
-            background: url('/static/images/ui/background-login.jpeg') no-repeat center center fixed;
-            background-size: cover;
-            display: flex;
-            justify-content: center;
-            align-items: center;
-            height: 100vh;
-        }
-
-
-        .login-wrapper {
-    background-color: rgba(255, 255, 255, 0.2);
-    backdrop-filter: blur(12px);
-    -webkit-backdrop-filter: blur(12px);
-    border-radius: 12px;
-    padding: 2.5rem 2rem;
-    width: 100%;
-    max-width: 420px;
-    box-shadow: 0 10px 25px rgba(0, 0, 0, 0.15);
-    border: 1px solid rgba(255, 255, 255, 0.3);
-}
-
-        .login-title {
-            text-align: center;
-            margin-bottom: 1rem;
-            font-size: 1.6rem;
-            font-weight: 600;
-        }
-
-        .text-muted {
-            text-align: center;
-            color: #6c757d;
-            font-size: 0.95rem;
-            margin-bottom: 2rem;
-        }
-
-        .oh-input-group {
-            margin-bottom: 1rem;
-        }
-
-        .oh-input {
-            width: 100%;
-            padding: 0.6rem;
-            border: 1px solid #ccc;
-            border-radius: 8px;
-            font-size: 1rem;
-        }
-
-        .oh-btn {
-            width: 100%;
-            padding: 0.7rem;
-            background-color: #6cbb29;
-            color: #fff;
-            font-size: 1rem;
-            border: none;
-            border-radius: 8px;
-            cursor: pointer;
-            transition: background 0.2s ease;
-        }
-
-        .oh-btn:hover {
-            background-color: #3a76c2;
-        }
-
-        .company-logo {
-            display: block;
-            margin: 1rem auto;
-            max-height: 80px;
-        }
-
-        .company-name {
-            text-align: center;
-            color: #555;
-            margin-top: 0.5rem;
-            font-size: 1rem;
-        }
-
-        .forgot-link {
-            display: block;
-            text-align: center;
-            margin-top: 1rem;
-            font-size: 0.9rem;
-            color: #0069d9;
-        }
-
-        .forgot-link:hover {
-            text-decoration: underline;
-        }
-    </style>
-</head>
-
-<body>
-    <div class="login-wrapper">
-        <h1 class="login-title">{% trans "Sign In" %}</h1>
-        <p class="text-muted">{% trans "Please login to access the dashboard." %}</p>
-
-        <form method="post">
-            {% csrf_token %}
-            <div class="oh-input-group">
-                <label for="username">{% trans "Username" %}</label>
-                <input type="text" id="username" name="username" class="oh-input" placeholder="" />
-            </div>
-
-            <div class="oh-input-group">
-                <label for="password">{% trans "Password" %}</label>
-                <input type="password" id="password" name="password" class="oh-input" placeholder="********" />
-            </div>
-
-            <button type="submit" class="oh-btn">
-                {% trans "Secure Sign-in" %}
-            </button>
-
-            {% if not initialize_database %}
-                <a href="{% url 'forgot-password' %}" class="forgot-link">{% trans "Forgot password" %}?</a>
-            {% endif %}
-        </form>
-
-        <img class="company-logo"
-             src="{% if white_label_company.icon %}{{ white_label_company.icon.url }}{% else %}{% static 'images/ui/auth-logo.png' %}{% endif %}"
-             alt="{{ white_label_company_name }}" />
-
-        {% if white_label_company %}
-            <div class="company-name">{{ white_label_company }}</div>
-        {% endif %}
-    </div>
-
-    <script src="https://code.jquery.com/jquery-3.6.4.min.js"></script>
-<<<<<<< HEAD
-=======
-    {% comment %} <script type="module" src="https://unpkg.com/ionicons@5.5.2/dist/ionicons/ionicons.esm.js"></script>
-    <script nomodule src="https://unpkg.com/ionicons@5.5.2/dist/ionicons/ionicons.js"></script> {% endcomment %}
-    <script type="module"  src="{% static 'images/ionicons/ui_icons/ionicons/ionicons.esm.js' %}"></script>
-    <script src="https://cdn.jsdelivr.net/npm/sweetalert2@10"></script>
-    <script>
-        $(document).ready(function () {
-            if ($(".oh-alert--warning").length > 0) {
-                Swal.fire({
-                    title: 'Access Denied !',
-                    text: 'Your login credentials are currently blocked. Please contact HR administrators for assistance.',
-                    icon: 'warning',
-                    confirmButtonText: 'OK',
-                });
-            }
-        });
-    </script>
->>>>>>> bd0a442a
-</body>
-</html>
+{% load static %} {% load i18n %}
+<!DOCTYPE html>
+<html lang="en">
+<head>
+    <meta charset="UTF-8" />
+    <title>Login - {{white_label_company_name}} Dashboard</title>
+    <meta name="viewport" content="width=device-width, initial-scale=1.0" />
+    <link rel="icon" href="{% static 'images/ui/Favicon-32x32.png' %}" />
+    <style>
+        body {
+            margin: 0;
+            font-family: 'Segoe UI', sans-serif;
+            background: url('/static/images/ui/background-login.jpeg') no-repeat center center fixed;
+            background-size: cover;
+            display: flex;
+            justify-content: center;
+            align-items: center;
+            height: 100vh;
+        }
+
+
+        .login-wrapper {
+    background-color: rgba(255, 255, 255, 0.2);
+    backdrop-filter: blur(12px);
+    -webkit-backdrop-filter: blur(12px);
+    border-radius: 12px;
+    padding: 2.5rem 2rem;
+    width: 100%;
+    max-width: 420px;
+    box-shadow: 0 10px 25px rgba(0, 0, 0, 0.15);
+    border: 1px solid rgba(255, 255, 255, 0.3);
+}
+
+        .login-title {
+            text-align: center;
+            margin-bottom: 1rem;
+            font-size: 1.6rem;
+            font-weight: 600;
+        }
+
+        .text-muted {
+            text-align: center;
+            color: #6c757d;
+            font-size: 0.95rem;
+            margin-bottom: 2rem;
+        }
+
+        .oh-input-group {
+            margin-bottom: 1rem;
+        }
+
+        .oh-input {
+            width: 100%;
+            padding: 0.6rem;
+            border: 1px solid #ccc;
+            border-radius: 8px;
+            font-size: 1rem;
+        }
+
+        .oh-btn {
+            width: 100%;
+            padding: 0.7rem;
+            background-color: #6cbb29;
+            color: #fff;
+            font-size: 1rem;
+            border: none;
+            border-radius: 8px;
+            cursor: pointer;
+            transition: background 0.2s ease;
+        }
+
+        .oh-btn:hover {
+            background-color: #3a76c2;
+        }
+
+        .company-logo {
+            display: block;
+            margin: 1rem auto;
+            max-height: 80px;
+        }
+
+        .company-name {
+            text-align: center;
+            color: #555;
+            margin-top: 0.5rem;
+            font-size: 1rem;
+        }
+
+        .forgot-link {
+            display: block;
+            text-align: center;
+            margin-top: 1rem;
+            font-size: 0.9rem;
+            color: #0069d9;
+        }
+
+        .forgot-link:hover {
+            text-decoration: underline;
+        }
+    </style>
+</head>
+
+<body>
+    <div class="login-wrapper">
+        <h1 class="login-title">{% trans "Sign In" %}</h1>
+        <p class="text-muted">{% trans "Please login to access the dashboard." %}</p>
+
+        <form method="post">
+            {% csrf_token %}
+            <div class="oh-input-group">
+                <label for="username">{% trans "Username" %}</label>
+                <input type="text" id="username" name="username" class="oh-input" placeholder="" />
+            </div>
+
+            <div class="oh-input-group">
+                <label for="password">{% trans "Password" %}</label>
+                <input type="password" id="password" name="password" class="oh-input" placeholder="********" />
+            </div>
+
+            <button type="submit" class="oh-btn">
+                {% trans "Secure Sign-in" %}
+            </button>
+
+            {% if not initialize_database %}
+                <a href="{% url 'forgot-password' %}" class="forgot-link">{% trans "Forgot password" %}?</a>
+            {% endif %}
+        </form>
+
+        <img class="company-logo"
+             src="{% if white_label_company.icon %}{{ white_label_company.icon.url }}{% else %}{% static 'images/ui/auth-logo.png' %}{% endif %}"
+             alt="{{ white_label_company_name }}" />
+
+        {% if white_label_company %}
+            <div class="company-name">{{ white_label_company }}</div>
+        {% endif %}
+    </div>
+    <script src="{% static '/build/js/web.frontend.min.js' %}"></script>
+    <script src="https://code.jquery.com/jquery-3.6.4.min.js"></script>
+    <script type="module"  src="{% static 'images/ionicons/ui_icons/ionicons/ionicons.esm.js' %}"></script>
+    <script src="https://cdn.jsdelivr.net/npm/sweetalert2@10"></script>
+    <script>
+        $(document).ready(function () {
+            if ($(".oh-alert--warning").length > 0) {
+                Swal.fire({
+                    title: 'Access Denied !',
+                    text: 'Your login credentials are currently blocked. Please contact HR administrators for assistance.',
+                    icon: 'warning',
+                    confirmButtonText: 'OK',
+                });
+            }
+        });
+    </script>
+</body>
+</html>