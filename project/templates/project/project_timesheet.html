--- conflicted
+++ resolved
@@ -92,7 +92,7 @@
                 <label for="end" class="oh-label">{% trans "To" %}</label>
                 <input type="date" id="end" name="end" value="{{ end }}" max="{{ today }}"  class="oh-input"/>
             </div>
-<<<<<<< HEAD
+
             <select name="member" class="oh-select" multiple>
                 {% for emp in members %}
                 <option value="{{ emp.id }}" {% if emp.id|stringformat:'s' in selected_members %}selected{% endif %}>{{ emp }}</option>
@@ -100,15 +100,7 @@
             </select>
             <button type="submit" class="oh-btn oh-btn--small oh-btn--success">{% trans "Filter" %}</button>
             <button type="submit" name="clear" value="1" class="oh-btn oh-btn--small oh-btn--secondary">{% trans "Clear" %}</button>
-=======
-            <select name="member" class="oh-select">
-                <option value="">{% trans "All Members" %}</option>
-                {% for emp in members %}
-                <option value="{{ emp.id }}" {% if member == emp.id|stringformat:'s' %}selected{% endif %}>{{ emp }}</option>
-                {% endfor %}
-            </select>
-            <button type="submit" class="oh-btn oh-btn--small">{% trans "Filter" %}</button>
->>>>>>> cb5a5eea
+
         </form>
 
         <div class="row mt-5 mb-3 ">
