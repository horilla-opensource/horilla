--- conflicted
+++ resolved
@@ -534,11 +534,9 @@
         related_name="project_timesheet",
         verbose_name=_("Project"),
     )
-<<<<<<< HEAD
+
     task_name = models.CharField(max_length=255, verbose_name=_("Task"))
-=======
-    task_name = models.CharField(max_length=255, verbose_name=_("Task") , default="")
->>>>>>> 411c07e2
+
     employee_id = models.ForeignKey(
         Employee,
         on_delete=models.CASCADE,
