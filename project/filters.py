import django_filters
from django import forms
from django.db.models import Q
from django.utils.translation import gettext as _

from horilla.filters import FilterSet, HorillaFilterSet, filter_by_name

from .models import Employee, Project, Task, TimeSheet


class ProjectFilter(HorillaFilterSet):
    search = django_filters.CharFilter(method="filter_by_project")
    search_field = django_filters.CharFilter(method="search_in")

    class Meta:
        model = Project
        fields = [
            "title",
            "managers",
            "members",
            "status",
            "end_date",
            "start_date",
            "is_active",
        ]

    start_from = django_filters.DateFilter(
        field_name="start_date",
        lookup_expr="gte",
        widget=forms.DateInput(attrs={"type": "date"}),
        label=_("Start From"),
    )
    end_till = django_filters.DateFilter(
        field_name="end_date",
        lookup_expr="lte",
        widget=forms.DateInput(attrs={"type": "date"}),
        label=_("End Till"),
    )

    def filter_by_project(self, queryset, _, value):
        if self.data.get("search_field"):
            return queryset
        queryset = queryset.filter(title__icontains=value)
        return queryset


class TaskFilter(FilterSet):
    search = django_filters.CharFilter(method="filter_by_task")
    task_managers = django_filters.ModelChoiceFilter(
        field_name="task_managers", queryset=Employee.objects.all()
    )
    end_till = django_filters.DateFilter(
        field_name="end_date",
        lookup_expr="lte",
        widget=forms.DateInput(attrs={"type": "date"}),
    )

    class Meta:
        model = Task
        fields = [
            "title",
            "stage",
            "task_managers",
            "end_date",
            "status",
            "project",
        ]

    def filter_by_task(self, queryset, _, value):
        queryset = queryset.filter(title__icontains=value)
        return queryset


class TaskAllFilter(HorillaFilterSet):
    search = django_filters.CharFilter(method="filter_by_task")
    end_till = django_filters.DateFilter(
        field_name="end_date",
        lookup_expr="lte",
        widget=forms.DateInput(attrs={"type": "date"}),
        label=_("End Till"),
    )

    class Meta:
        model = Task
        fields = [
            "title",
            "project",
            "stage",
            "task_managers",
            "task_members",
            "end_date",
            "status",
        ]

    def __init__(self, *args, **kwargs):
        super().__init__(*args, **kwargs)
        self.form.fields["end_till"].label = (
            f"{self.Meta.model()._meta.get_field('end_date').verbose_name} Till"
        )

    def filter_by_task(self, queryset, _, value):
        queryset = queryset.filter(title__icontains=value)
        return queryset


class TimeSheetFilter(HorillaFilterSet):
    """
    Filter set class for Timesheet model
    """

    date = django_filters.DateFilter(
        field_name="date", widget=forms.DateInput(attrs={"type": "date"})
    )
    start_from = django_filters.DateFilter(
        field_name="date",
        lookup_expr="gte",
        widget=forms.DateInput(attrs={"type": "date"}),
    )
    end_till = django_filters.DateFilter(
        field_name="date",
        lookup_expr="lte",
        widget=forms.DateInput(attrs={"type": "date"}),
    )

<<<<<<< HEAD
    project = (
        django_filters.ModelChoiceFilter(
            field_name="project_id", queryset=Project.objects.all()
        ),
    )

    task_name = django_filters.CharFilter(
        field_name="task_name", lookup_expr="icontains"
    )
=======
    project = (
        django_filters.ModelChoiceFilter(
            field_name="project_id", queryset=Project.objects.all()
        ),
    )

    task_name = django_filters.CharFilter(
        field_name="task_name", lookup_expr="icontains"
    )
>>>>>>> 411c07e2
    search = django_filters.CharFilter(method="filter_by_employee")

    class Meta:
        """
        Meta class to add additional options
        """

<<<<<<< HEAD
        model = TimeSheet
        fields = [
            "employee_id",
            "project_id",
            "task_name",
            "date",
            "status",
        ]

    def __init__(self, *args, **kwargs):
        super().__init__(*args, **kwargs)
        self.form.fields["start_from"].label = _("Start Date From")
        self.form.fields["end_till"].label = _("End Date Till")
        if "task_name" in self.form.fields:
            self.form.fields["task_name"].label = _("Task")
=======
        model = TimeSheet
        fields = [
            "employee_id",
            "project_id",
            "task_name",
            "date",
            "status",
        ]

    def __init__(self, *args, **kwargs):
        super().__init__(*args, **kwargs)
        self.form.fields["start_from"].label = _("Start Date From")
        self.form.fields["end_till"].label = _("End Date Till")
        if "task_name" in self.form.fields:
            self.form.fields["task_name"].label = _("Task")
>>>>>>> 411c07e2

    def filter_by_employee(self, queryset, _, value):
        """
        Filter queryset by first name or last name.
        """

        # Split the search value into first name and last name

        parts = value.split()
        first_name = parts[0]
        last_name = " ".join(parts[1:]) if len(parts) > 1 else ""

        # Filter the queryset by first name and last name
        if first_name and last_name != "":
            queryset = queryset.filter(
                Q(employee_id__employee_first_name__icontains=first_name)
                | Q(employee_id__employee_last_name__icontains=last_name)
            )
        elif first_name:
            queryset = queryset.filter(
                Q(employee_id__employee_first_name__icontains=first_name)
                | Q(employee_id__employee_last_name__icontains=first_name)
            )
        elif last_name:
            queryset = queryset.filter(
                employee_id__employee_last_name__icontains=last_name
            )
        return queryset
<|MERGE_RESOLUTION|>--- conflicted
+++ resolved
@@ -1,213 +1,186 @@
-import django_filters
-from django import forms
-from django.db.models import Q
-from django.utils.translation import gettext as _
-
-from horilla.filters import FilterSet, HorillaFilterSet, filter_by_name
-
-from .models import Employee, Project, Task, TimeSheet
-
-
-class ProjectFilter(HorillaFilterSet):
-    search = django_filters.CharFilter(method="filter_by_project")
-    search_field = django_filters.CharFilter(method="search_in")
-
-    class Meta:
-        model = Project
-        fields = [
-            "title",
-            "managers",
-            "members",
-            "status",
-            "end_date",
-            "start_date",
-            "is_active",
-        ]
-
-    start_from = django_filters.DateFilter(
-        field_name="start_date",
-        lookup_expr="gte",
-        widget=forms.DateInput(attrs={"type": "date"}),
-        label=_("Start From"),
-    )
-    end_till = django_filters.DateFilter(
-        field_name="end_date",
-        lookup_expr="lte",
-        widget=forms.DateInput(attrs={"type": "date"}),
-        label=_("End Till"),
-    )
-
-    def filter_by_project(self, queryset, _, value):
-        if self.data.get("search_field"):
-            return queryset
-        queryset = queryset.filter(title__icontains=value)
-        return queryset
-
-
-class TaskFilter(FilterSet):
-    search = django_filters.CharFilter(method="filter_by_task")
-    task_managers = django_filters.ModelChoiceFilter(
-        field_name="task_managers", queryset=Employee.objects.all()
-    )
-    end_till = django_filters.DateFilter(
-        field_name="end_date",
-        lookup_expr="lte",
-        widget=forms.DateInput(attrs={"type": "date"}),
-    )
-
-    class Meta:
-        model = Task
-        fields = [
-            "title",
-            "stage",
-            "task_managers",
-            "end_date",
-            "status",
-            "project",
-        ]
-
-    def filter_by_task(self, queryset, _, value):
-        queryset = queryset.filter(title__icontains=value)
-        return queryset
-
-
-class TaskAllFilter(HorillaFilterSet):
-    search = django_filters.CharFilter(method="filter_by_task")
-    end_till = django_filters.DateFilter(
-        field_name="end_date",
-        lookup_expr="lte",
-        widget=forms.DateInput(attrs={"type": "date"}),
-        label=_("End Till"),
-    )
-
-    class Meta:
-        model = Task
-        fields = [
-            "title",
-            "project",
-            "stage",
-            "task_managers",
-            "task_members",
-            "end_date",
-            "status",
-        ]
-
-    def __init__(self, *args, **kwargs):
-        super().__init__(*args, **kwargs)
-        self.form.fields["end_till"].label = (
-            f"{self.Meta.model()._meta.get_field('end_date').verbose_name} Till"
-        )
-
-    def filter_by_task(self, queryset, _, value):
-        queryset = queryset.filter(title__icontains=value)
-        return queryset
-
-
-class TimeSheetFilter(HorillaFilterSet):
-    """
-    Filter set class for Timesheet model
-    """
-
-    date = django_filters.DateFilter(
-        field_name="date", widget=forms.DateInput(attrs={"type": "date"})
-    )
-    start_from = django_filters.DateFilter(
-        field_name="date",
-        lookup_expr="gte",
-        widget=forms.DateInput(attrs={"type": "date"}),
-    )
-    end_till = django_filters.DateFilter(
-        field_name="date",
-        lookup_expr="lte",
-        widget=forms.DateInput(attrs={"type": "date"}),
-    )
-
-<<<<<<< HEAD
-    project = (
-        django_filters.ModelChoiceFilter(
-            field_name="project_id", queryset=Project.objects.all()
-        ),
-    )
-
-    task_name = django_filters.CharFilter(
-        field_name="task_name", lookup_expr="icontains"
-    )
-=======
-    project = (
-        django_filters.ModelChoiceFilter(
-            field_name="project_id", queryset=Project.objects.all()
-        ),
-    )
-
-    task_name = django_filters.CharFilter(
-        field_name="task_name", lookup_expr="icontains"
-    )
->>>>>>> 411c07e2
-    search = django_filters.CharFilter(method="filter_by_employee")
-
-    class Meta:
-        """
-        Meta class to add additional options
-        """
-
-<<<<<<< HEAD
-        model = TimeSheet
-        fields = [
-            "employee_id",
-            "project_id",
-            "task_name",
-            "date",
-            "status",
-        ]
-
-    def __init__(self, *args, **kwargs):
-        super().__init__(*args, **kwargs)
-        self.form.fields["start_from"].label = _("Start Date From")
-        self.form.fields["end_till"].label = _("End Date Till")
-        if "task_name" in self.form.fields:
-            self.form.fields["task_name"].label = _("Task")
-=======
-        model = TimeSheet
-        fields = [
-            "employee_id",
-            "project_id",
-            "task_name",
-            "date",
-            "status",
-        ]
-
-    def __init__(self, *args, **kwargs):
-        super().__init__(*args, **kwargs)
-        self.form.fields["start_from"].label = _("Start Date From")
-        self.form.fields["end_till"].label = _("End Date Till")
-        if "task_name" in self.form.fields:
-            self.form.fields["task_name"].label = _("Task")
->>>>>>> 411c07e2
-
-    def filter_by_employee(self, queryset, _, value):
-        """
-        Filter queryset by first name or last name.
-        """
-
-        # Split the search value into first name and last name
-
-        parts = value.split()
-        first_name = parts[0]
-        last_name = " ".join(parts[1:]) if len(parts) > 1 else ""
-
-        # Filter the queryset by first name and last name
-        if first_name and last_name != "":
-            queryset = queryset.filter(
-                Q(employee_id__employee_first_name__icontains=first_name)
-                | Q(employee_id__employee_last_name__icontains=last_name)
-            )
-        elif first_name:
-            queryset = queryset.filter(
-                Q(employee_id__employee_first_name__icontains=first_name)
-                | Q(employee_id__employee_last_name__icontains=first_name)
-            )
-        elif last_name:
-            queryset = queryset.filter(
-                employee_id__employee_last_name__icontains=last_name
-            )
-        return queryset
+import django_filters
+from django import forms
+from django.db.models import Q
+from django.utils.translation import gettext as _
+
+from horilla.filters import FilterSet, HorillaFilterSet, filter_by_name
+
+from .models import Employee, Project, Task, TimeSheet
+
+
+class ProjectFilter(HorillaFilterSet):
+    search = django_filters.CharFilter(method="filter_by_project")
+    search_field = django_filters.CharFilter(method="search_in")
+
+    class Meta:
+        model = Project
+        fields = [
+            "title",
+            "managers",
+            "members",
+            "status",
+            "end_date",
+            "start_date",
+            "is_active",
+        ]
+
+    start_from = django_filters.DateFilter(
+        field_name="start_date",
+        lookup_expr="gte",
+        widget=forms.DateInput(attrs={"type": "date"}),
+        label=_("Start From"),
+    )
+    end_till = django_filters.DateFilter(
+        field_name="end_date",
+        lookup_expr="lte",
+        widget=forms.DateInput(attrs={"type": "date"}),
+        label=_("End Till"),
+    )
+
+    def filter_by_project(self, queryset, _, value):
+        if self.data.get("search_field"):
+            return queryset
+        queryset = queryset.filter(title__icontains=value)
+        return queryset
+
+
+class TaskFilter(FilterSet):
+    search = django_filters.CharFilter(method="filter_by_task")
+    task_managers = django_filters.ModelChoiceFilter(
+        field_name="task_managers", queryset=Employee.objects.all()
+    )
+    end_till = django_filters.DateFilter(
+        field_name="end_date",
+        lookup_expr="lte",
+        widget=forms.DateInput(attrs={"type": "date"}),
+    )
+
+    class Meta:
+        model = Task
+        fields = [
+            "title",
+            "stage",
+            "task_managers",
+            "end_date",
+            "status",
+            "project",
+        ]
+
+    def filter_by_task(self, queryset, _, value):
+        queryset = queryset.filter(title__icontains=value)
+        return queryset
+
+
+class TaskAllFilter(HorillaFilterSet):
+    search = django_filters.CharFilter(method="filter_by_task")
+    end_till = django_filters.DateFilter(
+        field_name="end_date",
+        lookup_expr="lte",
+        widget=forms.DateInput(attrs={"type": "date"}),
+        label=_("End Till"),
+    )
+
+    class Meta:
+        model = Task
+        fields = [
+            "title",
+            "project",
+            "stage",
+            "task_managers",
+            "task_members",
+            "end_date",
+            "status",
+        ]
+
+    def __init__(self, *args, **kwargs):
+        super().__init__(*args, **kwargs)
+        self.form.fields["end_till"].label = (
+            f"{self.Meta.model()._meta.get_field('end_date').verbose_name} Till"
+        )
+
+    def filter_by_task(self, queryset, _, value):
+        queryset = queryset.filter(title__icontains=value)
+        return queryset
+
+
+class TimeSheetFilter(HorillaFilterSet):
+    """
+    Filter set class for Timesheet model
+    """
+
+    date = django_filters.DateFilter(
+        field_name="date", widget=forms.DateInput(attrs={"type": "date"})
+    )
+    start_from = django_filters.DateFilter(
+        field_name="date",
+        lookup_expr="gte",
+        widget=forms.DateInput(attrs={"type": "date"}),
+    )
+    end_till = django_filters.DateFilter(
+        field_name="date",
+        lookup_expr="lte",
+        widget=forms.DateInput(attrs={"type": "date"}),
+    )
+
+    project = (
+        django_filters.ModelChoiceFilter(
+            field_name="project_id", queryset=Project.objects.all()
+        ),
+    )
+
+    task_name = django_filters.CharFilter(
+        field_name="task_name", lookup_expr="icontains"
+    )
+
+    search = django_filters.CharFilter(method="filter_by_employee")
+
+    class Meta:
+        """
+        Meta class to add additional options
+        """
+
+
+        model = TimeSheet
+        fields = [
+            "employee_id",
+            "project_id",
+            "task_name",
+            "date",
+            "status",
+        ]
+
+    def __init__(self, *args, **kwargs):
+        super().__init__(*args, **kwargs)
+        self.form.fields["start_from"].label = _("Start Date From")
+        self.form.fields["end_till"].label = _("End Date Till")
+        if "task_name" in self.form.fields:
+            self.form.fields["task_name"].label = _("Task")
+
+
+    def filter_by_employee(self, queryset, _, value):
+        """
+        Filter queryset by first name or last name.
+        """
+
+        # Split the search value into first name and last name
+
+        parts = value.split()
+        first_name = parts[0]
+        last_name = " ".join(parts[1:]) if len(parts) > 1 else ""
+
+        # Filter the queryset by first name and last name
+        if first_name and last_name != "":
+            queryset = queryset.filter(
+                Q(employee_id__employee_first_name__icontains=first_name)
+                | Q(employee_id__employee_last_name__icontains=last_name)
+            )
+        elif first_name:
+            queryset = queryset.filter(
+                Q(employee_id__employee_first_name__icontains=first_name)
+                | Q(employee_id__employee_last_name__icontains=first_name)
+            )
+        elif last_name:
+            queryset = queryset.filter(
+                employee_id__employee_last_name__icontains=last_name
+            )
+        return queryset