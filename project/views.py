import calendar
import datetime
import json
import logging
from collections import defaultdict
from urllib.parse import parse_qs, urlparse

import pandas as pd
import xlsxwriter
from django.contrib import messages
from django.core import serializers
from django.core.exceptions import ValidationError
from django.core.paginator import Paginator
from django.http import Http404, HttpResponse, HttpResponseRedirect, JsonResponse
from django.shortcuts import get_object_or_404, redirect, render
<<<<<<< HEAD
from django.template.loader import render_to_string
from django.urls import reverse
from django.utils.translation import gettext_lazy as _

from base.methods import filtersubordinates, get_key_instances
from employee.models import Employee
from horilla.decorators import hx_request_required, login_required, permission_required
from project.models import TimeSheet
=======
from django.template.loader import render_to_string
from django.urls import reverse
from django.utils.translation import gettext_lazy as _

from base.methods import filtersubordinates, get_key_instances
from employee.models import Employee
from horilla.decorators import hx_request_required, login_required, permission_required
from project.models import TimeSheet
>>>>>>> 411c07e2
from notifications.signals import notify
from project.cbv.projects import DynamicProjectCreationFormView
from project.cbv.tasks import DynamicTaskCreateFormView
from project.cbv.timesheet import TimeSheetFormView
from project.methods import (
    generate_colors,
    paginator_qry,
    strtime_seconds,
    time_sheet_delete_permissions,
    time_sheet_update_permissions,
)

from .decorator import *
from .filters import ProjectFilter, TaskAllFilter, TaskFilter, TimeSheetFilter
from .forms import *
from .methods import (
    is_project_manager_or_super_user,
    is_projectmanager_or_member_or_perms,
    is_task_manager,
    is_task_member,
    you_dont_have_permission,
)
from .models import *

logger = logging.getLogger(__name__)

# Create your views here.
# Dash board view


@login_required
def dashboard_view(request):
    """
    Dashboard view of project
    Returns:
        it will redirect to dashboard.
    """

    # Get the current date
    today = datetime.date.today()
    # Find the last day of the current month
    last_day = calendar.monthrange(today.year, today.month)[1]
    # Construct the last date of the current month
    last_date = datetime.date(today.year, today.month, last_day)

    total_projects = Project.objects.all().count()
    new_projects = Project.objects.filter(status="new").count()
    projects_in_progress = Project.objects.filter(status="in_progress").count()
    date_range = {"end_till": last_date}
    projects_due_in_this_month = ProjectFilter(date_range).qs
    unexpired_project = []
    for project in projects_due_in_this_month:
        if project.status != "expired":
            unexpired_project.append(project)

    context = {
        "total_projects": total_projects,
        "new_projects": new_projects,
        "projects_in_progress": projects_in_progress,
        "unexpired_project": unexpired_project,
    }
    return render(request, "dashboard/project_dashboard.html", context=context)


@login_required
def project_status_chart(request):
    """
    This method is used generate project dataset for the dashboard
    """
    initial_data = []
    data_set = []
    choices = Project.PROJECT_STATUS
    labels = [type[1] for type in choices]
    for label in choices:
        initial_data.append(
            {
                "label": label[1],
                "data": [],
            }
        )

    for status in choices:
        count = Project.objects.filter(status=status[0]).count()
        data = []
        for index, label in enumerate(initial_data):
            if status[1] == initial_data[index]["label"]:
                data.append(count)
            else:
                data.append(0)
        data_set.append(
            {
                "label": status[1],
                "data": data,
            }
        )
    return JsonResponse({"dataSet": data_set, "labels": labels})


@login_required
def task_status_chart(request):
    """
    This method is used generate project dataset for the dashboard
    """
    # projects = Project.objects.all()
    initial_data = []
    data_set = []
    choices = Task.TASK_STATUS
    labels = [type[1] for type in choices]
    for label in choices:
        initial_data.append(
            {
                "label": label[1],
                "data": [],
            }
        )
    # for status in choices:
    #    count = Project.objects.filter(status=status[0]).count()

    for status in choices:
        count = Task.objects.filter(status=status[0]).count()
        data = []
        for index, label in enumerate(initial_data):
            if status[1] == initial_data[index]["label"]:
                data.append(count)
            else:
                data.append(0)
        data_set.append(
            {
                "label": status[1],
                "data": data,
            }
        )
    return JsonResponse({"dataSet": data_set, "labels": labels})


@login_required
def project_detailed_view(request, project_id):
    project = Project.objects.get(id=project_id)
    task_count = project.task_set.count()
    context = {
        "project": project,
        "task_count": task_count,
    }
    return render(request, "dashboard/project_details.html", context=context)


# Project views


@login_required
@is_projectmanager_or_member_or_perms(perm="project.view_project")
def project_view(request):
    """
    Overall view of project, the default view
    """
    form = ProjectFilter()
    view_type = "card"
    if request.GET.get("view") == "list":
        view_type = "list"
    projects = Project.objects.all()
    if request.GET.get("search") is not None:
        projects = ProjectFilter(request.GET).qs
    previous_data = request.environ["QUERY_STRING"]
    page_number = request.GET.get("page")
    context = {
        "view_type": view_type,
        "projects": paginator_qry(projects, page_number),
        "pd": previous_data,
        "f": form,
    }
    return render(request, "project/new/overall.html", context)


@permission_required(perm="project.add_project")
@login_required
def create_project(request):
    """
    For creating new project
    """
    form = ProjectForm()
    if request.method == "POST":
        form = ProjectForm(request.POST, request.FILES)
        if form.is_valid():
            form.save()
            messages.success(request, _("New project created"))
            response = render(
                request,
                "project/new/forms/project_creation.html",
                context={"form": form},
            )

            return HttpResponse(
                response.content.decode("utf-8") + "<script>location.reload();</script>"
            )
    return render(
        request, "project/new/forms/project_creation.html", context={"form": form}
    )


@login_required
@project_update_permission()
def project_update(request, project_id):
    """
    Update an existing project.

    Args:
        request: The HTTP request object.
        project_id: The ID of the project to update.

    Returns:
        If the request method is POST and the form is valid, redirects to the project overall view.
        Otherwise, renders the project update form.

    """
    project = Project.objects.get(id=project_id)
    project_form = ProjectForm(instance=project)
    if request.method == "POST":
        project_form = ProjectForm(request.POST, request.FILES, instance=project)
        if project_form.is_valid():
            project_form.save()
            messages.success(request, _("Project updated"))
            response = render(
                request,
                "project/new/forms/project_update.html",
                {"form": project_form, "project_id": project_id},
            )
            return HttpResponse(
                response.content.decode("utf-8") + "<script>location.reload();</script>"
            )
    return render(
        request,
        "project/new/forms/project_update.html",
        {"form": project_form, "project_id": project_id},
    )


@login_required
@project_update_permission()
def change_project_status(request, project_id):
    """
    HTMX function to update the status of a project.
    Args:
    - project_id: ID of the Project object.
    """
    status = request.POST.get("status")
    try:
        project = get_object_or_404(Project, id=project_id)
        if status:
            if project.status != status:
                project.status = status
                project.save()
                messages.success(
                    request,
                    _(f"{project} status updated to {project.get_status_display()}."),
                )
                # Notify all project managers and members
                employees = (project.managers.all() | project.members.all()).distinct()
                for employee in employees:
                    try:
                        notify.send(
                            request.user.employee_get,
                            recipient=employee.employee_user_id,
                            verb=f"The status of the project '{project}' has been changed to {project.get_status_display()}.",
                            verb_ar=f"تم تغيير حالة المشروع '{project}' إلى {project.get_status_display()}.",
                            verb_de=f"Der Status des Projekts '{project}' wurde auf {project.get_status_display()} geändert.",
                            verb_es=f"El estado del proyecto '{project}' ha sido cambiado a {project.get_status_display()}.",
                            verb_fr=f"Le statut du projet '{project}' a été changé en {project.get_status_display()}.",
                            redirect=reverse(
                                "task-view",
                                kwargs={"project_id": project.id},
                            ),
                        )
                    except Exception as e:
                        logger.error(e)
            else:
                messages.info(
                    request,
                    _(
                        f"{project} status is already set to {project.get_status_display()}."
                    ),
                )
        else:
            messages.error(request, _("Invalid status or missing data."))

    except Http404:
        messages.error(request, _("The specified project does not exist."))
    return HttpResponse("<script>$('#reloadMessagesButton').click();</script>")


@login_required
@project_delete_permission()
def project_delete(request, project_id):
    """
    For deleting existing project
    """
    view_type = request.GET.get("view")
    project_view_url = reverse("project-view")
    redirected_url = f"{project_view_url}?view={view_type}"
    Project.objects.get(id=project_id).delete()

    return redirect(redirected_url)


@login_required
def project_filter(request):
    """
    For filtering projects
    """
    projects = ProjectFilter(request.GET).qs
    templete = "project/new/project_kanban_view.html"
    if request.GET.get("view") == "list":
        templete = "project/new/project_list_view.html"
    previous_data = request.environ["QUERY_STRING"]
    page_number = request.GET.get("page")
    filter_obj = projects
    data_dict = parse_qs(previous_data)
    get_key_instances(Project, data_dict)
    context = {
        "projects": paginator_qry(projects, page_number),
        "pd": previous_data,
        "f": filter_obj,
        "filter_dict": data_dict,
    }
    return render(request, templete, context)


def convert_nan(field, dicts):
    """
    This method is returns None or field value
    """
    field_value = dicts.get(field)
    try:
        float(field_value)
        return None
    except ValueError:
        return field_value


@login_required
def project_import(request):
    """
    This method is used to import Project instances and creates related objects
    """
    data_frame = pd.DataFrame(
        columns=[
            "Title",
            "Manager Badge id",
            "Member Badge id",
            "Status",
            "Start Date",
            "End Date",
            "Description",
        ]
    )
    # Export the DataFrame to an Excel file
    response = HttpResponse(content_type="application/ms-excel")
    response["Content-Disposition"] = 'attachment; filename="project_template.xlsx"'
    data_frame.to_excel(response, index=False)

    if request.method == "POST" and request.FILES.get("file") is not None:
        file = request.FILES["file"]
        data_frame = pd.read_excel(file)
        project_dicts = data_frame.to_dict("records")
        error_lists = []
        for project in project_dicts:
            try:
                # getting datas from imported file
                title = project["Title"]
                manager_badge_id = convert_nan("Manager Badge id", project)
                member_badge_id = convert_nan("Member Badge id", project)
                status = project["Status"]
                start_date = project["Start Date"]
                end_date = project["End Date"]
                description = project["Description"]

                # checcking all the imported values
                is_save = True
                # getting employee using badge id, for manager
                if manager_badge_id:
                    ids = manager_badge_id.split(",")
                    error_ids = []
                    managers = []
                    for id in ids:
                        if Employee.objects.filter(badge_id=id).exists():
                            employee = Employee.objects.filter(badge_id=id).first()
                            managers.append(employee)
                        else:
                            error_ids.append(id)
                            is_save = False
                    if error_ids:
                        ids = ",".join(map(str, error_ids))
                        project["Manager error"] = f"{ids} - This id not exists"
                    # if Employee.objects.filter(badge_id=manager_badge_id).exists():
                    #     manager = Employee.objects.filter(
                    #         badge_id=manager_badge_id
                    #     ).first()
                    # else:
                    #     project["Manager error"] = (
                    #         f"{manager_badge_id} - This badge not exist"
                    #     )
                    #     is_save = False

                # getting employee using badge id, for member
                if member_badge_id:
                    ids = member_badge_id.split(",")
                    error_ids = []
                    employees = []
                    for id in ids:
                        if Employee.objects.filter(badge_id=id).exists():
                            employee = Employee.objects.filter(badge_id=id).first()
                            employees.append(employee)
                        else:
                            error_ids.append(id)
                            is_save = False
                    if error_ids:
                        ids = ",".join(map(str, error_ids))
                        project["Member error"] = f"{ids} - This id not exists"

                if status:
                    if status not in [stat for stat, _ in Project.PROJECT_STATUS]:
                        project["Status error"] = (
                            f"{status} not available in Project status"
                        )
                        is_save = False
                else:
                    project["Status error"] = "Status is a required field"
                    is_save = False

                format = "%Y-%m-%d"
                if start_date:

                    # using try-except to check for truth value
                    try:
                        res = bool(
                            datetime.datetime.strptime(
                                start_date.strftime("%Y-%m-%d"), format
                            )
                        )
                    except Exception as e:
                        res = False
                    if res == False:
                        project["Start date error"] = (
                            "Date must be in 'YYYY-MM-DD' format"
                        )
                        is_save = False
                else:
                    project["Start date error"] = "Start date is a required field"
                    is_save = False

                if end_date:
                    # using try-except to check for truth value
                    try:
                        res = bool(
                            datetime.datetime.strptime(
                                end_date.strftime("%Y-%m-%d"), format
                            )
                        )
                        if end_date < start_date:
                            project["end date error"] = (
                                "End date must be greater than Start date"
                            )
                            is_save = False
                    except ValueError:
                        res = False
                    if res == False:
                        project["end date error"] = (
                            "Date must be in 'YYYY-MM-DD' format"
                        )
                        is_save = False

                if is_save == True:
                    # creating new project
                    if Project.objects.filter(title=title).exists():
                        project_obj = Project.objects.filter(title=title).first()
                    else:
                        project_obj = Project(title=title)
                    project_obj.start_date = start_date.strftime("%Y-%m-%d")
                    project_obj.end_date = end_date.strftime("%Y-%m-%d")
                    project_obj.status = status
                    project_obj.description = description
                    project_obj.save()
                    for manager in managers:
                        project_obj.managers.add(manager)
                    project_obj.save()
                    for member in employees:
                        project_obj.members.add(member)
                    project_obj.save()
                else:
                    error_lists.append(project)

            except Exception as e:
                error_lists.append(project)
        if error_lists:
            res = defaultdict(list)
            for sub in error_lists:
                for key in sub:
                    res[key].append(sub[key])
            data_frame = pd.DataFrame(error_lists, columns=error_lists[0].keys())
            # Create an HTTP response object with the Excel file
            response = HttpResponse(content_type="application/ms-excel")
            response["Content-Disposition"] = 'attachment; filename="ImportError.xlsx"'
            data_frame.to_excel(response, index=False)
            return response
        return HttpResponse("Imported successfully")
    return response


@login_required
# @permission_required("project.view_project")
# @require_http_methods(["POST"])
def project_bulk_export(request):
    """
    This method is used to export bulk of Project instances
    """
    ids = request.POST["ids"]
    ids = json.loads(ids)
    data_list = []
    # Add headers to the worksheet
    headers = [
        "Title",
        "Managers",
        "Members",
        "Status",
        "Start Date",
        "End Date",
        "Description",
    ]

    # Get the list of field names for your model
    for project_id in ids:
        project = Project.objects.get(id=project_id)
        data = {
            "Title": f"{project.title}",
            "Managers": f"{',' .join([manager.employee_first_name + ' ' + manager.employee_last_name for manager in project.managers.all()]) if project.managers.exists() else ''}",
            "Members": f"{',' .join([member.employee_first_name + ' ' + member.employee_last_name for member in project.members.all()]) if project.members.exists() else ''}",
            "Status": f"{project.status}",
            "Start Date": f'{project.start_date.strftime("%Y-%m-%d")}',
            "End Date": f'{project.end_date.strftime("%Y-%m-%d") if project.end_date else ""}',
            "Description": f"{project.description}",
        }
        data_list.append(data)
    data_frame = pd.DataFrame(data_list, columns=headers)
    # Export the DataFrame to an Excel file
    response = HttpResponse(content_type="application/ms-excel")
    response["Content-Disposition"] = 'attachment; filename="project details.xlsx"'
    writer = pd.ExcelWriter(response, engine="xlsxwriter")
    # data_frame.to_excel(response, index=False)
    data_frame.to_excel(
        writer,
        sheet_name="Project details",
        index=False,
        startrow=3,
    )
    workbook = writer.book
    worksheet = writer.sheets["Project details"]
    max_columns = len(data)
    heading_format = workbook.add_format(
        {
            "bg_color": "#ffd0cc",
            "bold": True,
            "font_size": 14,
            "align": "center",
            "valign": "vcenter",
            "font_size": 20,
        }
    )
    header_format = workbook.add_format(
        {
            "bg_color": "#EDF1FF",
            "bold": True,
            "text_wrap": True,
            "font_size": 12,
            "align": "center",
            "border": 1,
        }
    )
    worksheet.set_row(0, 30)
    worksheet.merge_range(
        0,
        0,
        0,
        max_columns - 1,
        "Project details ",
        heading_format,
    )
    for col_num, value in enumerate(data_frame.columns.values):
        worksheet.write(3, col_num, value, header_format)
        col_letter = chr(65 + col_num)
        header_width = max(len(value) + 2, len(data_frame[value].astype(str).max()) + 2)
        worksheet.set_column(f"{col_letter}:{col_letter}", header_width)

    # worksheet.set_row(4, 30)

    writer.close()

    return response


@login_required
def project_bulk_archive(request):
    try:
        ids = request.POST.getlist("ids")
    except Exception:
        messages.error(request, _("Could not retrieve project IDs."))
        return HttpResponse("<script>$('#applyFilter').click();</script>")

    is_active_raw = request.GET.get("is_active", "").lower()

    if is_active_raw in ["true"]:
        is_active = True
        message = "Un-Archived"
    elif is_active_raw in ["false"]:
        is_active = False
        message = "Archived"
    else:
        messages.error(
            request, _("Invalid value for 'is_active'. Use 'true' or 'false'.")
        )
        return HttpResponse("<script>$('#applyFilter').click();</script>")

    for project_id in ids:
        project = Project.objects.filter(id=project_id).first()
        if project and is_project_manager_or_super_user(request, project):
            project.is_active = is_active
            project.save()
            messages.success(request, f"{project} is {message} successfully.")
        else:
            messages.warning(
                request, f"Permission denied or project not found: ID {project_id}"
            )

    return HttpResponse("<script>$('#applyFilter').click();</script>")


@login_required
# @permission_required("project.delete_project")
def project_bulk_delete(request):
    """
    This method deletes a set of Project instances in bulk, after verifying permissions.
    """
    try:
        ids = request.POST.getlist("ids")
        if not ids:
            messages.warning(request, _("No project IDs were provided."))
            return HttpResponse("<script>$('#applyFilter').click();</script>")
    except Exception:
        messages.error(request, _("Could not retrieve project IDs."))
        return HttpResponse("<script>$('#applyFilter').click();</script>")

    projects = Project.objects.filter(id__in=ids)
    deletable_projects = []
    skipped_projects = []

    for project in projects:
        if is_project_manager_or_super_user(request, project):
            deletable_projects.append(project)
        else:
            skipped_projects.append(str(project))

    # Delete in bulk
    if deletable_projects:
        # Project.objects.filter(id__in=[p.id for p in deletable_projects]).delete()
        messages.success(
            request,
            _("{count} project(s) deleted successfully.").format(
                count=len(deletable_projects)
            ),
        )

    if skipped_projects:
        messages.warning(
            request,
            _("Permission denied or skipped for: %(projects)s.")
            % {"projects": ", ".join(skipped_projects)},
        )

    return HttpResponse("<script>$('#applyFilter').click();</script>")


@login_required
@project_delete_permission()
def project_archive(request, project_id):
    """
    This method is used to archive project instance
    Args:
            project_id : Project instance id
    """
    project = Project.objects.get(id=project_id)
    project.is_active = not project.is_active
    project.save()
    message = _(f"{project} Un-Archived successfully.")
    if not project.is_active:
        message = _(f"{project} Archived successfully.")
    messages.success(request, message)
    return HttpResponseRedirect(request.META.get("HTTP_REFERER"))


# Task views


@login_required
@project_update_permission()
<<<<<<< HEAD
def task_view(request, project_id, **kwargs):
    """Project details with member wise timesheet breakdown."""
    project = Project.objects.get(id=project_id)
    members = (project.managers.all() | project.members.all()).distinct()
    timesheets = TimeSheet.objects.filter(project_id=project)

    start = request.GET.get("start")
    end = request.GET.get("end")
    member_id = request.GET.get("member")
    if start:
        timesheets = timesheets.filter(date__gte=start)
    if end:
        timesheets = timesheets.filter(date__lte=end)
    if member_id:
        timesheets = timesheets.filter(employee_id_id=member_id)

    from collections import defaultdict

    grouped = defaultdict(list)
    total_minutes = 0
    for ts in timesheets:
        grouped[ts.employee_id].append(ts)
        try:
            h, m = map(int, ts.time_spent.split(":"))
            total_minutes += h * 60 + m
        except ValueError:
            pass
    grouped_timesheets = [(emp, entries) for emp, entries in grouped.items()]
    total_hours = f"{total_minutes // 60:02d}:{total_minutes % 60:02d}"

    context = {
        "project": project,
        "grouped_timesheets": grouped_timesheets,
        "total_hours": total_hours,
        "total_tasks": timesheets.count(),
        "members": members,
        "start": start,
        "end": end,
        "member": member_id,
    }
    return render(request, "project/project_timesheet.html", context)
=======
def task_view(request, project_id, **kwargs):
    """Project details with member wise timesheet breakdown."""
    project = Project.objects.get(id=project_id)
    members = (project.managers.all() | project.members.all()).distinct()
    timesheets = TimeSheet.objects.filter(project_id=project)

    start = request.GET.get("start")
    end = request.GET.get("end")
    member_id = request.GET.get("member")
    if start:
        timesheets = timesheets.filter(date__gte=start)
    if end:
        timesheets = timesheets.filter(date__lte=end)
    if member_id:
        timesheets = timesheets.filter(employee_id_id=member_id)

    from collections import defaultdict

    grouped = defaultdict(list)
    total_minutes = 0
    for ts in timesheets:
        grouped[ts.employee_id].append(ts)
        try:
            h, m = map(int, ts.time_spent.split(":"))
            total_minutes += h * 60 + m
        except ValueError:
            pass
    total_hours = f"{total_minutes // 60:02d}:{total_minutes % 60:02d}"

    context = {
        "project": project,
        "grouped_timesheets": grouped,
        "total_hours": total_hours,
        "total_tasks": timesheets.count(),
        "members": members,
        "start": start,
        "end": end,
        "member": member_id,
    }
    return render(request, "project/project_timesheet.html", context)
>>>>>>> 411c07e2


@login_required
@hx_request_required
def quick_create_task(request, stage_id):
    project_stage = ProjectStage.objects.get(id=stage_id)
    hx_target = request.META.get("HTTP_HX_TARGET")
    if (
        request.user.employee_get in project_stage.project.managers.all()
        or request.user.has_perm("project.add_task")
    ):
        form = QuickTaskForm(
            initial={
                "stage": project_stage,
                "project": project_stage.project,
                "end_date": project_stage.project.end_date,
            }
        )
        if request.method == "POST":
            form = QuickTaskForm(request.POST)
            if form.is_valid():
                form.save()
                messages.success(request, _("The task has been created successfully!"))
                return HttpResponse(
                    f"<span hx-get='/project/task-filter/{project_stage.project.id}/?view=card' hx-trigger='load' hx-target='#viewContainer'></span>"
                )
        return render(
            request,
            "task/new/forms/quick_create_task_form.html",
            context={
                "form": form,
                "stage_id": stage_id,
                "project_id": project_stage.project.id,
                "hx_target": hx_target,
            },
        )
    messages.info(request, "You dont have permission.")
    return HttpResponse("<script>window.location.reload()</script>")


@login_required
def create_task(request, stage_id):
    """
    For creating new task in project view
    """
    project_stage = ProjectStage.objects.get(id=stage_id)
    project = project_stage.project
    if request.user.employee_get in project.managers.all() or request.user.has_perm(
        "project.delete_project"
    ):
        form = TaskForm(initial={"project": project})
        if request.method == "POST":
            form = TaskForm(request.POST, request.FILES)
            if form.is_valid():
                instance = form.save(commit=False)
                instance.stage = project_stage
                instance.save()

                messages.success(request, _("New task created"))
                response = render(
                    request,
                    "task/new/forms/create_task.html",
                    context={"form": form, "stage_id": stage_id},
                )
                return HttpResponse(
                    response.content.decode("utf-8")
                    + "<script>location.reload();</script>"
                )
        return render(
            request,
            "task/new/forms/create_task.html",
            context={"form": form, "stage_id": stage_id},
        )
    messages.info(request, "You dont have permission.")
    return HttpResponseRedirect(request.META.get("HTTP_REFERER", "/"))


@login_required
def create_task_in_project(request, project_id):
    """
    For creating new task in project view
    """
    project = Project.objects.get(id=project_id)
    stages = project.project_stages.all()

    # Serialize the queryset to JSON

    serialized_data = serializers.serialize("json", stages)
    if request.user.employee_get in project.managers.all() or request.user.has_perm(
        "project.delete_project"
    ):
        form = TaskFormCreate(initial={"project": project})
        if request.method == "POST":
            form = TaskFormCreate(request.POST, request.FILES)
            if form.is_valid():
                form.save()
                messages.success(request, _("New task created"))
                response = render(
                    request,
                    "task/new/forms/create_task_project.html",
                    context={"form": form, "project_id": project_id},
                )
                return HttpResponse(
                    response.content.decode("utf-8")
                    + "<script>location.reload();</script>"
                )
        context = {
            "form": form,
            "project_id": project_id,
            "stages": serialized_data,
        }
        return render(
            request, "task/new/forms/create_task_project.html", context=context
        )
    messages.info(request, "You dont have permission.")
    return HttpResponseRedirect(request.META.get("HTTP_REFERER", "/"))


@login_required
@task_update_permission()
def update_task(request, task_id):
    """
    For updating task in project view
    """

    task = Task.objects.get(id=task_id)
    project = task.project
    task_form = TaskForm(instance=task)
    if request.method == "POST":
        task_form = TaskForm(request.POST, request.FILES, instance=task)
        if task_form.is_valid():
            task_form.save()
            messages.success(request, _("Task updated"))
            response = render(
                request,
                "task/new/forms/update_task.html",
                {"form": task_form, "task_id": task_id},
            )
            return HttpResponse(
                response.content.decode("utf-8") + "<script>location.reload();</script>"
            )
    return render(
        request,
        "task/new/forms/update_task.html",
        {
            "form": task_form,
            "task_id": task_id,
        },
    )


@login_required
@task_delete_permission()
def delete_task(request, task_id):
    """
    For delete task
    """
    view_type = request.GET.get("view")
    path = urlparse(request.META["HTTP_REFERER"]).path
    url_after_project = path.split("project/")[1].rstrip("/")
    # Split into components
    parts = url_after_project.split("/")
    view_name = parts[0]
    object_id = parts[1] if len(parts) > 1 else None

    if not view_name == "task-all":
        task_view_url = reverse(view_name, kwargs={"project_id": object_id})
    else:
        task_view_url = reverse("task-all")
    redirected_url = f"{task_view_url}?view={view_type}"
    task = Task.objects.get(id=task_id)
    project_id = task.project.id
    task.delete()
    messages.success(request, _("The task has been deleted successfully."))
    if request.META.get("HTTP_HX_REQUEST"):
        return HttpResponse(
            f"<span hx-get='/project/task-filter/{project_id}/?view={view_type}' hx-trigger='load' hx-target='#viewContainer'></span>"
        )
    return redirect(redirected_url)


@login_required
def task_details(request, task_id):
    """
    For showing all details about task
    """
    task = Task.objects.get(id=task_id)
    return render(request, "task/new/task_details.html", context={"task": task})


@login_required
@project_update_permission()
def task_filter(request, project_id):
    """
    For filtering task
    """
    templete = "task/new/task_kanban_view.html"
    if request.GET.get("view") == "list":
        templete = "task/new/task_list_view.html"
    tasks = TaskFilter(request.GET).qs.filter(project_id=project_id)
    stages = (
        ProjectStage.objects.filter(project_id=project_id).order_by("sequence")
        # if len(request.GET) == 0 or len(request.GET) == 1
        # else ProjectStage.objects.filter(tasks__in=tasks)
        # .distinct()
        # .order_by("sequence")
    )
    previous_data = request.META.get("QUERY_STRING", "")
    data_dict = parse_qs(previous_data)
    get_key_instances(Task, data_dict)
    if data_dict.get("project"):
        del data_dict["project"]
    context = {
        "tasks": tasks.distinct(),
        "stages": stages,
        "pd": request.GET.urlencode(),
        "project_id": project_id,
        "filter_dict": data_dict,
    }
    return render(request, templete, context)


@login_required
def task_stage_change(request):
    """
    This method is used to change the current stage of a task
    """
    task_id = request.POST["task"]
    stage_id = request.POST["stage"]
    stage = ProjectStage.objects.get(id=stage_id)
    Task.objects.filter(id=task_id).update(stage=stage)
    return JsonResponse(
        {
            "type": "success",
            "message": _("Task stage updated"),
        }
    )


@login_required
def task_timesheet(request, task_id):
    """
    For showing all timesheet related to task
    """
    task = Task.objects.get(id=task_id)
    time_sheets = task.task_timesheet.all()
    context = {"time_sheets": time_sheets, "task_id": task_id}
    return render(
        request,
        "task/new/task_timesheet.html",
        context=context,
    )


@login_required
def create_timesheet_task(request, task_id):
    task = Task.objects.get(id=task_id)
    project = task.project
    form = TimesheetInTaskForm(initial={"project_id": project, "task_id": task})
    if request.method == "POST":
        form = TimesheetInTaskForm(request.POST)
        if form.is_valid():
            form.save()
            messages.success(request, _("Timesheet created"))
            response = render(
                request,
                "task/new/forms/create_timesheet.html",
                {"form": form, "task_id": task_id},
            )
            return HttpResponse(
                response.content.decode("utf-8") + "<script>location.reload();</script>"
            )
    context = {
        "form": form,
        "task_id": task_id,
    }
    return render(request, "task/new/forms/create_timesheet.html", context=context)


@login_required
def update_timesheet_task(request, timesheet_id):
    timesheet = TimeSheet.objects.get(id=timesheet_id)
    form = TimesheetInTaskForm(instance=timesheet)
    if request.method == "POST":
        form = TimesheetInTaskForm(request.POST, instance=timesheet)
        if form.is_valid():
            form.save()
            messages.success(request, _("Timesheet updated"))
            response = render(
                request,
                "task/new/forms/update_timesheet.html",
                {"form": form, "timesheet_id": timesheet_id},
            )
            return HttpResponse(
                response.content.decode("utf-8") + "<script>location.reload();</script>"
            )
    context = {
        "form": form,
        "timesheet_id": timesheet_id,
    }
    return render(request, "task/new/forms/update_timesheet.html", context=context)


@login_required
def drag_and_drop_task(request):
    """
    For drag and drop task into new stage
    """
    updated_stage_id = request.POST["updated_stage_id"]
    previous_task_id = request.POST["previous_task_id"]
    previous_stage_id = request.POST["previous_stage_id"]
    change = False
    task = Task.objects.get(id=previous_task_id)
    project = task.project
    if (
        request.user.has_perm("project.change_task")
        or request.user.has_perm("project.change_project")
        or request.user.employee_get in task.task_managers.all()
        or request.user.employee_get in task.task_members.all()
        or request.user.employee_get in project.managers.all()
        or request.user.employee_get in project.members.all()
    ):
        if previous_stage_id != updated_stage_id:
            task.stage = ProjectStage.objects.get(id=updated_stage_id)
            task.save()
            change = True
        sequence = json.loads(request.POST["sequence"])
        for key, val in sequence.items():
            if Task.objects.get(id=key).sequence != val:
                Task.objects.filter(id=key).update(sequence=val)
                change = True
        message = (
            _("Task stage has been successfully updated.")
            if previous_stage_id != updated_stage_id
            else _("Tasks order has been successfully updated.")
        )
        messages.success(request, message)
        return JsonResponse({"change": change})
    change = True
    messages.info(request, _("You dont have permission."))
    return JsonResponse({"change": change})


# Task all views


@login_required
def task_all(request):
    """
    For showing all task
    """
    form = TaskAllFilter()
    view_type = "card"
    tasks = TaskAllFilter(request.GET).qs
    if request.GET.get("view") == "list":
        view_type = "list"
    context = {
        "tasks": paginator_qry(tasks, request.GET.get("page")),
        "pd": request.GET.urlencode(),
        "f": form,
        "view_type": view_type,
    }
    return render(request, "task_all/task_all_overall.html", context=context)


@login_required
def task_all_create(request):
    """
    For creating new task in task all view
    """
    form = TaskAllForm()
    if request.method == "POST":
        form = TaskAllForm(request.POST, request.FILES)
        if form.is_valid():
            form.save()
            messages.success(request, _("New task created"))
            response = render(
                request,
                "task_all/forms/create_taskall.html",
                context={
                    "form": form,
                },
            )
            return HttpResponse(
                response.content.decode("utf-8") + "<script>location.reload();</script>"
            )
    return render(
        request,
        "task_all/forms/create_taskall.html",
        context={
            "form": form,
        },
    )


@login_required
def update_project_task_status(request, task_id):
    status = request.GET.get("status")
    task = get_object_or_404(Task, id=task_id)

    if task.end_date and task.end_date < date.today():
        messages.warning(request, _("Cannot update status. Task has already expired."))
        return HttpResponse("<script>$('#reloadMessagesButton').click();</script>")

    task.status = status
    task.save()
    messages.success(request, _("Task status has been updated successfully"))
    return HttpResponse("<script>$('#reloadMessagesButton').click();</script>")


@login_required
def update_task_all(request, task_id):
    task = Task.objects.get(id=task_id)
    form = TaskAllForm(instance=task)
    if request.method == "POST":
        form = TaskAllForm(request.POST, request.FILES, instance=task)
        if form.is_valid():
            task = form.save()
            messages.success(request, _("Task updated successfully"))
            response = render(
                request,
                "task_all/forms/update_taskall.html",
                context={"form": form, "task_id": task_id},
            )
            return HttpResponse(
                response.content.decode("utf-8") + "<script>location.reload();</script>"
            )
    return render(
        request,
        "task_all/forms/update_taskall.html",
        context={"form": form, "task_id": task_id},
    )


@login_required
def task_all_filter(request):
    """
    For filtering tasks in task all view
    """
    view_type = "card"
    templete = "task_all/task_all_card.html"
    if request.GET.get("view") == "list":
        view_type = "list"
        templete = "task_all/task_all_list.html"

    tasks = TaskAllFilter(request.GET).qs
    page_number = request.GET.get("page")
    previous_data = request.environ["QUERY_STRING"]
    data_dict = parse_qs(previous_data)
    get_key_instances(Task, data_dict)
    # tasks = tasks.filter(project_id=project_id)

    context = {
        "tasks": paginator_qry(tasks, page_number),
        "view_type": view_type,
        "pd": previous_data,
        "filter_dict": data_dict,
    }
    return render(request, templete, context)


@login_required
# @permission_required("project.change_task")
# @require_http_methods(["POST"])
def task_all_bulk_archive(request):
    """
    This method is used to archive bulk of Task instances
    """
    ids = request.POST["ids"]
    ids = json.loads(ids)
    is_active = False
    if request.GET.get("is_active") == "True":
        is_active = True
    for task_id in ids:
        task = Task.objects.get(id=task_id)
        task.is_active = is_active
        task.save()
        message = _("archived")
        if is_active:
            message = _("un-archived")
        messages.success(request, f"{task} is {message}")
    return JsonResponse({"message": "Success"})


@login_required
# @permission_required("project.delete_task")
def task_all_bulk_delete(request):
    """
    This method is used to delete set of Task instances
    """
    ids = request.POST["ids"]
    ids = json.loads(ids)
    del_ids = []
    for task_id in ids:
        task = Task.objects.get(id=task_id)
        try:
            task.delete()
            del_ids.append(task)
        except Exception as error:
            messages.error(request, error)
            messages.error(request, _("You cannot delete %(task)s.") % {"task": task})
    messages.success(request, _("{} tasks.".format(len(del_ids))))
    return JsonResponse({"message": "Success"})


@login_required
# @permission_required("project.change_task")
def task_all_archive(request, task_id):
    """
    This method is used to archive project instance
    Args:
            task_id : Task instance id
    """
    task = Task.objects.get(id=task_id)
    task.is_active = not task.is_active
    task.save()
    message = _(f"{task} un-archived")
    if not task.is_active:
        message = _(f"{task} archived")
    messages.success(request, message)
    # return HttpResponse("<script>$('.oh-btn--view').click();</script>")
    # return HttpResponse("<script>$('#hiddenbutton').click();</script>")

    return HttpResponseRedirect(request.META.get("HTTP_REFERER"))


# Project stage views
@login_required
@project_delete_permission()
@hx_request_required
def create_project_stage(request, project_id):
    """
    For create project stage
    """
    project = Project.objects.get(id=project_id)
    form = ProjectStageForm(initial={"project": project})
    if request.method == "POST":
        form = ProjectStageForm(
            request.POST,
        )
        if form.is_valid():
            instance = form.save(commit=False)
            instance.save()
            context = {"form": form, "project_id": project_id}

            messages.success(request, _("New project stage created"))
            response = render(
                request,
                "project_stage/forms/create_project_stage.html",
                context,
            )
            return HttpResponse(
                response.content.decode("utf-8") + "<script>location.reload();</script>"
            )
    context = {"form": form, "project_id": project_id}
    return render(request, "project_stage/forms/create_project_stage.html", context)


@login_required
@project_stage_update_permission()
def update_project_stage(request, stage_id):
    """
    For update project stage
    """
    stage = ProjectStage.objects.get(id=stage_id)
    form = ProjectStageForm(instance=stage)
    if request.method == "POST":
        form = ProjectStageForm(request.POST, instance=stage)
        if form.is_valid():
            form.save()
            messages.success(request, _("Project stage updated successfully"))
            response = render(
                request,
                "project_stage/forms/update_project_stage.html",
                context={"form": form, "stage_id": stage_id},
            )
            return HttpResponse(
                response.content.decode("utf-8") + "<script>location.reload();</script>"
            )
    return render(
        request,
        "project_stage/forms/update_project_stage.html",
        context={"form": form, "stage_id": stage_id},
    )


@login_required
@project_stage_delete_permission()
def delete_project_stage(request, stage_id):
    """
    For delete project stage
    """
    view_type = request.GET.get("view")
    stage = ProjectStage.objects.get(id=stage_id)
    tasks = Task.objects.filter(stage=stage)
    project_id = stage.project.id
    if not tasks:
        stage.delete()
        messages.success(request, _("Stage deleted successfully"))
    else:
        messages.warning(request, _("Can't Delete. This stage contain some tasks"))
    if request.META.get("HTTP_HX_REQUEST"):
        return HttpResponse(
            f"<span hx-get='/project/task-filter/{project_id}/?view={view_type}' hx-trigger='load' hx-target='#viewContainer'></span>"
        )
    task_view_url = reverse("task-view", args=[project_id])
    redirected_url = f"{task_view_url}?view={view_type}"

    return redirect(redirected_url)


@login_required
def get_stages(request):
    """
    This is an ajax method to return json response to take only stages related
    to the project in the task-all form fields
    """
    project_id = request.GET.get("project_id")
    form = TaskAllForm()
    form.fields["stage"].choices = []
    if project_id:
        stages = ProjectStage.objects.filter(project=project_id)
        form.fields["stage"].choices = (
            [("", _("Select Stage"))]
            + [(stage.id, stage.title) for stage in stages]
            + [("dynamic_create", _("Dynamic Create"))]
        )
        # project = Project.objects.filter(id = project_id).first()
        # if (
        #     request.user.is_superuser or
        #     request.user.employee_get in project.managers.all()
        # ):
        #     form.fields['stage'].choices.append(('dynamic_create','Dynamic create'))
    return render(
        request, "cbv/tasks/task_form.html", {"request": request, "form": form}
    )


@login_required
def create_stage_taskall(request):
    """
    This is an ajax method to return json response to create stage related
    to the project in the task-all form fields
    """
    if request.method == "GET":
        project_id = request.GET["project_id"]
        project = Project.objects.get(id=project_id)
        form = ProjectStageForm(initial={"project": project})
    if request.method == "POST":
        form = ProjectStageForm(request.POST)
        if form.is_valid():
            instance = form.save()
            return JsonResponse({"id": instance.id, "name": instance.title})
        errors = form.errors.as_json()
        return JsonResponse({"errors": errors})
    return render(
        request,
        "task_all/forms/create_project_stage_taskall.html",
        context={"form": form},
    )


@login_required
def drag_and_drop_stage(request):
    """
    For drag and drop project stage into new sequence
    """
    sequence = request.POST["sequence"]
    sequence = json.loads(sequence)
    stage_id = list(sequence.keys())[0]
    project = ProjectStage.objects.get(id=stage_id).project
    change = False
    if (
        request.user.has_perm("project.change_project")
        or request.user.employee_get in project.managers.all()
        or request.user.employee_get in project.members.all()
    ):
        for key, val in sequence.items():
            if val != ProjectStage.objects.get(id=key).sequence:
                change = True
                ProjectStage.objects.filter(id=key).update(sequence=val)
        if change:
            messages.success(
                request, _("The project stage sequence has been successfully updated.")
            )
        return JsonResponse(
            {
                "change": change,
            }
        )
    messages.warning(request, _("You don't have permission."))
    return JsonResponse({"type": change})


# Time sheet views


# @permission_required(perm='project.view_timesheet')
@login_required
def time_sheet_view(request):
    """
    View function to display time sheets based on user permissions.

    If the user is a superuser, all time sheets will be shown.
    Otherwise, only the time sheets for the current user will be displayed.

    Parameters:
        request (HttpRequest): The HTTP request object.

    Returns:
        HttpResponse: The rendered HTTP response displaying the time sheets.
    """
    form = TimeSheetFilter()
    view_type = "card"
    if request.GET.get("view") == "list":
        view_type = "list"
    time_sheet_filter = TimeSheetFilter(request.GET).qs
    time_sheet_filter = filtersubordinates(
        request, time_sheet_filter, "project.view_timesheet"
    )
    time_sheet_filter = list(time_sheet_filter)
    for item in TimeSheet.objects.filter(employee_id=request.user.employee_get):
        if item not in time_sheet_filter:
            time_sheet_filter.append(item)

    time_sheets = paginator_qry(time_sheet_filter, request.GET.get("page"))
    context = {"time_sheets": time_sheets, "f": form, "view_type": view_type}
    return render(
        request,
        "time_sheet/time_sheet_view.html",
        context=context,
    )


def time_sheet_initial(request):
    """
    This is an ajax method to return json response to take only tasks related
    to the project in the timesheet form fields
    """
    project_id = request.GET["project_id"]
    tasks = Task.objects.filter(project=project_id).values("title", "id")
    return JsonResponse({"data": list(tasks)})


# def get_members(request):
#     project_id = request.GET.get("project_id")
#     project = Project.objects.get(id=project_id)
#     user_employee = request.user.employee_get
#     members = project.members.all().values_list("employee_first_name", "id")
#     members = list(members)

#     # Include the user if not already a member
#     # if user_employee.id not in [member[1] for member in members]:
#     #     members.append((user_employee.first_name, user_employee.id))

<<<<<<< HEAD
#     return JsonResponse({'data': list(members)})



def time_sheet_creation(request):
    """
    View function to handle the creation of a new time sheet.

    If the request method is POST and the submitted form is valid,
    a new time sheet will be created and saved.

    Parameters:
        request (HttpRequest): The HTTP request object.

    Returns:
        HttpResponse: The rendered HTTP response displaying the form or
        redirecting to a new page after successful time sheet creation.
    """
    user = request.user.employee_get
    form = TimeSheetForm(initial={"employee_id": user}, request=request)
    # form = TimeSheetForm(initial={"employee_id": user})
    if request.method == "POST":
        form = TimeSheetForm(request.POST, request.FILES, request=request)
        if form.is_valid():
            form.save()
            messages.success(request, _("Time sheet created"))
            response = render(
                request, "time_sheet/form-create.html", context={"form": form}
            )
            return HttpResponse(
                response.content.decode("utf-8") + "<script>location.reload();</script>"
            )
    return render(request, "time_sheet/form-create.html", context={"form": form})

@login_required
def time_sheet_project_creation(request):
    """
    View function to handle the creation of a new project from time sheet form.

    If the request method is POST and the submitted form is valid,
    a new project will be created and saved.

    Returns:
        HttpResponse or JsonResponse: Depending on the request type, it returns
        either an HTTP response rendering the form or a JSON response with the
        created project ID and name in case of successful creation,
        or the validation errors in case of an invalid form submission.
    """
    form = ProjectTimeSheetForm()
    if request.method == "POST":
        form = ProjectTimeSheetForm(request.POST, request.FILES)
        if form.is_valid():
            instance = form.save()
            return JsonResponse({"id": instance.id, "name": instance.title})
        errors = form.errors.as_json()
        return JsonResponse({"errors": errors})
    return render(
        request, "time_sheet/form_project_time_sheet.html", context={"form": form}
    )
=======
#     return JsonResponse({'data': list(members)})



def time_sheet_creation(request):
    """
    View function to handle the creation of a new time sheet.

    If the request method is POST and the submitted form is valid,
    a new time sheet will be created and saved.

    Parameters:
        request (HttpRequest): The HTTP request object.

    Returns:
        HttpResponse: The rendered HTTP response displaying the form or
        redirecting to a new page after successful time sheet creation.
    """
    user = request.user.employee_get
    form = TimeSheetForm(initial={"employee_id": user}, request=request)
    # form = TimeSheetForm(initial={"employee_id": user})
    if request.method == "POST":
        form = TimeSheetForm(request.POST, request.FILES, request=request)
        if form.is_valid():
            form.save()
            messages.success(request, _("Time sheet created"))
            response = render(
                request, "time_sheet/form-create.html", context={"form": form}
            )
            return HttpResponse(
                response.content.decode("utf-8") + "<script>location.reload();</script>"
            )
    return render(request, "time_sheet/form-create.html", context={"form": form})

@login_required
def time_sheet_project_creation(request):
    """
    View function to handle the creation of a new project from time sheet form.

    If the request method is POST and the submitted form is valid,
    a new project will be created and saved.

    Returns:
        HttpResponse or JsonResponse: Depending on the request type, it returns
        either an HTTP response rendering the form or a JSON response with the
        created project ID and name in case of successful creation,
        or the validation errors in case of an invalid form submission.
    """
    form = ProjectTimeSheetForm()
    if request.method == "POST":
        form = ProjectTimeSheetForm(request.POST, request.FILES)
        if form.is_valid():
            instance = form.save()
            return JsonResponse({"id": instance.id, "name": instance.title})
        errors = form.errors.as_json()
        return JsonResponse({"errors": errors})
    return render(
        request, "time_sheet/form_project_time_sheet.html", context={"form": form}
    )
>>>>>>> 411c07e2


@login_required
def time_sheet_task_creation(request):
    """
    View function to handle the creation of a new task from time sheet form.

    If the request method is GET, it initializes the task form with the
    provided project ID as an initial value.
    If the request method is POST and the submitted form is valid,
    a new task time sheet will be created and saved.

    Returns:
        HttpResponse or JsonResponse: Depending on the request type, it returns
        either an HTTP response rendering the form or a JSON response with the
        created task time sheet's ID and name in case of successful creation,
        or the validation errors in case of an invalid form submission.
    """
    if request.method == "GET":
        project_id = request.GET["project_id"]
        project = Project.objects.get(id=project_id)
        stages = ProjectStage.objects.filter(project__id=project_id)
        task_form = TaskTimeSheetForm(initial={"project": project})
        task_form.fields["stage"].queryset = stages

    if request.method == "POST":
        task_form = TaskTimeSheetForm(request.POST, request.FILES)
        if task_form.is_valid():
            instance = task_form.save()
            return JsonResponse({"id": instance.id, "name": instance.title})
        errors = task_form.errors.as_json()
        return JsonResponse({"errors": errors})
    return render(
        request,
        "time_sheet/form_task_time_sheet.html",
        context={"form": task_form, "project_id": project_id},
    )


@login_required
def time_sheet_update(request, time_sheet_id):
    """
    Update an existing time sheet.

    Args:
        request: The HTTP request object.
        time sheet_id: The ID of the time sheet to update.

    Returns:
        If the request method is POST and the form is valid, redirects to the time sheet view.
        Otherwise, renders the time sheet update form.

    """
    if time_sheet_update_permissions(request, time_sheet_id):
        time_sheet = TimeSheet.objects.get(id=time_sheet_id)
        update_form = TimeSheetForm(instance=time_sheet, request=request)
        update_form.fields["task_id"].queryset = time_sheet.project_id.task_set.all()

        if request.method == "POST":
            update_form = TimeSheetForm(request.POST, instance=time_sheet)

            if update_form.is_valid():
                update_form.save()
                messages.success(request, _("Time sheet updated"))
                form = TimeSheetForm()
                response = render(
                    request, "./time_sheet/form-create.html", context={"form": form}
                )
                return HttpResponse(
                    response.content.decode("utf-8")
                    + "<script>location.reload();</script>"
                )
        return render(
            request,
            "./time_sheet/form-update.html",
            {
                "form": update_form,
            },
        )
    else:
        return render(request, "error.html")


@login_required
def time_sheet_delete(request, time_sheet_id):
    """
    View function to handle the deletion of a time sheet.

    Parameters:
        request (HttpRequest): The HTTP request object.
        time_sheet_id (int): The ID of the time sheet to be deleted.

    Returns:
        HttpResponseRedirect: A redirect response to the time sheet view page.
    """
    if time_sheet_delete_permissions(request, time_sheet_id):
        TimeSheet.objects.get(id=time_sheet_id).delete()
        messages.success(request, _("The time sheet has been deleted successfully"))
        view_type = "card"
        if request.GET.get("view") == "list":
            view_type = "list"
        task_id = request.GET.get("task_id")
        if task_id:
            return redirect(f"/project/task-timesheet/{task_id}/")
        return redirect("/project/view-time-sheet" + "?view=" + view_type)
    else:
        return you_dont_have_permission(request)


def time_sheet_filter(request):
    """
    Filter Time sheet based on the provided query parameters.

    Args:
        request: The HTTP request object containing the query parameters.

    Returns:
        Renders the Time sheet list template with the filtered Time sheet.

    """
    emp_id = request.user.employee_get.id
    filtered_time_sheet = TimeSheetFilter(request.GET).qs

    time_sheet_filter = filtersubordinates(
        request, filtered_time_sheet, "project.view_timesheet"
    )
    if filtered_time_sheet.filter(employee_id__id=emp_id).exists():
        time_sheet_filter = list(time_sheet_filter)
        for item in TimeSheet.objects.filter(employee_id=request.user.employee_get):
            if item not in time_sheet_filter:
                time_sheet_filter.append(item)
    time_sheets = paginator_qry(time_sheet_filter, request.GET.get("page"))
    previous_data = request.environ["QUERY_STRING"]
    data_dict = parse_qs(previous_data)
    get_key_instances(TimeSheet, data_dict)
    view_type = request.GET.get("view")
    template = "time_sheet/time_sheet_list_view.html"
    if view_type == "card":
        template = "time_sheet/time_sheet_card_view.html"
    elif view_type == "chart":
        return redirect("personal-time-sheet-view" + "?view=" + emp_id)
    return render(
        request,
        template,
        {
            "time_sheets": time_sheets,
            "filter_dict": data_dict,
        },
    )


@login_required
def time_sheet_initial(request):
    """
    This is an ajax method to return json response to take only tasks related
    to the project in the timesheet form fields
    """
    project_id = request.GET["project_id"]
    tasks = Task.objects.filter(project=project_id).values("title", "id")
    return JsonResponse({"data": list(tasks)})


def personal_time_sheet(request):
    """
    This is an ajax method to return json response for generating bar charts to employees.
    """
    emp_id = request.GET["emp_id"]
    selected = request.GET["selected"]
    month_number = request.GET["month"]
    year = request.GET["year"]
    week_number = request.GET["week"]

    time_spent = []
    dataset = []

    projects = Project.objects.filter(project_timesheet__employee_id=emp_id).distinct()

    time_sheets = TimeSheet.objects.filter(employee_id=emp_id).order_by("date")

    time_sheets = time_sheets.filter(date__week=week_number)

    # check for labels to be genarated weeky or monthly
    if selected == "week":
        start_date = datetime.date.fromisocalendar(int(year), int(week_number), 1)

        date_list = []
        labels = []
        for i in range(7):
            day = start_date + datetime.timedelta(days=i)
            date_list.append(day)
            day = day.strftime("%d-%m-%Y %A")
            labels.append(day)

    elif selected == "month":
        days_in_month = calendar.monthrange(int(year), int(month_number) + 1)[1]
        start_date = datetime.datetime(int(year), int(month_number) + 1, 1).date()
        labels = []
        date_list = []
        for i in range(days_in_month):
            day = start_date + datetime.timedelta(days=i)
            date_list.append(day)
            day = day.strftime("%d-%m-%Y")
            labels.append(day)
    colors = generate_colors(len(projects))

    for project, color in zip(projects, colors):
        dataset.append(
            {
                "label": project.title,
                "data": [],
                "backgroundColor": color,
            }
        )

    # Calculate total hours for each project on each date
    total_hours_by_project_and_date = defaultdict(lambda: defaultdict(float))

    # addding values to the response
    for label in date_list:
        time_sheets = TimeSheet.objects.filter(employee_id=emp_id, date=label)
        for time in time_sheets:
            time_spent = strtime_seconds(time.time_spent) / 3600
            total_hours_by_project_and_date[time.project_id.title][label] += time_spent
    for data in dataset:
        project_title = data["label"]
        data["data"] = [
            total_hours_by_project_and_date[project_title][label] for label in date_list
        ]

    response = {
        "dataSet": dataset,
        "labels": labels,
    }
    return JsonResponse(response)


def personal_time_sheet_view(request, emp_id):
    """
    Function for viewing the barcharts for timesheet of a specific employee.

    Args:
        emp_id: id of the employee whose barchat to be rendered.

    Returns:
        Renders the chart.html template containing barchat of the specific employee.

    """
    try:
        Employee.objects.get(id=emp_id)
    except:
        return render(request, "error.html")
    emp_last_name = (
        Employee.objects.get(id=emp_id).employee_last_name
        if Employee.objects.get(id=emp_id).employee_last_name != None
        else ""
    )
    employee_name = (
        f"{Employee.objects.get(id=emp_id).employee_first_name}  {emp_last_name}"
    )
    context = {
        "emp_id": emp_id,
        "emp_name": employee_name,
    }

    return render(request, "time_sheet/chart.html", context=context)


def time_sheet_single_view(request, time_sheet_id):
    """
    Renders a single timesheet view page.

    Parameters:
    - request (HttpRequest): The HTTP request object.
    - time_sheet_id (int): The ID of the timesheet to view.

    Returns:
        The rendered timesheet single view page.

    """
    timesheet = TimeSheet.objects.get(id=time_sheet_id)
    context = {"time_sheet": timesheet}
    return render(request, "time_sheet/time_sheet_single_view.html", context)


def time_sheet_bulk_delete(request):
    """
    This method is used to delete set of Task instances
    """
    ids = request.POST["ids"]
    ids = json.loads(ids)
    for timesheet_id in ids:
        timesheet = TimeSheet.objects.get(id=timesheet_id)
        try:
            timesheet.delete()
            messages.success(
                request, _("%(timesheet)s deleted.") % {"timesheet": timesheet}
            )
        except Exception as error:
            messages.error(request, error)
            messages.error(
                request,
                _("You cannot delete %(timesheet)s.") % {"timesheet": timesheet},
            )
    return JsonResponse({"message": "Success"})
<<<<<<< HEAD
def get_members(request):
    project_id = request.GET.get("project_id")
    form = TimeSheetForm()
    if project_id and project_id != "dynamic_create":
        project = Project.objects.filter(id=project_id).first()
        if project:
            members = (project.managers.all() | project.members.all()).distinct()
            form.fields["employee_id"].queryset = members
    else:
        form.fields["employee_id"].queryset = Employee.objects.none()

    employee_field_html = render_to_string(
        "cbv/timesheet/employee_field.html",
        {
            "form": form,
            "field_name": "employee_id",
            "field": form.fields["employee_id"],
            "project_id": project_id,
        },
    )
    return HttpResponse(employee_field_html)
=======
def get_members(request):
    project_id = request.GET.get("project_id")
    form = TimeSheetForm()
    if project_id and project_id != "dynamic_create":
        project = Project.objects.filter(id=project_id).first()
        if project:
            members = (project.managers.all() | project.members.all()).distinct()
            form.fields["employee_id"].queryset = members
    else:
        form.fields["employee_id"].queryset = Employee.objects.none()

    employee_field_html = render_to_string(
        "cbv/timesheet/employee_field.html",
        {
            "form": form,
            "field_name": "employee_id",
            "field": form.fields["employee_id"],
            "project_id": project_id,
        },
    )
    return HttpResponse(employee_field_html)

>>>>>>> 411c07e2
<|MERGE_RESOLUTION|>--- conflicted
+++ resolved
@@ -1,2046 +1,1913 @@
-import calendar
-import datetime
-import json
-import logging
-from collections import defaultdict
-from urllib.parse import parse_qs, urlparse
-
-import pandas as pd
-import xlsxwriter
-from django.contrib import messages
-from django.core import serializers
-from django.core.exceptions import ValidationError
-from django.core.paginator import Paginator
-from django.http import Http404, HttpResponse, HttpResponseRedirect, JsonResponse
-from django.shortcuts import get_object_or_404, redirect, render
-<<<<<<< HEAD
-from django.template.loader import render_to_string
-from django.urls import reverse
-from django.utils.translation import gettext_lazy as _
-
-from base.methods import filtersubordinates, get_key_instances
-from employee.models import Employee
-from horilla.decorators import hx_request_required, login_required, permission_required
-from project.models import TimeSheet
-=======
-from django.template.loader import render_to_string
-from django.urls import reverse
-from django.utils.translation import gettext_lazy as _
-
-from base.methods import filtersubordinates, get_key_instances
-from employee.models import Employee
-from horilla.decorators import hx_request_required, login_required, permission_required
-from project.models import TimeSheet
->>>>>>> 411c07e2
-from notifications.signals import notify
-from project.cbv.projects import DynamicProjectCreationFormView
-from project.cbv.tasks import DynamicTaskCreateFormView
-from project.cbv.timesheet import TimeSheetFormView
-from project.methods import (
-    generate_colors,
-    paginator_qry,
-    strtime_seconds,
-    time_sheet_delete_permissions,
-    time_sheet_update_permissions,
-)
-
-from .decorator import *
-from .filters import ProjectFilter, TaskAllFilter, TaskFilter, TimeSheetFilter
-from .forms import *
-from .methods import (
-    is_project_manager_or_super_user,
-    is_projectmanager_or_member_or_perms,
-    is_task_manager,
-    is_task_member,
-    you_dont_have_permission,
-)
-from .models import *
-
-logger = logging.getLogger(__name__)
-
-# Create your views here.
-# Dash board view
-
-
-@login_required
-def dashboard_view(request):
-    """
-    Dashboard view of project
-    Returns:
-        it will redirect to dashboard.
-    """
-
-    # Get the current date
-    today = datetime.date.today()
-    # Find the last day of the current month
-    last_day = calendar.monthrange(today.year, today.month)[1]
-    # Construct the last date of the current month
-    last_date = datetime.date(today.year, today.month, last_day)
-
-    total_projects = Project.objects.all().count()
-    new_projects = Project.objects.filter(status="new").count()
-    projects_in_progress = Project.objects.filter(status="in_progress").count()
-    date_range = {"end_till": last_date}
-    projects_due_in_this_month = ProjectFilter(date_range).qs
-    unexpired_project = []
-    for project in projects_due_in_this_month:
-        if project.status != "expired":
-            unexpired_project.append(project)
-
-    context = {
-        "total_projects": total_projects,
-        "new_projects": new_projects,
-        "projects_in_progress": projects_in_progress,
-        "unexpired_project": unexpired_project,
-    }
-    return render(request, "dashboard/project_dashboard.html", context=context)
-
-
-@login_required
-def project_status_chart(request):
-    """
-    This method is used generate project dataset for the dashboard
-    """
-    initial_data = []
-    data_set = []
-    choices = Project.PROJECT_STATUS
-    labels = [type[1] for type in choices]
-    for label in choices:
-        initial_data.append(
-            {
-                "label": label[1],
-                "data": [],
-            }
-        )
-
-    for status in choices:
-        count = Project.objects.filter(status=status[0]).count()
-        data = []
-        for index, label in enumerate(initial_data):
-            if status[1] == initial_data[index]["label"]:
-                data.append(count)
-            else:
-                data.append(0)
-        data_set.append(
-            {
-                "label": status[1],
-                "data": data,
-            }
-        )
-    return JsonResponse({"dataSet": data_set, "labels": labels})
-
-
-@login_required
-def task_status_chart(request):
-    """
-    This method is used generate project dataset for the dashboard
-    """
-    # projects = Project.objects.all()
-    initial_data = []
-    data_set = []
-    choices = Task.TASK_STATUS
-    labels = [type[1] for type in choices]
-    for label in choices:
-        initial_data.append(
-            {
-                "label": label[1],
-                "data": [],
-            }
-        )
-    # for status in choices:
-    #    count = Project.objects.filter(status=status[0]).count()
-
-    for status in choices:
-        count = Task.objects.filter(status=status[0]).count()
-        data = []
-        for index, label in enumerate(initial_data):
-            if status[1] == initial_data[index]["label"]:
-                data.append(count)
-            else:
-                data.append(0)
-        data_set.append(
-            {
-                "label": status[1],
-                "data": data,
-            }
-        )
-    return JsonResponse({"dataSet": data_set, "labels": labels})
-
-
-@login_required
-def project_detailed_view(request, project_id):
-    project = Project.objects.get(id=project_id)
-    task_count = project.task_set.count()
-    context = {
-        "project": project,
-        "task_count": task_count,
-    }
-    return render(request, "dashboard/project_details.html", context=context)
-
-
-# Project views
-
-
-@login_required
-@is_projectmanager_or_member_or_perms(perm="project.view_project")
-def project_view(request):
-    """
-    Overall view of project, the default view
-    """
-    form = ProjectFilter()
-    view_type = "card"
-    if request.GET.get("view") == "list":
-        view_type = "list"
-    projects = Project.objects.all()
-    if request.GET.get("search") is not None:
-        projects = ProjectFilter(request.GET).qs
-    previous_data = request.environ["QUERY_STRING"]
-    page_number = request.GET.get("page")
-    context = {
-        "view_type": view_type,
-        "projects": paginator_qry(projects, page_number),
-        "pd": previous_data,
-        "f": form,
-    }
-    return render(request, "project/new/overall.html", context)
-
-
-@permission_required(perm="project.add_project")
-@login_required
-def create_project(request):
-    """
-    For creating new project
-    """
-    form = ProjectForm()
-    if request.method == "POST":
-        form = ProjectForm(request.POST, request.FILES)
-        if form.is_valid():
-            form.save()
-            messages.success(request, _("New project created"))
-            response = render(
-                request,
-                "project/new/forms/project_creation.html",
-                context={"form": form},
-            )
-
-            return HttpResponse(
-                response.content.decode("utf-8") + "<script>location.reload();</script>"
-            )
-    return render(
-        request, "project/new/forms/project_creation.html", context={"form": form}
-    )
-
-
-@login_required
-@project_update_permission()
-def project_update(request, project_id):
-    """
-    Update an existing project.
-
-    Args:
-        request: The HTTP request object.
-        project_id: The ID of the project to update.
-
-    Returns:
-        If the request method is POST and the form is valid, redirects to the project overall view.
-        Otherwise, renders the project update form.
-
-    """
-    project = Project.objects.get(id=project_id)
-    project_form = ProjectForm(instance=project)
-    if request.method == "POST":
-        project_form = ProjectForm(request.POST, request.FILES, instance=project)
-        if project_form.is_valid():
-            project_form.save()
-            messages.success(request, _("Project updated"))
-            response = render(
-                request,
-                "project/new/forms/project_update.html",
-                {"form": project_form, "project_id": project_id},
-            )
-            return HttpResponse(
-                response.content.decode("utf-8") + "<script>location.reload();</script>"
-            )
-    return render(
-        request,
-        "project/new/forms/project_update.html",
-        {"form": project_form, "project_id": project_id},
-    )
-
-
-@login_required
-@project_update_permission()
-def change_project_status(request, project_id):
-    """
-    HTMX function to update the status of a project.
-    Args:
-    - project_id: ID of the Project object.
-    """
-    status = request.POST.get("status")
-    try:
-        project = get_object_or_404(Project, id=project_id)
-        if status:
-            if project.status != status:
-                project.status = status
-                project.save()
-                messages.success(
-                    request,
-                    _(f"{project} status updated to {project.get_status_display()}."),
-                )
-                # Notify all project managers and members
-                employees = (project.managers.all() | project.members.all()).distinct()
-                for employee in employees:
-                    try:
-                        notify.send(
-                            request.user.employee_get,
-                            recipient=employee.employee_user_id,
-                            verb=f"The status of the project '{project}' has been changed to {project.get_status_display()}.",
-                            verb_ar=f"تم تغيير حالة المشروع '{project}' إلى {project.get_status_display()}.",
-                            verb_de=f"Der Status des Projekts '{project}' wurde auf {project.get_status_display()} geändert.",
-                            verb_es=f"El estado del proyecto '{project}' ha sido cambiado a {project.get_status_display()}.",
-                            verb_fr=f"Le statut du projet '{project}' a été changé en {project.get_status_display()}.",
-                            redirect=reverse(
-                                "task-view",
-                                kwargs={"project_id": project.id},
-                            ),
-                        )
-                    except Exception as e:
-                        logger.error(e)
-            else:
-                messages.info(
-                    request,
-                    _(
-                        f"{project} status is already set to {project.get_status_display()}."
-                    ),
-                )
-        else:
-            messages.error(request, _("Invalid status or missing data."))
-
-    except Http404:
-        messages.error(request, _("The specified project does not exist."))
-    return HttpResponse("<script>$('#reloadMessagesButton').click();</script>")
-
-
-@login_required
-@project_delete_permission()
-def project_delete(request, project_id):
-    """
-    For deleting existing project
-    """
-    view_type = request.GET.get("view")
-    project_view_url = reverse("project-view")
-    redirected_url = f"{project_view_url}?view={view_type}"
-    Project.objects.get(id=project_id).delete()
-
-    return redirect(redirected_url)
-
-
-@login_required
-def project_filter(request):
-    """
-    For filtering projects
-    """
-    projects = ProjectFilter(request.GET).qs
-    templete = "project/new/project_kanban_view.html"
-    if request.GET.get("view") == "list":
-        templete = "project/new/project_list_view.html"
-    previous_data = request.environ["QUERY_STRING"]
-    page_number = request.GET.get("page")
-    filter_obj = projects
-    data_dict = parse_qs(previous_data)
-    get_key_instances(Project, data_dict)
-    context = {
-        "projects": paginator_qry(projects, page_number),
-        "pd": previous_data,
-        "f": filter_obj,
-        "filter_dict": data_dict,
-    }
-    return render(request, templete, context)
-
-
-def convert_nan(field, dicts):
-    """
-    This method is returns None or field value
-    """
-    field_value = dicts.get(field)
-    try:
-        float(field_value)
-        return None
-    except ValueError:
-        return field_value
-
-
-@login_required
-def project_import(request):
-    """
-    This method is used to import Project instances and creates related objects
-    """
-    data_frame = pd.DataFrame(
-        columns=[
-            "Title",
-            "Manager Badge id",
-            "Member Badge id",
-            "Status",
-            "Start Date",
-            "End Date",
-            "Description",
-        ]
-    )
-    # Export the DataFrame to an Excel file
-    response = HttpResponse(content_type="application/ms-excel")
-    response["Content-Disposition"] = 'attachment; filename="project_template.xlsx"'
-    data_frame.to_excel(response, index=False)
-
-    if request.method == "POST" and request.FILES.get("file") is not None:
-        file = request.FILES["file"]
-        data_frame = pd.read_excel(file)
-        project_dicts = data_frame.to_dict("records")
-        error_lists = []
-        for project in project_dicts:
-            try:
-                # getting datas from imported file
-                title = project["Title"]
-                manager_badge_id = convert_nan("Manager Badge id", project)
-                member_badge_id = convert_nan("Member Badge id", project)
-                status = project["Status"]
-                start_date = project["Start Date"]
-                end_date = project["End Date"]
-                description = project["Description"]
-
-                # checcking all the imported values
-                is_save = True
-                # getting employee using badge id, for manager
-                if manager_badge_id:
-                    ids = manager_badge_id.split(",")
-                    error_ids = []
-                    managers = []
-                    for id in ids:
-                        if Employee.objects.filter(badge_id=id).exists():
-                            employee = Employee.objects.filter(badge_id=id).first()
-                            managers.append(employee)
-                        else:
-                            error_ids.append(id)
-                            is_save = False
-                    if error_ids:
-                        ids = ",".join(map(str, error_ids))
-                        project["Manager error"] = f"{ids} - This id not exists"
-                    # if Employee.objects.filter(badge_id=manager_badge_id).exists():
-                    #     manager = Employee.objects.filter(
-                    #         badge_id=manager_badge_id
-                    #     ).first()
-                    # else:
-                    #     project["Manager error"] = (
-                    #         f"{manager_badge_id} - This badge not exist"
-                    #     )
-                    #     is_save = False
-
-                # getting employee using badge id, for member
-                if member_badge_id:
-                    ids = member_badge_id.split(",")
-                    error_ids = []
-                    employees = []
-                    for id in ids:
-                        if Employee.objects.filter(badge_id=id).exists():
-                            employee = Employee.objects.filter(badge_id=id).first()
-                            employees.append(employee)
-                        else:
-                            error_ids.append(id)
-                            is_save = False
-                    if error_ids:
-                        ids = ",".join(map(str, error_ids))
-                        project["Member error"] = f"{ids} - This id not exists"
-
-                if status:
-                    if status not in [stat for stat, _ in Project.PROJECT_STATUS]:
-                        project["Status error"] = (
-                            f"{status} not available in Project status"
-                        )
-                        is_save = False
-                else:
-                    project["Status error"] = "Status is a required field"
-                    is_save = False
-
-                format = "%Y-%m-%d"
-                if start_date:
-
-                    # using try-except to check for truth value
-                    try:
-                        res = bool(
-                            datetime.datetime.strptime(
-                                start_date.strftime("%Y-%m-%d"), format
-                            )
-                        )
-                    except Exception as e:
-                        res = False
-                    if res == False:
-                        project["Start date error"] = (
-                            "Date must be in 'YYYY-MM-DD' format"
-                        )
-                        is_save = False
-                else:
-                    project["Start date error"] = "Start date is a required field"
-                    is_save = False
-
-                if end_date:
-                    # using try-except to check for truth value
-                    try:
-                        res = bool(
-                            datetime.datetime.strptime(
-                                end_date.strftime("%Y-%m-%d"), format
-                            )
-                        )
-                        if end_date < start_date:
-                            project["end date error"] = (
-                                "End date must be greater than Start date"
-                            )
-                            is_save = False
-                    except ValueError:
-                        res = False
-                    if res == False:
-                        project["end date error"] = (
-                            "Date must be in 'YYYY-MM-DD' format"
-                        )
-                        is_save = False
-
-                if is_save == True:
-                    # creating new project
-                    if Project.objects.filter(title=title).exists():
-                        project_obj = Project.objects.filter(title=title).first()
-                    else:
-                        project_obj = Project(title=title)
-                    project_obj.start_date = start_date.strftime("%Y-%m-%d")
-                    project_obj.end_date = end_date.strftime("%Y-%m-%d")
-                    project_obj.status = status
-                    project_obj.description = description
-                    project_obj.save()
-                    for manager in managers:
-                        project_obj.managers.add(manager)
-                    project_obj.save()
-                    for member in employees:
-                        project_obj.members.add(member)
-                    project_obj.save()
-                else:
-                    error_lists.append(project)
-
-            except Exception as e:
-                error_lists.append(project)
-        if error_lists:
-            res = defaultdict(list)
-            for sub in error_lists:
-                for key in sub:
-                    res[key].append(sub[key])
-            data_frame = pd.DataFrame(error_lists, columns=error_lists[0].keys())
-            # Create an HTTP response object with the Excel file
-            response = HttpResponse(content_type="application/ms-excel")
-            response["Content-Disposition"] = 'attachment; filename="ImportError.xlsx"'
-            data_frame.to_excel(response, index=False)
-            return response
-        return HttpResponse("Imported successfully")
-    return response
-
-
-@login_required
-# @permission_required("project.view_project")
-# @require_http_methods(["POST"])
-def project_bulk_export(request):
-    """
-    This method is used to export bulk of Project instances
-    """
-    ids = request.POST["ids"]
-    ids = json.loads(ids)
-    data_list = []
-    # Add headers to the worksheet
-    headers = [
-        "Title",
-        "Managers",
-        "Members",
-        "Status",
-        "Start Date",
-        "End Date",
-        "Description",
-    ]
-
-    # Get the list of field names for your model
-    for project_id in ids:
-        project = Project.objects.get(id=project_id)
-        data = {
-            "Title": f"{project.title}",
-            "Managers": f"{',' .join([manager.employee_first_name + ' ' + manager.employee_last_name for manager in project.managers.all()]) if project.managers.exists() else ''}",
-            "Members": f"{',' .join([member.employee_first_name + ' ' + member.employee_last_name for member in project.members.all()]) if project.members.exists() else ''}",
-            "Status": f"{project.status}",
-            "Start Date": f'{project.start_date.strftime("%Y-%m-%d")}',
-            "End Date": f'{project.end_date.strftime("%Y-%m-%d") if project.end_date else ""}',
-            "Description": f"{project.description}",
-        }
-        data_list.append(data)
-    data_frame = pd.DataFrame(data_list, columns=headers)
-    # Export the DataFrame to an Excel file
-    response = HttpResponse(content_type="application/ms-excel")
-    response["Content-Disposition"] = 'attachment; filename="project details.xlsx"'
-    writer = pd.ExcelWriter(response, engine="xlsxwriter")
-    # data_frame.to_excel(response, index=False)
-    data_frame.to_excel(
-        writer,
-        sheet_name="Project details",
-        index=False,
-        startrow=3,
-    )
-    workbook = writer.book
-    worksheet = writer.sheets["Project details"]
-    max_columns = len(data)
-    heading_format = workbook.add_format(
-        {
-            "bg_color": "#ffd0cc",
-            "bold": True,
-            "font_size": 14,
-            "align": "center",
-            "valign": "vcenter",
-            "font_size": 20,
-        }
-    )
-    header_format = workbook.add_format(
-        {
-            "bg_color": "#EDF1FF",
-            "bold": True,
-            "text_wrap": True,
-            "font_size": 12,
-            "align": "center",
-            "border": 1,
-        }
-    )
-    worksheet.set_row(0, 30)
-    worksheet.merge_range(
-        0,
-        0,
-        0,
-        max_columns - 1,
-        "Project details ",
-        heading_format,
-    )
-    for col_num, value in enumerate(data_frame.columns.values):
-        worksheet.write(3, col_num, value, header_format)
-        col_letter = chr(65 + col_num)
-        header_width = max(len(value) + 2, len(data_frame[value].astype(str).max()) + 2)
-        worksheet.set_column(f"{col_letter}:{col_letter}", header_width)
-
-    # worksheet.set_row(4, 30)
-
-    writer.close()
-
-    return response
-
-
-@login_required
-def project_bulk_archive(request):
-    try:
-        ids = request.POST.getlist("ids")
-    except Exception:
-        messages.error(request, _("Could not retrieve project IDs."))
-        return HttpResponse("<script>$('#applyFilter').click();</script>")
-
-    is_active_raw = request.GET.get("is_active", "").lower()
-
-    if is_active_raw in ["true"]:
-        is_active = True
-        message = "Un-Archived"
-    elif is_active_raw in ["false"]:
-        is_active = False
-        message = "Archived"
-    else:
-        messages.error(
-            request, _("Invalid value for 'is_active'. Use 'true' or 'false'.")
-        )
-        return HttpResponse("<script>$('#applyFilter').click();</script>")
-
-    for project_id in ids:
-        project = Project.objects.filter(id=project_id).first()
-        if project and is_project_manager_or_super_user(request, project):
-            project.is_active = is_active
-            project.save()
-            messages.success(request, f"{project} is {message} successfully.")
-        else:
-            messages.warning(
-                request, f"Permission denied or project not found: ID {project_id}"
-            )
-
-    return HttpResponse("<script>$('#applyFilter').click();</script>")
-
-
-@login_required
-# @permission_required("project.delete_project")
-def project_bulk_delete(request):
-    """
-    This method deletes a set of Project instances in bulk, after verifying permissions.
-    """
-    try:
-        ids = request.POST.getlist("ids")
-        if not ids:
-            messages.warning(request, _("No project IDs were provided."))
-            return HttpResponse("<script>$('#applyFilter').click();</script>")
-    except Exception:
-        messages.error(request, _("Could not retrieve project IDs."))
-        return HttpResponse("<script>$('#applyFilter').click();</script>")
-
-    projects = Project.objects.filter(id__in=ids)
-    deletable_projects = []
-    skipped_projects = []
-
-    for project in projects:
-        if is_project_manager_or_super_user(request, project):
-            deletable_projects.append(project)
-        else:
-            skipped_projects.append(str(project))
-
-    # Delete in bulk
-    if deletable_projects:
-        # Project.objects.filter(id__in=[p.id for p in deletable_projects]).delete()
-        messages.success(
-            request,
-            _("{count} project(s) deleted successfully.").format(
-                count=len(deletable_projects)
-            ),
-        )
-
-    if skipped_projects:
-        messages.warning(
-            request,
-            _("Permission denied or skipped for: %(projects)s.")
-            % {"projects": ", ".join(skipped_projects)},
-        )
-
-    return HttpResponse("<script>$('#applyFilter').click();</script>")
-
-
-@login_required
-@project_delete_permission()
-def project_archive(request, project_id):
-    """
-    This method is used to archive project instance
-    Args:
-            project_id : Project instance id
-    """
-    project = Project.objects.get(id=project_id)
-    project.is_active = not project.is_active
-    project.save()
-    message = _(f"{project} Un-Archived successfully.")
-    if not project.is_active:
-        message = _(f"{project} Archived successfully.")
-    messages.success(request, message)
-    return HttpResponseRedirect(request.META.get("HTTP_REFERER"))
-
-
-# Task views
-
-
-@login_required
-@project_update_permission()
-<<<<<<< HEAD
-def task_view(request, project_id, **kwargs):
-    """Project details with member wise timesheet breakdown."""
-    project = Project.objects.get(id=project_id)
-    members = (project.managers.all() | project.members.all()).distinct()
-    timesheets = TimeSheet.objects.filter(project_id=project)
-
-    start = request.GET.get("start")
-    end = request.GET.get("end")
-    member_id = request.GET.get("member")
-    if start:
-        timesheets = timesheets.filter(date__gte=start)
-    if end:
-        timesheets = timesheets.filter(date__lte=end)
-    if member_id:
-        timesheets = timesheets.filter(employee_id_id=member_id)
-
-    from collections import defaultdict
-
-    grouped = defaultdict(list)
-    total_minutes = 0
-    for ts in timesheets:
-        grouped[ts.employee_id].append(ts)
-        try:
-            h, m = map(int, ts.time_spent.split(":"))
-            total_minutes += h * 60 + m
-        except ValueError:
-            pass
-    grouped_timesheets = [(emp, entries) for emp, entries in grouped.items()]
-    total_hours = f"{total_minutes // 60:02d}:{total_minutes % 60:02d}"
-
-    context = {
-        "project": project,
-        "grouped_timesheets": grouped_timesheets,
-        "total_hours": total_hours,
-        "total_tasks": timesheets.count(),
-        "members": members,
-        "start": start,
-        "end": end,
-        "member": member_id,
-    }
-    return render(request, "project/project_timesheet.html", context)
-=======
-def task_view(request, project_id, **kwargs):
-    """Project details with member wise timesheet breakdown."""
-    project = Project.objects.get(id=project_id)
-    members = (project.managers.all() | project.members.all()).distinct()
-    timesheets = TimeSheet.objects.filter(project_id=project)
-
-    start = request.GET.get("start")
-    end = request.GET.get("end")
-    member_id = request.GET.get("member")
-    if start:
-        timesheets = timesheets.filter(date__gte=start)
-    if end:
-        timesheets = timesheets.filter(date__lte=end)
-    if member_id:
-        timesheets = timesheets.filter(employee_id_id=member_id)
-
-    from collections import defaultdict
-
-    grouped = defaultdict(list)
-    total_minutes = 0
-    for ts in timesheets:
-        grouped[ts.employee_id].append(ts)
-        try:
-            h, m = map(int, ts.time_spent.split(":"))
-            total_minutes += h * 60 + m
-        except ValueError:
-            pass
-    total_hours = f"{total_minutes // 60:02d}:{total_minutes % 60:02d}"
-
-    context = {
-        "project": project,
-        "grouped_timesheets": grouped,
-        "total_hours": total_hours,
-        "total_tasks": timesheets.count(),
-        "members": members,
-        "start": start,
-        "end": end,
-        "member": member_id,
-    }
-    return render(request, "project/project_timesheet.html", context)
->>>>>>> 411c07e2
-
-
-@login_required
-@hx_request_required
-def quick_create_task(request, stage_id):
-    project_stage = ProjectStage.objects.get(id=stage_id)
-    hx_target = request.META.get("HTTP_HX_TARGET")
-    if (
-        request.user.employee_get in project_stage.project.managers.all()
-        or request.user.has_perm("project.add_task")
-    ):
-        form = QuickTaskForm(
-            initial={
-                "stage": project_stage,
-                "project": project_stage.project,
-                "end_date": project_stage.project.end_date,
-            }
-        )
-        if request.method == "POST":
-            form = QuickTaskForm(request.POST)
-            if form.is_valid():
-                form.save()
-                messages.success(request, _("The task has been created successfully!"))
-                return HttpResponse(
-                    f"<span hx-get='/project/task-filter/{project_stage.project.id}/?view=card' hx-trigger='load' hx-target='#viewContainer'></span>"
-                )
-        return render(
-            request,
-            "task/new/forms/quick_create_task_form.html",
-            context={
-                "form": form,
-                "stage_id": stage_id,
-                "project_id": project_stage.project.id,
-                "hx_target": hx_target,
-            },
-        )
-    messages.info(request, "You dont have permission.")
-    return HttpResponse("<script>window.location.reload()</script>")
-
-
-@login_required
-def create_task(request, stage_id):
-    """
-    For creating new task in project view
-    """
-    project_stage = ProjectStage.objects.get(id=stage_id)
-    project = project_stage.project
-    if request.user.employee_get in project.managers.all() or request.user.has_perm(
-        "project.delete_project"
-    ):
-        form = TaskForm(initial={"project": project})
-        if request.method == "POST":
-            form = TaskForm(request.POST, request.FILES)
-            if form.is_valid():
-                instance = form.save(commit=False)
-                instance.stage = project_stage
-                instance.save()
-
-                messages.success(request, _("New task created"))
-                response = render(
-                    request,
-                    "task/new/forms/create_task.html",
-                    context={"form": form, "stage_id": stage_id},
-                )
-                return HttpResponse(
-                    response.content.decode("utf-8")
-                    + "<script>location.reload();</script>"
-                )
-        return render(
-            request,
-            "task/new/forms/create_task.html",
-            context={"form": form, "stage_id": stage_id},
-        )
-    messages.info(request, "You dont have permission.")
-    return HttpResponseRedirect(request.META.get("HTTP_REFERER", "/"))
-
-
-@login_required
-def create_task_in_project(request, project_id):
-    """
-    For creating new task in project view
-    """
-    project = Project.objects.get(id=project_id)
-    stages = project.project_stages.all()
-
-    # Serialize the queryset to JSON
-
-    serialized_data = serializers.serialize("json", stages)
-    if request.user.employee_get in project.managers.all() or request.user.has_perm(
-        "project.delete_project"
-    ):
-        form = TaskFormCreate(initial={"project": project})
-        if request.method == "POST":
-            form = TaskFormCreate(request.POST, request.FILES)
-            if form.is_valid():
-                form.save()
-                messages.success(request, _("New task created"))
-                response = render(
-                    request,
-                    "task/new/forms/create_task_project.html",
-                    context={"form": form, "project_id": project_id},
-                )
-                return HttpResponse(
-                    response.content.decode("utf-8")
-                    + "<script>location.reload();</script>"
-                )
-        context = {
-            "form": form,
-            "project_id": project_id,
-            "stages": serialized_data,
-        }
-        return render(
-            request, "task/new/forms/create_task_project.html", context=context
-        )
-    messages.info(request, "You dont have permission.")
-    return HttpResponseRedirect(request.META.get("HTTP_REFERER", "/"))
-
-
-@login_required
-@task_update_permission()
-def update_task(request, task_id):
-    """
-    For updating task in project view
-    """
-
-    task = Task.objects.get(id=task_id)
-    project = task.project
-    task_form = TaskForm(instance=task)
-    if request.method == "POST":
-        task_form = TaskForm(request.POST, request.FILES, instance=task)
-        if task_form.is_valid():
-            task_form.save()
-            messages.success(request, _("Task updated"))
-            response = render(
-                request,
-                "task/new/forms/update_task.html",
-                {"form": task_form, "task_id": task_id},
-            )
-            return HttpResponse(
-                response.content.decode("utf-8") + "<script>location.reload();</script>"
-            )
-    return render(
-        request,
-        "task/new/forms/update_task.html",
-        {
-            "form": task_form,
-            "task_id": task_id,
-        },
-    )
-
-
-@login_required
-@task_delete_permission()
-def delete_task(request, task_id):
-    """
-    For delete task
-    """
-    view_type = request.GET.get("view")
-    path = urlparse(request.META["HTTP_REFERER"]).path
-    url_after_project = path.split("project/")[1].rstrip("/")
-    # Split into components
-    parts = url_after_project.split("/")
-    view_name = parts[0]
-    object_id = parts[1] if len(parts) > 1 else None
-
-    if not view_name == "task-all":
-        task_view_url = reverse(view_name, kwargs={"project_id": object_id})
-    else:
-        task_view_url = reverse("task-all")
-    redirected_url = f"{task_view_url}?view={view_type}"
-    task = Task.objects.get(id=task_id)
-    project_id = task.project.id
-    task.delete()
-    messages.success(request, _("The task has been deleted successfully."))
-    if request.META.get("HTTP_HX_REQUEST"):
-        return HttpResponse(
-            f"<span hx-get='/project/task-filter/{project_id}/?view={view_type}' hx-trigger='load' hx-target='#viewContainer'></span>"
-        )
-    return redirect(redirected_url)
-
-
-@login_required
-def task_details(request, task_id):
-    """
-    For showing all details about task
-    """
-    task = Task.objects.get(id=task_id)
-    return render(request, "task/new/task_details.html", context={"task": task})
-
-
-@login_required
-@project_update_permission()
-def task_filter(request, project_id):
-    """
-    For filtering task
-    """
-    templete = "task/new/task_kanban_view.html"
-    if request.GET.get("view") == "list":
-        templete = "task/new/task_list_view.html"
-    tasks = TaskFilter(request.GET).qs.filter(project_id=project_id)
-    stages = (
-        ProjectStage.objects.filter(project_id=project_id).order_by("sequence")
-        # if len(request.GET) == 0 or len(request.GET) == 1
-        # else ProjectStage.objects.filter(tasks__in=tasks)
-        # .distinct()
-        # .order_by("sequence")
-    )
-    previous_data = request.META.get("QUERY_STRING", "")
-    data_dict = parse_qs(previous_data)
-    get_key_instances(Task, data_dict)
-    if data_dict.get("project"):
-        del data_dict["project"]
-    context = {
-        "tasks": tasks.distinct(),
-        "stages": stages,
-        "pd": request.GET.urlencode(),
-        "project_id": project_id,
-        "filter_dict": data_dict,
-    }
-    return render(request, templete, context)
-
-
-@login_required
-def task_stage_change(request):
-    """
-    This method is used to change the current stage of a task
-    """
-    task_id = request.POST["task"]
-    stage_id = request.POST["stage"]
-    stage = ProjectStage.objects.get(id=stage_id)
-    Task.objects.filter(id=task_id).update(stage=stage)
-    return JsonResponse(
-        {
-            "type": "success",
-            "message": _("Task stage updated"),
-        }
-    )
-
-
-@login_required
-def task_timesheet(request, task_id):
-    """
-    For showing all timesheet related to task
-    """
-    task = Task.objects.get(id=task_id)
-    time_sheets = task.task_timesheet.all()
-    context = {"time_sheets": time_sheets, "task_id": task_id}
-    return render(
-        request,
-        "task/new/task_timesheet.html",
-        context=context,
-    )
-
-
-@login_required
-def create_timesheet_task(request, task_id):
-    task = Task.objects.get(id=task_id)
-    project = task.project
-    form = TimesheetInTaskForm(initial={"project_id": project, "task_id": task})
-    if request.method == "POST":
-        form = TimesheetInTaskForm(request.POST)
-        if form.is_valid():
-            form.save()
-            messages.success(request, _("Timesheet created"))
-            response = render(
-                request,
-                "task/new/forms/create_timesheet.html",
-                {"form": form, "task_id": task_id},
-            )
-            return HttpResponse(
-                response.content.decode("utf-8") + "<script>location.reload();</script>"
-            )
-    context = {
-        "form": form,
-        "task_id": task_id,
-    }
-    return render(request, "task/new/forms/create_timesheet.html", context=context)
-
-
-@login_required
-def update_timesheet_task(request, timesheet_id):
-    timesheet = TimeSheet.objects.get(id=timesheet_id)
-    form = TimesheetInTaskForm(instance=timesheet)
-    if request.method == "POST":
-        form = TimesheetInTaskForm(request.POST, instance=timesheet)
-        if form.is_valid():
-            form.save()
-            messages.success(request, _("Timesheet updated"))
-            response = render(
-                request,
-                "task/new/forms/update_timesheet.html",
-                {"form": form, "timesheet_id": timesheet_id},
-            )
-            return HttpResponse(
-                response.content.decode("utf-8") + "<script>location.reload();</script>"
-            )
-    context = {
-        "form": form,
-        "timesheet_id": timesheet_id,
-    }
-    return render(request, "task/new/forms/update_timesheet.html", context=context)
-
-
-@login_required
-def drag_and_drop_task(request):
-    """
-    For drag and drop task into new stage
-    """
-    updated_stage_id = request.POST["updated_stage_id"]
-    previous_task_id = request.POST["previous_task_id"]
-    previous_stage_id = request.POST["previous_stage_id"]
-    change = False
-    task = Task.objects.get(id=previous_task_id)
-    project = task.project
-    if (
-        request.user.has_perm("project.change_task")
-        or request.user.has_perm("project.change_project")
-        or request.user.employee_get in task.task_managers.all()
-        or request.user.employee_get in task.task_members.all()
-        or request.user.employee_get in project.managers.all()
-        or request.user.employee_get in project.members.all()
-    ):
-        if previous_stage_id != updated_stage_id:
-            task.stage = ProjectStage.objects.get(id=updated_stage_id)
-            task.save()
-            change = True
-        sequence = json.loads(request.POST["sequence"])
-        for key, val in sequence.items():
-            if Task.objects.get(id=key).sequence != val:
-                Task.objects.filter(id=key).update(sequence=val)
-                change = True
-        message = (
-            _("Task stage has been successfully updated.")
-            if previous_stage_id != updated_stage_id
-            else _("Tasks order has been successfully updated.")
-        )
-        messages.success(request, message)
-        return JsonResponse({"change": change})
-    change = True
-    messages.info(request, _("You dont have permission."))
-    return JsonResponse({"change": change})
-
-
-# Task all views
-
-
-@login_required
-def task_all(request):
-    """
-    For showing all task
-    """
-    form = TaskAllFilter()
-    view_type = "card"
-    tasks = TaskAllFilter(request.GET).qs
-    if request.GET.get("view") == "list":
-        view_type = "list"
-    context = {
-        "tasks": paginator_qry(tasks, request.GET.get("page")),
-        "pd": request.GET.urlencode(),
-        "f": form,
-        "view_type": view_type,
-    }
-    return render(request, "task_all/task_all_overall.html", context=context)
-
-
-@login_required
-def task_all_create(request):
-    """
-    For creating new task in task all view
-    """
-    form = TaskAllForm()
-    if request.method == "POST":
-        form = TaskAllForm(request.POST, request.FILES)
-        if form.is_valid():
-            form.save()
-            messages.success(request, _("New task created"))
-            response = render(
-                request,
-                "task_all/forms/create_taskall.html",
-                context={
-                    "form": form,
-                },
-            )
-            return HttpResponse(
-                response.content.decode("utf-8") + "<script>location.reload();</script>"
-            )
-    return render(
-        request,
-        "task_all/forms/create_taskall.html",
-        context={
-            "form": form,
-        },
-    )
-
-
-@login_required
-def update_project_task_status(request, task_id):
-    status = request.GET.get("status")
-    task = get_object_or_404(Task, id=task_id)
-
-    if task.end_date and task.end_date < date.today():
-        messages.warning(request, _("Cannot update status. Task has already expired."))
-        return HttpResponse("<script>$('#reloadMessagesButton').click();</script>")
-
-    task.status = status
-    task.save()
-    messages.success(request, _("Task status has been updated successfully"))
-    return HttpResponse("<script>$('#reloadMessagesButton').click();</script>")
-
-
-@login_required
-def update_task_all(request, task_id):
-    task = Task.objects.get(id=task_id)
-    form = TaskAllForm(instance=task)
-    if request.method == "POST":
-        form = TaskAllForm(request.POST, request.FILES, instance=task)
-        if form.is_valid():
-            task = form.save()
-            messages.success(request, _("Task updated successfully"))
-            response = render(
-                request,
-                "task_all/forms/update_taskall.html",
-                context={"form": form, "task_id": task_id},
-            )
-            return HttpResponse(
-                response.content.decode("utf-8") + "<script>location.reload();</script>"
-            )
-    return render(
-        request,
-        "task_all/forms/update_taskall.html",
-        context={"form": form, "task_id": task_id},
-    )
-
-
-@login_required
-def task_all_filter(request):
-    """
-    For filtering tasks in task all view
-    """
-    view_type = "card"
-    templete = "task_all/task_all_card.html"
-    if request.GET.get("view") == "list":
-        view_type = "list"
-        templete = "task_all/task_all_list.html"
-
-    tasks = TaskAllFilter(request.GET).qs
-    page_number = request.GET.get("page")
-    previous_data = request.environ["QUERY_STRING"]
-    data_dict = parse_qs(previous_data)
-    get_key_instances(Task, data_dict)
-    # tasks = tasks.filter(project_id=project_id)
-
-    context = {
-        "tasks": paginator_qry(tasks, page_number),
-        "view_type": view_type,
-        "pd": previous_data,
-        "filter_dict": data_dict,
-    }
-    return render(request, templete, context)
-
-
-@login_required
-# @permission_required("project.change_task")
-# @require_http_methods(["POST"])
-def task_all_bulk_archive(request):
-    """
-    This method is used to archive bulk of Task instances
-    """
-    ids = request.POST["ids"]
-    ids = json.loads(ids)
-    is_active = False
-    if request.GET.get("is_active") == "True":
-        is_active = True
-    for task_id in ids:
-        task = Task.objects.get(id=task_id)
-        task.is_active = is_active
-        task.save()
-        message = _("archived")
-        if is_active:
-            message = _("un-archived")
-        messages.success(request, f"{task} is {message}")
-    return JsonResponse({"message": "Success"})
-
-
-@login_required
-# @permission_required("project.delete_task")
-def task_all_bulk_delete(request):
-    """
-    This method is used to delete set of Task instances
-    """
-    ids = request.POST["ids"]
-    ids = json.loads(ids)
-    del_ids = []
-    for task_id in ids:
-        task = Task.objects.get(id=task_id)
-        try:
-            task.delete()
-            del_ids.append(task)
-        except Exception as error:
-            messages.error(request, error)
-            messages.error(request, _("You cannot delete %(task)s.") % {"task": task})
-    messages.success(request, _("{} tasks.".format(len(del_ids))))
-    return JsonResponse({"message": "Success"})
-
-
-@login_required
-# @permission_required("project.change_task")
-def task_all_archive(request, task_id):
-    """
-    This method is used to archive project instance
-    Args:
-            task_id : Task instance id
-    """
-    task = Task.objects.get(id=task_id)
-    task.is_active = not task.is_active
-    task.save()
-    message = _(f"{task} un-archived")
-    if not task.is_active:
-        message = _(f"{task} archived")
-    messages.success(request, message)
-    # return HttpResponse("<script>$('.oh-btn--view').click();</script>")
-    # return HttpResponse("<script>$('#hiddenbutton').click();</script>")
-
-    return HttpResponseRedirect(request.META.get("HTTP_REFERER"))
-
-
-# Project stage views
-@login_required
-@project_delete_permission()
-@hx_request_required
-def create_project_stage(request, project_id):
-    """
-    For create project stage
-    """
-    project = Project.objects.get(id=project_id)
-    form = ProjectStageForm(initial={"project": project})
-    if request.method == "POST":
-        form = ProjectStageForm(
-            request.POST,
-        )
-        if form.is_valid():
-            instance = form.save(commit=False)
-            instance.save()
-            context = {"form": form, "project_id": project_id}
-
-            messages.success(request, _("New project stage created"))
-            response = render(
-                request,
-                "project_stage/forms/create_project_stage.html",
-                context,
-            )
-            return HttpResponse(
-                response.content.decode("utf-8") + "<script>location.reload();</script>"
-            )
-    context = {"form": form, "project_id": project_id}
-    return render(request, "project_stage/forms/create_project_stage.html", context)
-
-
-@login_required
-@project_stage_update_permission()
-def update_project_stage(request, stage_id):
-    """
-    For update project stage
-    """
-    stage = ProjectStage.objects.get(id=stage_id)
-    form = ProjectStageForm(instance=stage)
-    if request.method == "POST":
-        form = ProjectStageForm(request.POST, instance=stage)
-        if form.is_valid():
-            form.save()
-            messages.success(request, _("Project stage updated successfully"))
-            response = render(
-                request,
-                "project_stage/forms/update_project_stage.html",
-                context={"form": form, "stage_id": stage_id},
-            )
-            return HttpResponse(
-                response.content.decode("utf-8") + "<script>location.reload();</script>"
-            )
-    return render(
-        request,
-        "project_stage/forms/update_project_stage.html",
-        context={"form": form, "stage_id": stage_id},
-    )
-
-
-@login_required
-@project_stage_delete_permission()
-def delete_project_stage(request, stage_id):
-    """
-    For delete project stage
-    """
-    view_type = request.GET.get("view")
-    stage = ProjectStage.objects.get(id=stage_id)
-    tasks = Task.objects.filter(stage=stage)
-    project_id = stage.project.id
-    if not tasks:
-        stage.delete()
-        messages.success(request, _("Stage deleted successfully"))
-    else:
-        messages.warning(request, _("Can't Delete. This stage contain some tasks"))
-    if request.META.get("HTTP_HX_REQUEST"):
-        return HttpResponse(
-            f"<span hx-get='/project/task-filter/{project_id}/?view={view_type}' hx-trigger='load' hx-target='#viewContainer'></span>"
-        )
-    task_view_url = reverse("task-view", args=[project_id])
-    redirected_url = f"{task_view_url}?view={view_type}"
-
-    return redirect(redirected_url)
-
-
-@login_required
-def get_stages(request):
-    """
-    This is an ajax method to return json response to take only stages related
-    to the project in the task-all form fields
-    """
-    project_id = request.GET.get("project_id")
-    form = TaskAllForm()
-    form.fields["stage"].choices = []
-    if project_id:
-        stages = ProjectStage.objects.filter(project=project_id)
-        form.fields["stage"].choices = (
-            [("", _("Select Stage"))]
-            + [(stage.id, stage.title) for stage in stages]
-            + [("dynamic_create", _("Dynamic Create"))]
-        )
-        # project = Project.objects.filter(id = project_id).first()
-        # if (
-        #     request.user.is_superuser or
-        #     request.user.employee_get in project.managers.all()
-        # ):
-        #     form.fields['stage'].choices.append(('dynamic_create','Dynamic create'))
-    return render(
-        request, "cbv/tasks/task_form.html", {"request": request, "form": form}
-    )
-
-
-@login_required
-def create_stage_taskall(request):
-    """
-    This is an ajax method to return json response to create stage related
-    to the project in the task-all form fields
-    """
-    if request.method == "GET":
-        project_id = request.GET["project_id"]
-        project = Project.objects.get(id=project_id)
-        form = ProjectStageForm(initial={"project": project})
-    if request.method == "POST":
-        form = ProjectStageForm(request.POST)
-        if form.is_valid():
-            instance = form.save()
-            return JsonResponse({"id": instance.id, "name": instance.title})
-        errors = form.errors.as_json()
-        return JsonResponse({"errors": errors})
-    return render(
-        request,
-        "task_all/forms/create_project_stage_taskall.html",
-        context={"form": form},
-    )
-
-
-@login_required
-def drag_and_drop_stage(request):
-    """
-    For drag and drop project stage into new sequence
-    """
-    sequence = request.POST["sequence"]
-    sequence = json.loads(sequence)
-    stage_id = list(sequence.keys())[0]
-    project = ProjectStage.objects.get(id=stage_id).project
-    change = False
-    if (
-        request.user.has_perm("project.change_project")
-        or request.user.employee_get in project.managers.all()
-        or request.user.employee_get in project.members.all()
-    ):
-        for key, val in sequence.items():
-            if val != ProjectStage.objects.get(id=key).sequence:
-                change = True
-                ProjectStage.objects.filter(id=key).update(sequence=val)
-        if change:
-            messages.success(
-                request, _("The project stage sequence has been successfully updated.")
-            )
-        return JsonResponse(
-            {
-                "change": change,
-            }
-        )
-    messages.warning(request, _("You don't have permission."))
-    return JsonResponse({"type": change})
-
-
-# Time sheet views
-
-
-# @permission_required(perm='project.view_timesheet')
-@login_required
-def time_sheet_view(request):
-    """
-    View function to display time sheets based on user permissions.
-
-    If the user is a superuser, all time sheets will be shown.
-    Otherwise, only the time sheets for the current user will be displayed.
-
-    Parameters:
-        request (HttpRequest): The HTTP request object.
-
-    Returns:
-        HttpResponse: The rendered HTTP response displaying the time sheets.
-    """
-    form = TimeSheetFilter()
-    view_type = "card"
-    if request.GET.get("view") == "list":
-        view_type = "list"
-    time_sheet_filter = TimeSheetFilter(request.GET).qs
-    time_sheet_filter = filtersubordinates(
-        request, time_sheet_filter, "project.view_timesheet"
-    )
-    time_sheet_filter = list(time_sheet_filter)
-    for item in TimeSheet.objects.filter(employee_id=request.user.employee_get):
-        if item not in time_sheet_filter:
-            time_sheet_filter.append(item)
-
-    time_sheets = paginator_qry(time_sheet_filter, request.GET.get("page"))
-    context = {"time_sheets": time_sheets, "f": form, "view_type": view_type}
-    return render(
-        request,
-        "time_sheet/time_sheet_view.html",
-        context=context,
-    )
-
-
-def time_sheet_initial(request):
-    """
-    This is an ajax method to return json response to take only tasks related
-    to the project in the timesheet form fields
-    """
-    project_id = request.GET["project_id"]
-    tasks = Task.objects.filter(project=project_id).values("title", "id")
-    return JsonResponse({"data": list(tasks)})
-
-
-# def get_members(request):
-#     project_id = request.GET.get("project_id")
-#     project = Project.objects.get(id=project_id)
-#     user_employee = request.user.employee_get
-#     members = project.members.all().values_list("employee_first_name", "id")
-#     members = list(members)
-
-#     # Include the user if not already a member
-#     # if user_employee.id not in [member[1] for member in members]:
-#     #     members.append((user_employee.first_name, user_employee.id))
-
-<<<<<<< HEAD
-#     return JsonResponse({'data': list(members)})
-
-
-
-def time_sheet_creation(request):
-    """
-    View function to handle the creation of a new time sheet.
-
-    If the request method is POST and the submitted form is valid,
-    a new time sheet will be created and saved.
-
-    Parameters:
-        request (HttpRequest): The HTTP request object.
-
-    Returns:
-        HttpResponse: The rendered HTTP response displaying the form or
-        redirecting to a new page after successful time sheet creation.
-    """
-    user = request.user.employee_get
-    form = TimeSheetForm(initial={"employee_id": user}, request=request)
-    # form = TimeSheetForm(initial={"employee_id": user})
-    if request.method == "POST":
-        form = TimeSheetForm(request.POST, request.FILES, request=request)
-        if form.is_valid():
-            form.save()
-            messages.success(request, _("Time sheet created"))
-            response = render(
-                request, "time_sheet/form-create.html", context={"form": form}
-            )
-            return HttpResponse(
-                response.content.decode("utf-8") + "<script>location.reload();</script>"
-            )
-    return render(request, "time_sheet/form-create.html", context={"form": form})
-
-@login_required
-def time_sheet_project_creation(request):
-    """
-    View function to handle the creation of a new project from time sheet form.
-
-    If the request method is POST and the submitted form is valid,
-    a new project will be created and saved.
-
-    Returns:
-        HttpResponse or JsonResponse: Depending on the request type, it returns
-        either an HTTP response rendering the form or a JSON response with the
-        created project ID and name in case of successful creation,
-        or the validation errors in case of an invalid form submission.
-    """
-    form = ProjectTimeSheetForm()
-    if request.method == "POST":
-        form = ProjectTimeSheetForm(request.POST, request.FILES)
-        if form.is_valid():
-            instance = form.save()
-            return JsonResponse({"id": instance.id, "name": instance.title})
-        errors = form.errors.as_json()
-        return JsonResponse({"errors": errors})
-    return render(
-        request, "time_sheet/form_project_time_sheet.html", context={"form": form}
-    )
-=======
-#     return JsonResponse({'data': list(members)})
-
-
-
-def time_sheet_creation(request):
-    """
-    View function to handle the creation of a new time sheet.
-
-    If the request method is POST and the submitted form is valid,
-    a new time sheet will be created and saved.
-
-    Parameters:
-        request (HttpRequest): The HTTP request object.
-
-    Returns:
-        HttpResponse: The rendered HTTP response displaying the form or
-        redirecting to a new page after successful time sheet creation.
-    """
-    user = request.user.employee_get
-    form = TimeSheetForm(initial={"employee_id": user}, request=request)
-    # form = TimeSheetForm(initial={"employee_id": user})
-    if request.method == "POST":
-        form = TimeSheetForm(request.POST, request.FILES, request=request)
-        if form.is_valid():
-            form.save()
-            messages.success(request, _("Time sheet created"))
-            response = render(
-                request, "time_sheet/form-create.html", context={"form": form}
-            )
-            return HttpResponse(
-                response.content.decode("utf-8") + "<script>location.reload();</script>"
-            )
-    return render(request, "time_sheet/form-create.html", context={"form": form})
-
-@login_required
-def time_sheet_project_creation(request):
-    """
-    View function to handle the creation of a new project from time sheet form.
-
-    If the request method is POST and the submitted form is valid,
-    a new project will be created and saved.
-
-    Returns:
-        HttpResponse or JsonResponse: Depending on the request type, it returns
-        either an HTTP response rendering the form or a JSON response with the
-        created project ID and name in case of successful creation,
-        or the validation errors in case of an invalid form submission.
-    """
-    form = ProjectTimeSheetForm()
-    if request.method == "POST":
-        form = ProjectTimeSheetForm(request.POST, request.FILES)
-        if form.is_valid():
-            instance = form.save()
-            return JsonResponse({"id": instance.id, "name": instance.title})
-        errors = form.errors.as_json()
-        return JsonResponse({"errors": errors})
-    return render(
-        request, "time_sheet/form_project_time_sheet.html", context={"form": form}
-    )
->>>>>>> 411c07e2
-
-
-@login_required
-def time_sheet_task_creation(request):
-    """
-    View function to handle the creation of a new task from time sheet form.
-
-    If the request method is GET, it initializes the task form with the
-    provided project ID as an initial value.
-    If the request method is POST and the submitted form is valid,
-    a new task time sheet will be created and saved.
-
-    Returns:
-        HttpResponse or JsonResponse: Depending on the request type, it returns
-        either an HTTP response rendering the form or a JSON response with the
-        created task time sheet's ID and name in case of successful creation,
-        or the validation errors in case of an invalid form submission.
-    """
-    if request.method == "GET":
-        project_id = request.GET["project_id"]
-        project = Project.objects.get(id=project_id)
-        stages = ProjectStage.objects.filter(project__id=project_id)
-        task_form = TaskTimeSheetForm(initial={"project": project})
-        task_form.fields["stage"].queryset = stages
-
-    if request.method == "POST":
-        task_form = TaskTimeSheetForm(request.POST, request.FILES)
-        if task_form.is_valid():
-            instance = task_form.save()
-            return JsonResponse({"id": instance.id, "name": instance.title})
-        errors = task_form.errors.as_json()
-        return JsonResponse({"errors": errors})
-    return render(
-        request,
-        "time_sheet/form_task_time_sheet.html",
-        context={"form": task_form, "project_id": project_id},
-    )
-
-
-@login_required
-def time_sheet_update(request, time_sheet_id):
-    """
-    Update an existing time sheet.
-
-    Args:
-        request: The HTTP request object.
-        time sheet_id: The ID of the time sheet to update.
-
-    Returns:
-        If the request method is POST and the form is valid, redirects to the time sheet view.
-        Otherwise, renders the time sheet update form.
-
-    """
-    if time_sheet_update_permissions(request, time_sheet_id):
-        time_sheet = TimeSheet.objects.get(id=time_sheet_id)
-        update_form = TimeSheetForm(instance=time_sheet, request=request)
-        update_form.fields["task_id"].queryset = time_sheet.project_id.task_set.all()
-
-        if request.method == "POST":
-            update_form = TimeSheetForm(request.POST, instance=time_sheet)
-
-            if update_form.is_valid():
-                update_form.save()
-                messages.success(request, _("Time sheet updated"))
-                form = TimeSheetForm()
-                response = render(
-                    request, "./time_sheet/form-create.html", context={"form": form}
-                )
-                return HttpResponse(
-                    response.content.decode("utf-8")
-                    + "<script>location.reload();</script>"
-                )
-        return render(
-            request,
-            "./time_sheet/form-update.html",
-            {
-                "form": update_form,
-            },
-        )
-    else:
-        return render(request, "error.html")
-
-
-@login_required
-def time_sheet_delete(request, time_sheet_id):
-    """
-    View function to handle the deletion of a time sheet.
-
-    Parameters:
-        request (HttpRequest): The HTTP request object.
-        time_sheet_id (int): The ID of the time sheet to be deleted.
-
-    Returns:
-        HttpResponseRedirect: A redirect response to the time sheet view page.
-    """
-    if time_sheet_delete_permissions(request, time_sheet_id):
-        TimeSheet.objects.get(id=time_sheet_id).delete()
-        messages.success(request, _("The time sheet has been deleted successfully"))
-        view_type = "card"
-        if request.GET.get("view") == "list":
-            view_type = "list"
-        task_id = request.GET.get("task_id")
-        if task_id:
-            return redirect(f"/project/task-timesheet/{task_id}/")
-        return redirect("/project/view-time-sheet" + "?view=" + view_type)
-    else:
-        return you_dont_have_permission(request)
-
-
-def time_sheet_filter(request):
-    """
-    Filter Time sheet based on the provided query parameters.
-
-    Args:
-        request: The HTTP request object containing the query parameters.
-
-    Returns:
-        Renders the Time sheet list template with the filtered Time sheet.
-
-    """
-    emp_id = request.user.employee_get.id
-    filtered_time_sheet = TimeSheetFilter(request.GET).qs
-
-    time_sheet_filter = filtersubordinates(
-        request, filtered_time_sheet, "project.view_timesheet"
-    )
-    if filtered_time_sheet.filter(employee_id__id=emp_id).exists():
-        time_sheet_filter = list(time_sheet_filter)
-        for item in TimeSheet.objects.filter(employee_id=request.user.employee_get):
-            if item not in time_sheet_filter:
-                time_sheet_filter.append(item)
-    time_sheets = paginator_qry(time_sheet_filter, request.GET.get("page"))
-    previous_data = request.environ["QUERY_STRING"]
-    data_dict = parse_qs(previous_data)
-    get_key_instances(TimeSheet, data_dict)
-    view_type = request.GET.get("view")
-    template = "time_sheet/time_sheet_list_view.html"
-    if view_type == "card":
-        template = "time_sheet/time_sheet_card_view.html"
-    elif view_type == "chart":
-        return redirect("personal-time-sheet-view" + "?view=" + emp_id)
-    return render(
-        request,
-        template,
-        {
-            "time_sheets": time_sheets,
-            "filter_dict": data_dict,
-        },
-    )
-
-
-@login_required
-def time_sheet_initial(request):
-    """
-    This is an ajax method to return json response to take only tasks related
-    to the project in the timesheet form fields
-    """
-    project_id = request.GET["project_id"]
-    tasks = Task.objects.filter(project=project_id).values("title", "id")
-    return JsonResponse({"data": list(tasks)})
-
-
-def personal_time_sheet(request):
-    """
-    This is an ajax method to return json response for generating bar charts to employees.
-    """
-    emp_id = request.GET["emp_id"]
-    selected = request.GET["selected"]
-    month_number = request.GET["month"]
-    year = request.GET["year"]
-    week_number = request.GET["week"]
-
-    time_spent = []
-    dataset = []
-
-    projects = Project.objects.filter(project_timesheet__employee_id=emp_id).distinct()
-
-    time_sheets = TimeSheet.objects.filter(employee_id=emp_id).order_by("date")
-
-    time_sheets = time_sheets.filter(date__week=week_number)
-
-    # check for labels to be genarated weeky or monthly
-    if selected == "week":
-        start_date = datetime.date.fromisocalendar(int(year), int(week_number), 1)
-
-        date_list = []
-        labels = []
-        for i in range(7):
-            day = start_date + datetime.timedelta(days=i)
-            date_list.append(day)
-            day = day.strftime("%d-%m-%Y %A")
-            labels.append(day)
-
-    elif selected == "month":
-        days_in_month = calendar.monthrange(int(year), int(month_number) + 1)[1]
-        start_date = datetime.datetime(int(year), int(month_number) + 1, 1).date()
-        labels = []
-        date_list = []
-        for i in range(days_in_month):
-            day = start_date + datetime.timedelta(days=i)
-            date_list.append(day)
-            day = day.strftime("%d-%m-%Y")
-            labels.append(day)
-    colors = generate_colors(len(projects))
-
-    for project, color in zip(projects, colors):
-        dataset.append(
-            {
-                "label": project.title,
-                "data": [],
-                "backgroundColor": color,
-            }
-        )
-
-    # Calculate total hours for each project on each date
-    total_hours_by_project_and_date = defaultdict(lambda: defaultdict(float))
-
-    # addding values to the response
-    for label in date_list:
-        time_sheets = TimeSheet.objects.filter(employee_id=emp_id, date=label)
-        for time in time_sheets:
-            time_spent = strtime_seconds(time.time_spent) / 3600
-            total_hours_by_project_and_date[time.project_id.title][label] += time_spent
-    for data in dataset:
-        project_title = data["label"]
-        data["data"] = [
-            total_hours_by_project_and_date[project_title][label] for label in date_list
-        ]
-
-    response = {
-        "dataSet": dataset,
-        "labels": labels,
-    }
-    return JsonResponse(response)
-
-
-def personal_time_sheet_view(request, emp_id):
-    """
-    Function for viewing the barcharts for timesheet of a specific employee.
-
-    Args:
-        emp_id: id of the employee whose barchat to be rendered.
-
-    Returns:
-        Renders the chart.html template containing barchat of the specific employee.
-
-    """
-    try:
-        Employee.objects.get(id=emp_id)
-    except:
-        return render(request, "error.html")
-    emp_last_name = (
-        Employee.objects.get(id=emp_id).employee_last_name
-        if Employee.objects.get(id=emp_id).employee_last_name != None
-        else ""
-    )
-    employee_name = (
-        f"{Employee.objects.get(id=emp_id).employee_first_name}  {emp_last_name}"
-    )
-    context = {
-        "emp_id": emp_id,
-        "emp_name": employee_name,
-    }
-
-    return render(request, "time_sheet/chart.html", context=context)
-
-
-def time_sheet_single_view(request, time_sheet_id):
-    """
-    Renders a single timesheet view page.
-
-    Parameters:
-    - request (HttpRequest): The HTTP request object.
-    - time_sheet_id (int): The ID of the timesheet to view.
-
-    Returns:
-        The rendered timesheet single view page.
-
-    """
-    timesheet = TimeSheet.objects.get(id=time_sheet_id)
-    context = {"time_sheet": timesheet}
-    return render(request, "time_sheet/time_sheet_single_view.html", context)
-
-
-def time_sheet_bulk_delete(request):
-    """
-    This method is used to delete set of Task instances
-    """
-    ids = request.POST["ids"]
-    ids = json.loads(ids)
-    for timesheet_id in ids:
-        timesheet = TimeSheet.objects.get(id=timesheet_id)
-        try:
-            timesheet.delete()
-            messages.success(
-                request, _("%(timesheet)s deleted.") % {"timesheet": timesheet}
-            )
-        except Exception as error:
-            messages.error(request, error)
-            messages.error(
-                request,
-                _("You cannot delete %(timesheet)s.") % {"timesheet": timesheet},
-            )
-    return JsonResponse({"message": "Success"})
-<<<<<<< HEAD
-def get_members(request):
-    project_id = request.GET.get("project_id")
-    form = TimeSheetForm()
-    if project_id and project_id != "dynamic_create":
-        project = Project.objects.filter(id=project_id).first()
-        if project:
-            members = (project.managers.all() | project.members.all()).distinct()
-            form.fields["employee_id"].queryset = members
-    else:
-        form.fields["employee_id"].queryset = Employee.objects.none()
-
-    employee_field_html = render_to_string(
-        "cbv/timesheet/employee_field.html",
-        {
-            "form": form,
-            "field_name": "employee_id",
-            "field": form.fields["employee_id"],
-            "project_id": project_id,
-        },
-    )
-    return HttpResponse(employee_field_html)
-=======
-def get_members(request):
-    project_id = request.GET.get("project_id")
-    form = TimeSheetForm()
-    if project_id and project_id != "dynamic_create":
-        project = Project.objects.filter(id=project_id).first()
-        if project:
-            members = (project.managers.all() | project.members.all()).distinct()
-            form.fields["employee_id"].queryset = members
-    else:
-        form.fields["employee_id"].queryset = Employee.objects.none()
-
-    employee_field_html = render_to_string(
-        "cbv/timesheet/employee_field.html",
-        {
-            "form": form,
-            "field_name": "employee_id",
-            "field": form.fields["employee_id"],
-            "project_id": project_id,
-        },
-    )
-    return HttpResponse(employee_field_html)
-
->>>>>>> 411c07e2
+import calendar
+import datetime
+import json
+import logging
+from collections import defaultdict
+from urllib.parse import parse_qs, urlparse
+
+import pandas as pd
+import xlsxwriter
+from django.contrib import messages
+from django.core import serializers
+from django.core.exceptions import ValidationError
+from django.core.paginator import Paginator
+from django.http import Http404, HttpResponse, HttpResponseRedirect, JsonResponse
+from django.shortcuts import get_object_or_404, redirect, render
+
+from django.template.loader import render_to_string
+from django.urls import reverse
+from django.utils.translation import gettext_lazy as _
+
+from base.methods import filtersubordinates, get_key_instances
+from employee.models import Employee
+from horilla.decorators import hx_request_required, login_required, permission_required
+from project.models import TimeSheet
+
+from notifications.signals import notify
+from project.cbv.projects import DynamicProjectCreationFormView
+from project.cbv.tasks import DynamicTaskCreateFormView
+from project.cbv.timesheet import TimeSheetFormView
+from project.methods import (
+    generate_colors,
+    paginator_qry,
+    strtime_seconds,
+    time_sheet_delete_permissions,
+    time_sheet_update_permissions,
+)
+
+from .decorator import *
+from .filters import ProjectFilter, TaskAllFilter, TaskFilter, TimeSheetFilter
+from .forms import *
+from .methods import (
+    is_project_manager_or_super_user,
+    is_projectmanager_or_member_or_perms,
+    is_task_manager,
+    is_task_member,
+    you_dont_have_permission,
+)
+from .models import *
+
+logger = logging.getLogger(__name__)
+
+# Create your views here.
+# Dash board view
+
+
+@login_required
+def dashboard_view(request):
+    """
+    Dashboard view of project
+    Returns:
+        it will redirect to dashboard.
+    """
+
+    # Get the current date
+    today = datetime.date.today()
+    # Find the last day of the current month
+    last_day = calendar.monthrange(today.year, today.month)[1]
+    # Construct the last date of the current month
+    last_date = datetime.date(today.year, today.month, last_day)
+
+    total_projects = Project.objects.all().count()
+    new_projects = Project.objects.filter(status="new").count()
+    projects_in_progress = Project.objects.filter(status="in_progress").count()
+    date_range = {"end_till": last_date}
+    projects_due_in_this_month = ProjectFilter(date_range).qs
+    unexpired_project = []
+    for project in projects_due_in_this_month:
+        if project.status != "expired":
+            unexpired_project.append(project)
+
+    context = {
+        "total_projects": total_projects,
+        "new_projects": new_projects,
+        "projects_in_progress": projects_in_progress,
+        "unexpired_project": unexpired_project,
+    }
+    return render(request, "dashboard/project_dashboard.html", context=context)
+
+
+@login_required
+def project_status_chart(request):
+    """
+    This method is used generate project dataset for the dashboard
+    """
+    initial_data = []
+    data_set = []
+    choices = Project.PROJECT_STATUS
+    labels = [type[1] for type in choices]
+    for label in choices:
+        initial_data.append(
+            {
+                "label": label[1],
+                "data": [],
+            }
+        )
+
+    for status in choices:
+        count = Project.objects.filter(status=status[0]).count()
+        data = []
+        for index, label in enumerate(initial_data):
+            if status[1] == initial_data[index]["label"]:
+                data.append(count)
+            else:
+                data.append(0)
+        data_set.append(
+            {
+                "label": status[1],
+                "data": data,
+            }
+        )
+    return JsonResponse({"dataSet": data_set, "labels": labels})
+
+
+@login_required
+def task_status_chart(request):
+    """
+    This method is used generate project dataset for the dashboard
+    """
+    # projects = Project.objects.all()
+    initial_data = []
+    data_set = []
+    choices = Task.TASK_STATUS
+    labels = [type[1] for type in choices]
+    for label in choices:
+        initial_data.append(
+            {
+                "label": label[1],
+                "data": [],
+            }
+        )
+    # for status in choices:
+    #    count = Project.objects.filter(status=status[0]).count()
+
+    for status in choices:
+        count = Task.objects.filter(status=status[0]).count()
+        data = []
+        for index, label in enumerate(initial_data):
+            if status[1] == initial_data[index]["label"]:
+                data.append(count)
+            else:
+                data.append(0)
+        data_set.append(
+            {
+                "label": status[1],
+                "data": data,
+            }
+        )
+    return JsonResponse({"dataSet": data_set, "labels": labels})
+
+
+@login_required
+def project_detailed_view(request, project_id):
+    project = Project.objects.get(id=project_id)
+    task_count = project.task_set.count()
+    context = {
+        "project": project,
+        "task_count": task_count,
+    }
+    return render(request, "dashboard/project_details.html", context=context)
+
+
+# Project views
+
+
+@login_required
+@is_projectmanager_or_member_or_perms(perm="project.view_project")
+def project_view(request):
+    """
+    Overall view of project, the default view
+    """
+    form = ProjectFilter()
+    view_type = "card"
+    if request.GET.get("view") == "list":
+        view_type = "list"
+    projects = Project.objects.all()
+    if request.GET.get("search") is not None:
+        projects = ProjectFilter(request.GET).qs
+    previous_data = request.environ["QUERY_STRING"]
+    page_number = request.GET.get("page")
+    context = {
+        "view_type": view_type,
+        "projects": paginator_qry(projects, page_number),
+        "pd": previous_data,
+        "f": form,
+    }
+    return render(request, "project/new/overall.html", context)
+
+
+@permission_required(perm="project.add_project")
+@login_required
+def create_project(request):
+    """
+    For creating new project
+    """
+    form = ProjectForm()
+    if request.method == "POST":
+        form = ProjectForm(request.POST, request.FILES)
+        if form.is_valid():
+            form.save()
+            messages.success(request, _("New project created"))
+            response = render(
+                request,
+                "project/new/forms/project_creation.html",
+                context={"form": form},
+            )
+
+            return HttpResponse(
+                response.content.decode("utf-8") + "<script>location.reload();</script>"
+            )
+    return render(
+        request, "project/new/forms/project_creation.html", context={"form": form}
+    )
+
+
+@login_required
+@project_update_permission()
+def project_update(request, project_id):
+    """
+    Update an existing project.
+
+    Args:
+        request: The HTTP request object.
+        project_id: The ID of the project to update.
+
+    Returns:
+        If the request method is POST and the form is valid, redirects to the project overall view.
+        Otherwise, renders the project update form.
+
+    """
+    project = Project.objects.get(id=project_id)
+    project_form = ProjectForm(instance=project)
+    if request.method == "POST":
+        project_form = ProjectForm(request.POST, request.FILES, instance=project)
+        if project_form.is_valid():
+            project_form.save()
+            messages.success(request, _("Project updated"))
+            response = render(
+                request,
+                "project/new/forms/project_update.html",
+                {"form": project_form, "project_id": project_id},
+            )
+            return HttpResponse(
+                response.content.decode("utf-8") + "<script>location.reload();</script>"
+            )
+    return render(
+        request,
+        "project/new/forms/project_update.html",
+        {"form": project_form, "project_id": project_id},
+    )
+
+
+@login_required
+@project_update_permission()
+def change_project_status(request, project_id):
+    """
+    HTMX function to update the status of a project.
+    Args:
+    - project_id: ID of the Project object.
+    """
+    status = request.POST.get("status")
+    try:
+        project = get_object_or_404(Project, id=project_id)
+        if status:
+            if project.status != status:
+                project.status = status
+                project.save()
+                messages.success(
+                    request,
+                    _(f"{project} status updated to {project.get_status_display()}."),
+                )
+                # Notify all project managers and members
+                employees = (project.managers.all() | project.members.all()).distinct()
+                for employee in employees:
+                    try:
+                        notify.send(
+                            request.user.employee_get,
+                            recipient=employee.employee_user_id,
+                            verb=f"The status of the project '{project}' has been changed to {project.get_status_display()}.",
+                            verb_ar=f"تم تغيير حالة المشروع '{project}' إلى {project.get_status_display()}.",
+                            verb_de=f"Der Status des Projekts '{project}' wurde auf {project.get_status_display()} geändert.",
+                            verb_es=f"El estado del proyecto '{project}' ha sido cambiado a {project.get_status_display()}.",
+                            verb_fr=f"Le statut du projet '{project}' a été changé en {project.get_status_display()}.",
+                            redirect=reverse(
+                                "task-view",
+                                kwargs={"project_id": project.id},
+                            ),
+                        )
+                    except Exception as e:
+                        logger.error(e)
+            else:
+                messages.info(
+                    request,
+                    _(
+                        f"{project} status is already set to {project.get_status_display()}."
+                    ),
+                )
+        else:
+            messages.error(request, _("Invalid status or missing data."))
+
+    except Http404:
+        messages.error(request, _("The specified project does not exist."))
+    return HttpResponse("<script>$('#reloadMessagesButton').click();</script>")
+
+
+@login_required
+@project_delete_permission()
+def project_delete(request, project_id):
+    """
+    For deleting existing project
+    """
+    view_type = request.GET.get("view")
+    project_view_url = reverse("project-view")
+    redirected_url = f"{project_view_url}?view={view_type}"
+    Project.objects.get(id=project_id).delete()
+
+    return redirect(redirected_url)
+
+
+@login_required
+def project_filter(request):
+    """
+    For filtering projects
+    """
+    projects = ProjectFilter(request.GET).qs
+    templete = "project/new/project_kanban_view.html"
+    if request.GET.get("view") == "list":
+        templete = "project/new/project_list_view.html"
+    previous_data = request.environ["QUERY_STRING"]
+    page_number = request.GET.get("page")
+    filter_obj = projects
+    data_dict = parse_qs(previous_data)
+    get_key_instances(Project, data_dict)
+    context = {
+        "projects": paginator_qry(projects, page_number),
+        "pd": previous_data,
+        "f": filter_obj,
+        "filter_dict": data_dict,
+    }
+    return render(request, templete, context)
+
+
+def convert_nan(field, dicts):
+    """
+    This method is returns None or field value
+    """
+    field_value = dicts.get(field)
+    try:
+        float(field_value)
+        return None
+    except ValueError:
+        return field_value
+
+
+@login_required
+def project_import(request):
+    """
+    This method is used to import Project instances and creates related objects
+    """
+    data_frame = pd.DataFrame(
+        columns=[
+            "Title",
+            "Manager Badge id",
+            "Member Badge id",
+            "Status",
+            "Start Date",
+            "End Date",
+            "Description",
+        ]
+    )
+    # Export the DataFrame to an Excel file
+    response = HttpResponse(content_type="application/ms-excel")
+    response["Content-Disposition"] = 'attachment; filename="project_template.xlsx"'
+    data_frame.to_excel(response, index=False)
+
+    if request.method == "POST" and request.FILES.get("file") is not None:
+        file = request.FILES["file"]
+        data_frame = pd.read_excel(file)
+        project_dicts = data_frame.to_dict("records")
+        error_lists = []
+        for project in project_dicts:
+            try:
+                # getting datas from imported file
+                title = project["Title"]
+                manager_badge_id = convert_nan("Manager Badge id", project)
+                member_badge_id = convert_nan("Member Badge id", project)
+                status = project["Status"]
+                start_date = project["Start Date"]
+                end_date = project["End Date"]
+                description = project["Description"]
+
+                # checcking all the imported values
+                is_save = True
+                # getting employee using badge id, for manager
+                if manager_badge_id:
+                    ids = manager_badge_id.split(",")
+                    error_ids = []
+                    managers = []
+                    for id in ids:
+                        if Employee.objects.filter(badge_id=id).exists():
+                            employee = Employee.objects.filter(badge_id=id).first()
+                            managers.append(employee)
+                        else:
+                            error_ids.append(id)
+                            is_save = False
+                    if error_ids:
+                        ids = ",".join(map(str, error_ids))
+                        project["Manager error"] = f"{ids} - This id not exists"
+                    # if Employee.objects.filter(badge_id=manager_badge_id).exists():
+                    #     manager = Employee.objects.filter(
+                    #         badge_id=manager_badge_id
+                    #     ).first()
+                    # else:
+                    #     project["Manager error"] = (
+                    #         f"{manager_badge_id} - This badge not exist"
+                    #     )
+                    #     is_save = False
+
+                # getting employee using badge id, for member
+                if member_badge_id:
+                    ids = member_badge_id.split(",")
+                    error_ids = []
+                    employees = []
+                    for id in ids:
+                        if Employee.objects.filter(badge_id=id).exists():
+                            employee = Employee.objects.filter(badge_id=id).first()
+                            employees.append(employee)
+                        else:
+                            error_ids.append(id)
+                            is_save = False
+                    if error_ids:
+                        ids = ",".join(map(str, error_ids))
+                        project["Member error"] = f"{ids} - This id not exists"
+
+                if status:
+                    if status not in [stat for stat, _ in Project.PROJECT_STATUS]:
+                        project["Status error"] = (
+                            f"{status} not available in Project status"
+                        )
+                        is_save = False
+                else:
+                    project["Status error"] = "Status is a required field"
+                    is_save = False
+
+                format = "%Y-%m-%d"
+                if start_date:
+
+                    # using try-except to check for truth value
+                    try:
+                        res = bool(
+                            datetime.datetime.strptime(
+                                start_date.strftime("%Y-%m-%d"), format
+                            )
+                        )
+                    except Exception as e:
+                        res = False
+                    if res == False:
+                        project["Start date error"] = (
+                            "Date must be in 'YYYY-MM-DD' format"
+                        )
+                        is_save = False
+                else:
+                    project["Start date error"] = "Start date is a required field"
+                    is_save = False
+
+                if end_date:
+                    # using try-except to check for truth value
+                    try:
+                        res = bool(
+                            datetime.datetime.strptime(
+                                end_date.strftime("%Y-%m-%d"), format
+                            )
+                        )
+                        if end_date < start_date:
+                            project["end date error"] = (
+                                "End date must be greater than Start date"
+                            )
+                            is_save = False
+                    except ValueError:
+                        res = False
+                    if res == False:
+                        project["end date error"] = (
+                            "Date must be in 'YYYY-MM-DD' format"
+                        )
+                        is_save = False
+
+                if is_save == True:
+                    # creating new project
+                    if Project.objects.filter(title=title).exists():
+                        project_obj = Project.objects.filter(title=title).first()
+                    else:
+                        project_obj = Project(title=title)
+                    project_obj.start_date = start_date.strftime("%Y-%m-%d")
+                    project_obj.end_date = end_date.strftime("%Y-%m-%d")
+                    project_obj.status = status
+                    project_obj.description = description
+                    project_obj.save()
+                    for manager in managers:
+                        project_obj.managers.add(manager)
+                    project_obj.save()
+                    for member in employees:
+                        project_obj.members.add(member)
+                    project_obj.save()
+                else:
+                    error_lists.append(project)
+
+            except Exception as e:
+                error_lists.append(project)
+        if error_lists:
+            res = defaultdict(list)
+            for sub in error_lists:
+                for key in sub:
+                    res[key].append(sub[key])
+            data_frame = pd.DataFrame(error_lists, columns=error_lists[0].keys())
+            # Create an HTTP response object with the Excel file
+            response = HttpResponse(content_type="application/ms-excel")
+            response["Content-Disposition"] = 'attachment; filename="ImportError.xlsx"'
+            data_frame.to_excel(response, index=False)
+            return response
+        return HttpResponse("Imported successfully")
+    return response
+
+
+@login_required
+# @permission_required("project.view_project")
+# @require_http_methods(["POST"])
+def project_bulk_export(request):
+    """
+    This method is used to export bulk of Project instances
+    """
+    ids = request.POST["ids"]
+    ids = json.loads(ids)
+    data_list = []
+    # Add headers to the worksheet
+    headers = [
+        "Title",
+        "Managers",
+        "Members",
+        "Status",
+        "Start Date",
+        "End Date",
+        "Description",
+    ]
+
+    # Get the list of field names for your model
+    for project_id in ids:
+        project = Project.objects.get(id=project_id)
+        data = {
+            "Title": f"{project.title}",
+            "Managers": f"{',' .join([manager.employee_first_name + ' ' + manager.employee_last_name for manager in project.managers.all()]) if project.managers.exists() else ''}",
+            "Members": f"{',' .join([member.employee_first_name + ' ' + member.employee_last_name for member in project.members.all()]) if project.members.exists() else ''}",
+            "Status": f"{project.status}",
+            "Start Date": f'{project.start_date.strftime("%Y-%m-%d")}',
+            "End Date": f'{project.end_date.strftime("%Y-%m-%d") if project.end_date else ""}',
+            "Description": f"{project.description}",
+        }
+        data_list.append(data)
+    data_frame = pd.DataFrame(data_list, columns=headers)
+    # Export the DataFrame to an Excel file
+    response = HttpResponse(content_type="application/ms-excel")
+    response["Content-Disposition"] = 'attachment; filename="project details.xlsx"'
+    writer = pd.ExcelWriter(response, engine="xlsxwriter")
+    # data_frame.to_excel(response, index=False)
+    data_frame.to_excel(
+        writer,
+        sheet_name="Project details",
+        index=False,
+        startrow=3,
+    )
+    workbook = writer.book
+    worksheet = writer.sheets["Project details"]
+    max_columns = len(data)
+    heading_format = workbook.add_format(
+        {
+            "bg_color": "#ffd0cc",
+            "bold": True,
+            "font_size": 14,
+            "align": "center",
+            "valign": "vcenter",
+            "font_size": 20,
+        }
+    )
+    header_format = workbook.add_format(
+        {
+            "bg_color": "#EDF1FF",
+            "bold": True,
+            "text_wrap": True,
+            "font_size": 12,
+            "align": "center",
+            "border": 1,
+        }
+    )
+    worksheet.set_row(0, 30)
+    worksheet.merge_range(
+        0,
+        0,
+        0,
+        max_columns - 1,
+        "Project details ",
+        heading_format,
+    )
+    for col_num, value in enumerate(data_frame.columns.values):
+        worksheet.write(3, col_num, value, header_format)
+        col_letter = chr(65 + col_num)
+        header_width = max(len(value) + 2, len(data_frame[value].astype(str).max()) + 2)
+        worksheet.set_column(f"{col_letter}:{col_letter}", header_width)
+
+    # worksheet.set_row(4, 30)
+
+    writer.close()
+
+    return response
+
+
+@login_required
+def project_bulk_archive(request):
+    try:
+        ids = request.POST.getlist("ids")
+    except Exception:
+        messages.error(request, _("Could not retrieve project IDs."))
+        return HttpResponse("<script>$('#applyFilter').click();</script>")
+
+    is_active_raw = request.GET.get("is_active", "").lower()
+
+    if is_active_raw in ["true"]:
+        is_active = True
+        message = "Un-Archived"
+    elif is_active_raw in ["false"]:
+        is_active = False
+        message = "Archived"
+    else:
+        messages.error(
+            request, _("Invalid value for 'is_active'. Use 'true' or 'false'.")
+        )
+        return HttpResponse("<script>$('#applyFilter').click();</script>")
+
+    for project_id in ids:
+        project = Project.objects.filter(id=project_id).first()
+        if project and is_project_manager_or_super_user(request, project):
+            project.is_active = is_active
+            project.save()
+            messages.success(request, f"{project} is {message} successfully.")
+        else:
+            messages.warning(
+                request, f"Permission denied or project not found: ID {project_id}"
+            )
+
+    return HttpResponse("<script>$('#applyFilter').click();</script>")
+
+
+@login_required
+# @permission_required("project.delete_project")
+def project_bulk_delete(request):
+    """
+    This method deletes a set of Project instances in bulk, after verifying permissions.
+    """
+    try:
+        ids = request.POST.getlist("ids")
+        if not ids:
+            messages.warning(request, _("No project IDs were provided."))
+            return HttpResponse("<script>$('#applyFilter').click();</script>")
+    except Exception:
+        messages.error(request, _("Could not retrieve project IDs."))
+        return HttpResponse("<script>$('#applyFilter').click();</script>")
+
+    projects = Project.objects.filter(id__in=ids)
+    deletable_projects = []
+    skipped_projects = []
+
+    for project in projects:
+        if is_project_manager_or_super_user(request, project):
+            deletable_projects.append(project)
+        else:
+            skipped_projects.append(str(project))
+
+    # Delete in bulk
+    if deletable_projects:
+        # Project.objects.filter(id__in=[p.id for p in deletable_projects]).delete()
+        messages.success(
+            request,
+            _("{count} project(s) deleted successfully.").format(
+                count=len(deletable_projects)
+            ),
+        )
+
+    if skipped_projects:
+        messages.warning(
+            request,
+            _("Permission denied or skipped for: %(projects)s.")
+            % {"projects": ", ".join(skipped_projects)},
+        )
+
+    return HttpResponse("<script>$('#applyFilter').click();</script>")
+
+
+@login_required
+@project_delete_permission()
+def project_archive(request, project_id):
+    """
+    This method is used to archive project instance
+    Args:
+            project_id : Project instance id
+    """
+    project = Project.objects.get(id=project_id)
+    project.is_active = not project.is_active
+    project.save()
+    message = _(f"{project} Un-Archived successfully.")
+    if not project.is_active:
+        message = _(f"{project} Archived successfully.")
+    messages.success(request, message)
+    return HttpResponseRedirect(request.META.get("HTTP_REFERER"))
+
+
+# Task views
+
+
+@login_required
+@project_update_permission()
+
+def task_view(request, project_id, **kwargs):
+    """Project details with member wise timesheet breakdown."""
+    project = Project.objects.get(id=project_id)
+    members = (project.managers.all() | project.members.all()).distinct()
+    timesheets = TimeSheet.objects.filter(project_id=project)
+
+    start = request.GET.get("start")
+    end = request.GET.get("end")
+    member_id = request.GET.get("member")
+    if start:
+        timesheets = timesheets.filter(date__gte=start)
+    if end:
+        timesheets = timesheets.filter(date__lte=end)
+    if member_id:
+        timesheets = timesheets.filter(employee_id_id=member_id)
+
+    from collections import defaultdict
+
+    grouped = defaultdict(list)
+    total_minutes = 0
+    for ts in timesheets:
+        grouped[ts.employee_id].append(ts)
+        try:
+            h, m = map(int, ts.time_spent.split(":"))
+            total_minutes += h * 60 + m
+        except ValueError:
+            pass
+    grouped_timesheets = [(emp, entries) for emp, entries in grouped.items()]
+    total_hours = f"{total_minutes // 60:02d}:{total_minutes % 60:02d}"
+
+    context = {
+        "project": project,
+        "grouped_timesheets": grouped_timesheets,
+        "total_hours": total_hours,
+        "total_tasks": timesheets.count(),
+        "members": members,
+        "start": start,
+        "end": end,
+        "member": member_id,
+    }
+    return render(request, "project/project_timesheet.html", context)
+
+
+
+@login_required
+@hx_request_required
+def quick_create_task(request, stage_id):
+    project_stage = ProjectStage.objects.get(id=stage_id)
+    hx_target = request.META.get("HTTP_HX_TARGET")
+    if (
+        request.user.employee_get in project_stage.project.managers.all()
+        or request.user.has_perm("project.add_task")
+    ):
+        form = QuickTaskForm(
+            initial={
+                "stage": project_stage,
+                "project": project_stage.project,
+                "end_date": project_stage.project.end_date,
+            }
+        )
+        if request.method == "POST":
+            form = QuickTaskForm(request.POST)
+            if form.is_valid():
+                form.save()
+                messages.success(request, _("The task has been created successfully!"))
+                return HttpResponse(
+                    f"<span hx-get='/project/task-filter/{project_stage.project.id}/?view=card' hx-trigger='load' hx-target='#viewContainer'></span>"
+                )
+        return render(
+            request,
+            "task/new/forms/quick_create_task_form.html",
+            context={
+                "form": form,
+                "stage_id": stage_id,
+                "project_id": project_stage.project.id,
+                "hx_target": hx_target,
+            },
+        )
+    messages.info(request, "You dont have permission.")
+    return HttpResponse("<script>window.location.reload()</script>")
+
+
+@login_required
+def create_task(request, stage_id):
+    """
+    For creating new task in project view
+    """
+    project_stage = ProjectStage.objects.get(id=stage_id)
+    project = project_stage.project
+    if request.user.employee_get in project.managers.all() or request.user.has_perm(
+        "project.delete_project"
+    ):
+        form = TaskForm(initial={"project": project})
+        if request.method == "POST":
+            form = TaskForm(request.POST, request.FILES)
+            if form.is_valid():
+                instance = form.save(commit=False)
+                instance.stage = project_stage
+                instance.save()
+
+                messages.success(request, _("New task created"))
+                response = render(
+                    request,
+                    "task/new/forms/create_task.html",
+                    context={"form": form, "stage_id": stage_id},
+                )
+                return HttpResponse(
+                    response.content.decode("utf-8")
+                    + "<script>location.reload();</script>"
+                )
+        return render(
+            request,
+            "task/new/forms/create_task.html",
+            context={"form": form, "stage_id": stage_id},
+        )
+    messages.info(request, "You dont have permission.")
+    return HttpResponseRedirect(request.META.get("HTTP_REFERER", "/"))
+
+
+@login_required
+def create_task_in_project(request, project_id):
+    """
+    For creating new task in project view
+    """
+    project = Project.objects.get(id=project_id)
+    stages = project.project_stages.all()
+
+    # Serialize the queryset to JSON
+
+    serialized_data = serializers.serialize("json", stages)
+    if request.user.employee_get in project.managers.all() or request.user.has_perm(
+        "project.delete_project"
+    ):
+        form = TaskFormCreate(initial={"project": project})
+        if request.method == "POST":
+            form = TaskFormCreate(request.POST, request.FILES)
+            if form.is_valid():
+                form.save()
+                messages.success(request, _("New task created"))
+                response = render(
+                    request,
+                    "task/new/forms/create_task_project.html",
+                    context={"form": form, "project_id": project_id},
+                )
+                return HttpResponse(
+                    response.content.decode("utf-8")
+                    + "<script>location.reload();</script>"
+                )
+        context = {
+            "form": form,
+            "project_id": project_id,
+            "stages": serialized_data,
+        }
+        return render(
+            request, "task/new/forms/create_task_project.html", context=context
+        )
+    messages.info(request, "You dont have permission.")
+    return HttpResponseRedirect(request.META.get("HTTP_REFERER", "/"))
+
+
+@login_required
+@task_update_permission()
+def update_task(request, task_id):
+    """
+    For updating task in project view
+    """
+
+    task = Task.objects.get(id=task_id)
+    project = task.project
+    task_form = TaskForm(instance=task)
+    if request.method == "POST":
+        task_form = TaskForm(request.POST, request.FILES, instance=task)
+        if task_form.is_valid():
+            task_form.save()
+            messages.success(request, _("Task updated"))
+            response = render(
+                request,
+                "task/new/forms/update_task.html",
+                {"form": task_form, "task_id": task_id},
+            )
+            return HttpResponse(
+                response.content.decode("utf-8") + "<script>location.reload();</script>"
+            )
+    return render(
+        request,
+        "task/new/forms/update_task.html",
+        {
+            "form": task_form,
+            "task_id": task_id,
+        },
+    )
+
+
+@login_required
+@task_delete_permission()
+def delete_task(request, task_id):
+    """
+    For delete task
+    """
+    view_type = request.GET.get("view")
+    path = urlparse(request.META["HTTP_REFERER"]).path
+    url_after_project = path.split("project/")[1].rstrip("/")
+    # Split into components
+    parts = url_after_project.split("/")
+    view_name = parts[0]
+    object_id = parts[1] if len(parts) > 1 else None
+
+    if not view_name == "task-all":
+        task_view_url = reverse(view_name, kwargs={"project_id": object_id})
+    else:
+        task_view_url = reverse("task-all")
+    redirected_url = f"{task_view_url}?view={view_type}"
+    task = Task.objects.get(id=task_id)
+    project_id = task.project.id
+    task.delete()
+    messages.success(request, _("The task has been deleted successfully."))
+    if request.META.get("HTTP_HX_REQUEST"):
+        return HttpResponse(
+            f"<span hx-get='/project/task-filter/{project_id}/?view={view_type}' hx-trigger='load' hx-target='#viewContainer'></span>"
+        )
+    return redirect(redirected_url)
+
+
+@login_required
+def task_details(request, task_id):
+    """
+    For showing all details about task
+    """
+    task = Task.objects.get(id=task_id)
+    return render(request, "task/new/task_details.html", context={"task": task})
+
+
+@login_required
+@project_update_permission()
+def task_filter(request, project_id):
+    """
+    For filtering task
+    """
+    templete = "task/new/task_kanban_view.html"
+    if request.GET.get("view") == "list":
+        templete = "task/new/task_list_view.html"
+    tasks = TaskFilter(request.GET).qs.filter(project_id=project_id)
+    stages = (
+        ProjectStage.objects.filter(project_id=project_id).order_by("sequence")
+        # if len(request.GET) == 0 or len(request.GET) == 1
+        # else ProjectStage.objects.filter(tasks__in=tasks)
+        # .distinct()
+        # .order_by("sequence")
+    )
+    previous_data = request.META.get("QUERY_STRING", "")
+    data_dict = parse_qs(previous_data)
+    get_key_instances(Task, data_dict)
+    if data_dict.get("project"):
+        del data_dict["project"]
+    context = {
+        "tasks": tasks.distinct(),
+        "stages": stages,
+        "pd": request.GET.urlencode(),
+        "project_id": project_id,
+        "filter_dict": data_dict,
+    }
+    return render(request, templete, context)
+
+
+@login_required
+def task_stage_change(request):
+    """
+    This method is used to change the current stage of a task
+    """
+    task_id = request.POST["task"]
+    stage_id = request.POST["stage"]
+    stage = ProjectStage.objects.get(id=stage_id)
+    Task.objects.filter(id=task_id).update(stage=stage)
+    return JsonResponse(
+        {
+            "type": "success",
+            "message": _("Task stage updated"),
+        }
+    )
+
+
+@login_required
+def task_timesheet(request, task_id):
+    """
+    For showing all timesheet related to task
+    """
+    task = Task.objects.get(id=task_id)
+    time_sheets = task.task_timesheet.all()
+    context = {"time_sheets": time_sheets, "task_id": task_id}
+    return render(
+        request,
+        "task/new/task_timesheet.html",
+        context=context,
+    )
+
+
+@login_required
+def create_timesheet_task(request, task_id):
+    task = Task.objects.get(id=task_id)
+    project = task.project
+    form = TimesheetInTaskForm(initial={"project_id": project, "task_id": task})
+    if request.method == "POST":
+        form = TimesheetInTaskForm(request.POST)
+        if form.is_valid():
+            form.save()
+            messages.success(request, _("Timesheet created"))
+            response = render(
+                request,
+                "task/new/forms/create_timesheet.html",
+                {"form": form, "task_id": task_id},
+            )
+            return HttpResponse(
+                response.content.decode("utf-8") + "<script>location.reload();</script>"
+            )
+    context = {
+        "form": form,
+        "task_id": task_id,
+    }
+    return render(request, "task/new/forms/create_timesheet.html", context=context)
+
+
+@login_required
+def update_timesheet_task(request, timesheet_id):
+    timesheet = TimeSheet.objects.get(id=timesheet_id)
+    form = TimesheetInTaskForm(instance=timesheet)
+    if request.method == "POST":
+        form = TimesheetInTaskForm(request.POST, instance=timesheet)
+        if form.is_valid():
+            form.save()
+            messages.success(request, _("Timesheet updated"))
+            response = render(
+                request,
+                "task/new/forms/update_timesheet.html",
+                {"form": form, "timesheet_id": timesheet_id},
+            )
+            return HttpResponse(
+                response.content.decode("utf-8") + "<script>location.reload();</script>"
+            )
+    context = {
+        "form": form,
+        "timesheet_id": timesheet_id,
+    }
+    return render(request, "task/new/forms/update_timesheet.html", context=context)
+
+
+@login_required
+def drag_and_drop_task(request):
+    """
+    For drag and drop task into new stage
+    """
+    updated_stage_id = request.POST["updated_stage_id"]
+    previous_task_id = request.POST["previous_task_id"]
+    previous_stage_id = request.POST["previous_stage_id"]
+    change = False
+    task = Task.objects.get(id=previous_task_id)
+    project = task.project
+    if (
+        request.user.has_perm("project.change_task")
+        or request.user.has_perm("project.change_project")
+        or request.user.employee_get in task.task_managers.all()
+        or request.user.employee_get in task.task_members.all()
+        or request.user.employee_get in project.managers.all()
+        or request.user.employee_get in project.members.all()
+    ):
+        if previous_stage_id != updated_stage_id:
+            task.stage = ProjectStage.objects.get(id=updated_stage_id)
+            task.save()
+            change = True
+        sequence = json.loads(request.POST["sequence"])
+        for key, val in sequence.items():
+            if Task.objects.get(id=key).sequence != val:
+                Task.objects.filter(id=key).update(sequence=val)
+                change = True
+        message = (
+            _("Task stage has been successfully updated.")
+            if previous_stage_id != updated_stage_id
+            else _("Tasks order has been successfully updated.")
+        )
+        messages.success(request, message)
+        return JsonResponse({"change": change})
+    change = True
+    messages.info(request, _("You dont have permission."))
+    return JsonResponse({"change": change})
+
+
+# Task all views
+
+
+@login_required
+def task_all(request):
+    """
+    For showing all task
+    """
+    form = TaskAllFilter()
+    view_type = "card"
+    tasks = TaskAllFilter(request.GET).qs
+    if request.GET.get("view") == "list":
+        view_type = "list"
+    context = {
+        "tasks": paginator_qry(tasks, request.GET.get("page")),
+        "pd": request.GET.urlencode(),
+        "f": form,
+        "view_type": view_type,
+    }
+    return render(request, "task_all/task_all_overall.html", context=context)
+
+
+@login_required
+def task_all_create(request):
+    """
+    For creating new task in task all view
+    """
+    form = TaskAllForm()
+    if request.method == "POST":
+        form = TaskAllForm(request.POST, request.FILES)
+        if form.is_valid():
+            form.save()
+            messages.success(request, _("New task created"))
+            response = render(
+                request,
+                "task_all/forms/create_taskall.html",
+                context={
+                    "form": form,
+                },
+            )
+            return HttpResponse(
+                response.content.decode("utf-8") + "<script>location.reload();</script>"
+            )
+    return render(
+        request,
+        "task_all/forms/create_taskall.html",
+        context={
+            "form": form,
+        },
+    )
+
+
+@login_required
+def update_project_task_status(request, task_id):
+    status = request.GET.get("status")
+    task = get_object_or_404(Task, id=task_id)
+
+    if task.end_date and task.end_date < date.today():
+        messages.warning(request, _("Cannot update status. Task has already expired."))
+        return HttpResponse("<script>$('#reloadMessagesButton').click();</script>")
+
+    task.status = status
+    task.save()
+    messages.success(request, _("Task status has been updated successfully"))
+    return HttpResponse("<script>$('#reloadMessagesButton').click();</script>")
+
+
+@login_required
+def update_task_all(request, task_id):
+    task = Task.objects.get(id=task_id)
+    form = TaskAllForm(instance=task)
+    if request.method == "POST":
+        form = TaskAllForm(request.POST, request.FILES, instance=task)
+        if form.is_valid():
+            task = form.save()
+            messages.success(request, _("Task updated successfully"))
+            response = render(
+                request,
+                "task_all/forms/update_taskall.html",
+                context={"form": form, "task_id": task_id},
+            )
+            return HttpResponse(
+                response.content.decode("utf-8") + "<script>location.reload();</script>"
+            )
+    return render(
+        request,
+        "task_all/forms/update_taskall.html",
+        context={"form": form, "task_id": task_id},
+    )
+
+
+@login_required
+def task_all_filter(request):
+    """
+    For filtering tasks in task all view
+    """
+    view_type = "card"
+    templete = "task_all/task_all_card.html"
+    if request.GET.get("view") == "list":
+        view_type = "list"
+        templete = "task_all/task_all_list.html"
+
+    tasks = TaskAllFilter(request.GET).qs
+    page_number = request.GET.get("page")
+    previous_data = request.environ["QUERY_STRING"]
+    data_dict = parse_qs(previous_data)
+    get_key_instances(Task, data_dict)
+    # tasks = tasks.filter(project_id=project_id)
+
+    context = {
+        "tasks": paginator_qry(tasks, page_number),
+        "view_type": view_type,
+        "pd": previous_data,
+        "filter_dict": data_dict,
+    }
+    return render(request, templete, context)
+
+
+@login_required
+# @permission_required("project.change_task")
+# @require_http_methods(["POST"])
+def task_all_bulk_archive(request):
+    """
+    This method is used to archive bulk of Task instances
+    """
+    ids = request.POST["ids"]
+    ids = json.loads(ids)
+    is_active = False
+    if request.GET.get("is_active") == "True":
+        is_active = True
+    for task_id in ids:
+        task = Task.objects.get(id=task_id)
+        task.is_active = is_active
+        task.save()
+        message = _("archived")
+        if is_active:
+            message = _("un-archived")
+        messages.success(request, f"{task} is {message}")
+    return JsonResponse({"message": "Success"})
+
+
+@login_required
+# @permission_required("project.delete_task")
+def task_all_bulk_delete(request):
+    """
+    This method is used to delete set of Task instances
+    """
+    ids = request.POST["ids"]
+    ids = json.loads(ids)
+    del_ids = []
+    for task_id in ids:
+        task = Task.objects.get(id=task_id)
+        try:
+            task.delete()
+            del_ids.append(task)
+        except Exception as error:
+            messages.error(request, error)
+            messages.error(request, _("You cannot delete %(task)s.") % {"task": task})
+    messages.success(request, _("{} tasks.".format(len(del_ids))))
+    return JsonResponse({"message": "Success"})
+
+
+@login_required
+# @permission_required("project.change_task")
+def task_all_archive(request, task_id):
+    """
+    This method is used to archive project instance
+    Args:
+            task_id : Task instance id
+    """
+    task = Task.objects.get(id=task_id)
+    task.is_active = not task.is_active
+    task.save()
+    message = _(f"{task} un-archived")
+    if not task.is_active:
+        message = _(f"{task} archived")
+    messages.success(request, message)
+    # return HttpResponse("<script>$('.oh-btn--view').click();</script>")
+    # return HttpResponse("<script>$('#hiddenbutton').click();</script>")
+
+    return HttpResponseRedirect(request.META.get("HTTP_REFERER"))
+
+
+# Project stage views
+@login_required
+@project_delete_permission()
+@hx_request_required
+def create_project_stage(request, project_id):
+    """
+    For create project stage
+    """
+    project = Project.objects.get(id=project_id)
+    form = ProjectStageForm(initial={"project": project})
+    if request.method == "POST":
+        form = ProjectStageForm(
+            request.POST,
+        )
+        if form.is_valid():
+            instance = form.save(commit=False)
+            instance.save()
+            context = {"form": form, "project_id": project_id}
+
+            messages.success(request, _("New project stage created"))
+            response = render(
+                request,
+                "project_stage/forms/create_project_stage.html",
+                context,
+            )
+            return HttpResponse(
+                response.content.decode("utf-8") + "<script>location.reload();</script>"
+            )
+    context = {"form": form, "project_id": project_id}
+    return render(request, "project_stage/forms/create_project_stage.html", context)
+
+
+@login_required
+@project_stage_update_permission()
+def update_project_stage(request, stage_id):
+    """
+    For update project stage
+    """
+    stage = ProjectStage.objects.get(id=stage_id)
+    form = ProjectStageForm(instance=stage)
+    if request.method == "POST":
+        form = ProjectStageForm(request.POST, instance=stage)
+        if form.is_valid():
+            form.save()
+            messages.success(request, _("Project stage updated successfully"))
+            response = render(
+                request,
+                "project_stage/forms/update_project_stage.html",
+                context={"form": form, "stage_id": stage_id},
+            )
+            return HttpResponse(
+                response.content.decode("utf-8") + "<script>location.reload();</script>"
+            )
+    return render(
+        request,
+        "project_stage/forms/update_project_stage.html",
+        context={"form": form, "stage_id": stage_id},
+    )
+
+
+@login_required
+@project_stage_delete_permission()
+def delete_project_stage(request, stage_id):
+    """
+    For delete project stage
+    """
+    view_type = request.GET.get("view")
+    stage = ProjectStage.objects.get(id=stage_id)
+    tasks = Task.objects.filter(stage=stage)
+    project_id = stage.project.id
+    if not tasks:
+        stage.delete()
+        messages.success(request, _("Stage deleted successfully"))
+    else:
+        messages.warning(request, _("Can't Delete. This stage contain some tasks"))
+    if request.META.get("HTTP_HX_REQUEST"):
+        return HttpResponse(
+            f"<span hx-get='/project/task-filter/{project_id}/?view={view_type}' hx-trigger='load' hx-target='#viewContainer'></span>"
+        )
+    task_view_url = reverse("task-view", args=[project_id])
+    redirected_url = f"{task_view_url}?view={view_type}"
+
+    return redirect(redirected_url)
+
+
+@login_required
+def get_stages(request):
+    """
+    This is an ajax method to return json response to take only stages related
+    to the project in the task-all form fields
+    """
+    project_id = request.GET.get("project_id")
+    form = TaskAllForm()
+    form.fields["stage"].choices = []
+    if project_id:
+        stages = ProjectStage.objects.filter(project=project_id)
+        form.fields["stage"].choices = (
+            [("", _("Select Stage"))]
+            + [(stage.id, stage.title) for stage in stages]
+            + [("dynamic_create", _("Dynamic Create"))]
+        )
+        # project = Project.objects.filter(id = project_id).first()
+        # if (
+        #     request.user.is_superuser or
+        #     request.user.employee_get in project.managers.all()
+        # ):
+        #     form.fields['stage'].choices.append(('dynamic_create','Dynamic create'))
+    return render(
+        request, "cbv/tasks/task_form.html", {"request": request, "form": form}
+    )
+
+
+@login_required
+def create_stage_taskall(request):
+    """
+    This is an ajax method to return json response to create stage related
+    to the project in the task-all form fields
+    """
+    if request.method == "GET":
+        project_id = request.GET["project_id"]
+        project = Project.objects.get(id=project_id)
+        form = ProjectStageForm(initial={"project": project})
+    if request.method == "POST":
+        form = ProjectStageForm(request.POST)
+        if form.is_valid():
+            instance = form.save()
+            return JsonResponse({"id": instance.id, "name": instance.title})
+        errors = form.errors.as_json()
+        return JsonResponse({"errors": errors})
+    return render(
+        request,
+        "task_all/forms/create_project_stage_taskall.html",
+        context={"form": form},
+    )
+
+
+@login_required
+def drag_and_drop_stage(request):
+    """
+    For drag and drop project stage into new sequence
+    """
+    sequence = request.POST["sequence"]
+    sequence = json.loads(sequence)
+    stage_id = list(sequence.keys())[0]
+    project = ProjectStage.objects.get(id=stage_id).project
+    change = False
+    if (
+        request.user.has_perm("project.change_project")
+        or request.user.employee_get in project.managers.all()
+        or request.user.employee_get in project.members.all()
+    ):
+        for key, val in sequence.items():
+            if val != ProjectStage.objects.get(id=key).sequence:
+                change = True
+                ProjectStage.objects.filter(id=key).update(sequence=val)
+        if change:
+            messages.success(
+                request, _("The project stage sequence has been successfully updated.")
+            )
+        return JsonResponse(
+            {
+                "change": change,
+            }
+        )
+    messages.warning(request, _("You don't have permission."))
+    return JsonResponse({"type": change})
+
+
+# Time sheet views
+
+
+# @permission_required(perm='project.view_timesheet')
+@login_required
+def time_sheet_view(request):
+    """
+    View function to display time sheets based on user permissions.
+
+    If the user is a superuser, all time sheets will be shown.
+    Otherwise, only the time sheets for the current user will be displayed.
+
+    Parameters:
+        request (HttpRequest): The HTTP request object.
+
+    Returns:
+        HttpResponse: The rendered HTTP response displaying the time sheets.
+    """
+    form = TimeSheetFilter()
+    view_type = "card"
+    if request.GET.get("view") == "list":
+        view_type = "list"
+    time_sheet_filter = TimeSheetFilter(request.GET).qs
+    time_sheet_filter = filtersubordinates(
+        request, time_sheet_filter, "project.view_timesheet"
+    )
+    time_sheet_filter = list(time_sheet_filter)
+    for item in TimeSheet.objects.filter(employee_id=request.user.employee_get):
+        if item not in time_sheet_filter:
+            time_sheet_filter.append(item)
+
+    time_sheets = paginator_qry(time_sheet_filter, request.GET.get("page"))
+    context = {"time_sheets": time_sheets, "f": form, "view_type": view_type}
+    return render(
+        request,
+        "time_sheet/time_sheet_view.html",
+        context=context,
+    )
+
+
+def time_sheet_initial(request):
+    """
+    This is an ajax method to return json response to take only tasks related
+    to the project in the timesheet form fields
+    """
+    project_id = request.GET["project_id"]
+    tasks = Task.objects.filter(project=project_id).values("title", "id")
+    return JsonResponse({"data": list(tasks)})
+
+
+# def get_members(request):
+#     project_id = request.GET.get("project_id")
+#     project = Project.objects.get(id=project_id)
+#     user_employee = request.user.employee_get
+#     members = project.members.all().values_list("employee_first_name", "id")
+#     members = list(members)
+
+#     # Include the user if not already a member
+#     # if user_employee.id not in [member[1] for member in members]:
+#     #     members.append((user_employee.first_name, user_employee.id))
+
+
+#     return JsonResponse({'data': list(members)})
+
+
+
+def time_sheet_creation(request):
+    """
+    View function to handle the creation of a new time sheet.
+
+    If the request method is POST and the submitted form is valid,
+    a new time sheet will be created and saved.
+
+    Parameters:
+        request (HttpRequest): The HTTP request object.
+
+    Returns:
+        HttpResponse: The rendered HTTP response displaying the form or
+        redirecting to a new page after successful time sheet creation.
+    """
+    user = request.user.employee_get
+    form = TimeSheetForm(initial={"employee_id": user}, request=request)
+    # form = TimeSheetForm(initial={"employee_id": user})
+    if request.method == "POST":
+        form = TimeSheetForm(request.POST, request.FILES, request=request)
+        if form.is_valid():
+            form.save()
+            messages.success(request, _("Time sheet created"))
+            response = render(
+                request, "time_sheet/form-create.html", context={"form": form}
+            )
+            return HttpResponse(
+                response.content.decode("utf-8") + "<script>location.reload();</script>"
+            )
+    return render(request, "time_sheet/form-create.html", context={"form": form})
+
+@login_required
+def time_sheet_project_creation(request):
+    """
+    View function to handle the creation of a new project from time sheet form.
+
+    If the request method is POST and the submitted form is valid,
+    a new project will be created and saved.
+
+    Returns:
+        HttpResponse or JsonResponse: Depending on the request type, it returns
+        either an HTTP response rendering the form or a JSON response with the
+        created project ID and name in case of successful creation,
+        or the validation errors in case of an invalid form submission.
+    """
+    form = ProjectTimeSheetForm()
+    if request.method == "POST":
+        form = ProjectTimeSheetForm(request.POST, request.FILES)
+        if form.is_valid():
+            instance = form.save()
+            return JsonResponse({"id": instance.id, "name": instance.title})
+        errors = form.errors.as_json()
+        return JsonResponse({"errors": errors})
+    return render(
+        request, "time_sheet/form_project_time_sheet.html", context={"form": form}
+    )
+
+
+
+@login_required
+def time_sheet_task_creation(request):
+    """
+    View function to handle the creation of a new task from time sheet form.
+
+    If the request method is GET, it initializes the task form with the
+    provided project ID as an initial value.
+    If the request method is POST and the submitted form is valid,
+    a new task time sheet will be created and saved.
+
+    Returns:
+        HttpResponse or JsonResponse: Depending on the request type, it returns
+        either an HTTP response rendering the form or a JSON response with the
+        created task time sheet's ID and name in case of successful creation,
+        or the validation errors in case of an invalid form submission.
+    """
+    if request.method == "GET":
+        project_id = request.GET["project_id"]
+        project = Project.objects.get(id=project_id)
+        stages = ProjectStage.objects.filter(project__id=project_id)
+        task_form = TaskTimeSheetForm(initial={"project": project})
+        task_form.fields["stage"].queryset = stages
+
+    if request.method == "POST":
+        task_form = TaskTimeSheetForm(request.POST, request.FILES)
+        if task_form.is_valid():
+            instance = task_form.save()
+            return JsonResponse({"id": instance.id, "name": instance.title})
+        errors = task_form.errors.as_json()
+        return JsonResponse({"errors": errors})
+    return render(
+        request,
+        "time_sheet/form_task_time_sheet.html",
+        context={"form": task_form, "project_id": project_id},
+    )
+
+
+@login_required
+def time_sheet_update(request, time_sheet_id):
+    """
+    Update an existing time sheet.
+
+    Args:
+        request: The HTTP request object.
+        time sheet_id: The ID of the time sheet to update.
+
+    Returns:
+        If the request method is POST and the form is valid, redirects to the time sheet view.
+        Otherwise, renders the time sheet update form.
+
+    """
+    if time_sheet_update_permissions(request, time_sheet_id):
+        time_sheet = TimeSheet.objects.get(id=time_sheet_id)
+        update_form = TimeSheetForm(instance=time_sheet, request=request)
+        update_form.fields["task_id"].queryset = time_sheet.project_id.task_set.all()
+
+        if request.method == "POST":
+            update_form = TimeSheetForm(request.POST, instance=time_sheet)
+
+            if update_form.is_valid():
+                update_form.save()
+                messages.success(request, _("Time sheet updated"))
+                form = TimeSheetForm()
+                response = render(
+                    request, "./time_sheet/form-create.html", context={"form": form}
+                )
+                return HttpResponse(
+                    response.content.decode("utf-8")
+                    + "<script>location.reload();</script>"
+                )
+        return render(
+            request,
+            "./time_sheet/form-update.html",
+            {
+                "form": update_form,
+            },
+        )
+    else:
+        return render(request, "error.html")
+
+
+@login_required
+def time_sheet_delete(request, time_sheet_id):
+    """
+    View function to handle the deletion of a time sheet.
+
+    Parameters:
+        request (HttpRequest): The HTTP request object.
+        time_sheet_id (int): The ID of the time sheet to be deleted.
+
+    Returns:
+        HttpResponseRedirect: A redirect response to the time sheet view page.
+    """
+    if time_sheet_delete_permissions(request, time_sheet_id):
+        TimeSheet.objects.get(id=time_sheet_id).delete()
+        messages.success(request, _("The time sheet has been deleted successfully"))
+        view_type = "card"
+        if request.GET.get("view") == "list":
+            view_type = "list"
+        task_id = request.GET.get("task_id")
+        if task_id:
+            return redirect(f"/project/task-timesheet/{task_id}/")
+        return redirect("/project/view-time-sheet" + "?view=" + view_type)
+    else:
+        return you_dont_have_permission(request)
+
+
+def time_sheet_filter(request):
+    """
+    Filter Time sheet based on the provided query parameters.
+
+    Args:
+        request: The HTTP request object containing the query parameters.
+
+    Returns:
+        Renders the Time sheet list template with the filtered Time sheet.
+
+    """
+    emp_id = request.user.employee_get.id
+    filtered_time_sheet = TimeSheetFilter(request.GET).qs
+
+    time_sheet_filter = filtersubordinates(
+        request, filtered_time_sheet, "project.view_timesheet"
+    )
+    if filtered_time_sheet.filter(employee_id__id=emp_id).exists():
+        time_sheet_filter = list(time_sheet_filter)
+        for item in TimeSheet.objects.filter(employee_id=request.user.employee_get):
+            if item not in time_sheet_filter:
+                time_sheet_filter.append(item)
+    time_sheets = paginator_qry(time_sheet_filter, request.GET.get("page"))
+    previous_data = request.environ["QUERY_STRING"]
+    data_dict = parse_qs(previous_data)
+    get_key_instances(TimeSheet, data_dict)
+    view_type = request.GET.get("view")
+    template = "time_sheet/time_sheet_list_view.html"
+    if view_type == "card":
+        template = "time_sheet/time_sheet_card_view.html"
+    elif view_type == "chart":
+        return redirect("personal-time-sheet-view" + "?view=" + emp_id)
+    return render(
+        request,
+        template,
+        {
+            "time_sheets": time_sheets,
+            "filter_dict": data_dict,
+        },
+    )
+
+
+@login_required
+def time_sheet_initial(request):
+    """
+    This is an ajax method to return json response to take only tasks related
+    to the project in the timesheet form fields
+    """
+    project_id = request.GET["project_id"]
+    tasks = Task.objects.filter(project=project_id).values("title", "id")
+    return JsonResponse({"data": list(tasks)})
+
+
+def personal_time_sheet(request):
+    """
+    This is an ajax method to return json response for generating bar charts to employees.
+    """
+    emp_id = request.GET["emp_id"]
+    selected = request.GET["selected"]
+    month_number = request.GET["month"]
+    year = request.GET["year"]
+    week_number = request.GET["week"]
+
+    time_spent = []
+    dataset = []
+
+    projects = Project.objects.filter(project_timesheet__employee_id=emp_id).distinct()
+
+    time_sheets = TimeSheet.objects.filter(employee_id=emp_id).order_by("date")
+
+    time_sheets = time_sheets.filter(date__week=week_number)
+
+    # check for labels to be genarated weeky or monthly
+    if selected == "week":
+        start_date = datetime.date.fromisocalendar(int(year), int(week_number), 1)
+
+        date_list = []
+        labels = []
+        for i in range(7):
+            day = start_date + datetime.timedelta(days=i)
+            date_list.append(day)
+            day = day.strftime("%d-%m-%Y %A")
+            labels.append(day)
+
+    elif selected == "month":
+        days_in_month = calendar.monthrange(int(year), int(month_number) + 1)[1]
+        start_date = datetime.datetime(int(year), int(month_number) + 1, 1).date()
+        labels = []
+        date_list = []
+        for i in range(days_in_month):
+            day = start_date + datetime.timedelta(days=i)
+            date_list.append(day)
+            day = day.strftime("%d-%m-%Y")
+            labels.append(day)
+    colors = generate_colors(len(projects))
+
+    for project, color in zip(projects, colors):
+        dataset.append(
+            {
+                "label": project.title,
+                "data": [],
+                "backgroundColor": color,
+            }
+        )
+
+    # Calculate total hours for each project on each date
+    total_hours_by_project_and_date = defaultdict(lambda: defaultdict(float))
+
+    # addding values to the response
+    for label in date_list:
+        time_sheets = TimeSheet.objects.filter(employee_id=emp_id, date=label)
+        for time in time_sheets:
+            time_spent = strtime_seconds(time.time_spent) / 3600
+            total_hours_by_project_and_date[time.project_id.title][label] += time_spent
+    for data in dataset:
+        project_title = data["label"]
+        data["data"] = [
+            total_hours_by_project_and_date[project_title][label] for label in date_list
+        ]
+
+    response = {
+        "dataSet": dataset,
+        "labels": labels,
+    }
+    return JsonResponse(response)
+
+
+def personal_time_sheet_view(request, emp_id):
+    """
+    Function for viewing the barcharts for timesheet of a specific employee.
+
+    Args:
+        emp_id: id of the employee whose barchat to be rendered.
+
+    Returns:
+        Renders the chart.html template containing barchat of the specific employee.
+
+    """
+    try:
+        Employee.objects.get(id=emp_id)
+    except:
+        return render(request, "error.html")
+    emp_last_name = (
+        Employee.objects.get(id=emp_id).employee_last_name
+        if Employee.objects.get(id=emp_id).employee_last_name != None
+        else ""
+    )
+    employee_name = (
+        f"{Employee.objects.get(id=emp_id).employee_first_name}  {emp_last_name}"
+    )
+    context = {
+        "emp_id": emp_id,
+        "emp_name": employee_name,
+    }
+
+    return render(request, "time_sheet/chart.html", context=context)
+
+
+def time_sheet_single_view(request, time_sheet_id):
+    """
+    Renders a single timesheet view page.
+
+    Parameters:
+    - request (HttpRequest): The HTTP request object.
+    - time_sheet_id (int): The ID of the timesheet to view.
+
+    Returns:
+        The rendered timesheet single view page.
+
+    """
+    timesheet = TimeSheet.objects.get(id=time_sheet_id)
+    context = {"time_sheet": timesheet}
+    return render(request, "time_sheet/time_sheet_single_view.html", context)
+
+
+def time_sheet_bulk_delete(request):
+    """
+    This method is used to delete set of Task instances
+    """
+    ids = request.POST["ids"]
+    ids = json.loads(ids)
+    for timesheet_id in ids:
+        timesheet = TimeSheet.objects.get(id=timesheet_id)
+        try:
+            timesheet.delete()
+            messages.success(
+                request, _("%(timesheet)s deleted.") % {"timesheet": timesheet}
+            )
+        except Exception as error:
+            messages.error(request, error)
+            messages.error(
+                request,
+                _("You cannot delete %(timesheet)s.") % {"timesheet": timesheet},
+            )
+    return JsonResponse({"message": "Success"})
+
+def get_members(request):
+    project_id = request.GET.get("project_id")
+    form = TimeSheetForm()
+    if project_id and project_id != "dynamic_create":
+        project = Project.objects.filter(id=project_id).first()
+        if project:
+            members = (project.managers.all() | project.members.all()).distinct()
+            form.fields["employee_id"].queryset = members
+    else:
+        form.fields["employee_id"].queryset = Employee.objects.none()
+
+    employee_field_html = render_to_string(
+        "cbv/timesheet/employee_field.html",
+        {
+            "form": form,
+            "field_name": "employee_id",
+            "field": form.fields["employee_id"],
+            "project_id": project_id,
+        },
+    )
+    return HttpResponse(employee_field_html)
+