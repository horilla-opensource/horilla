from typing import Any

from django import forms
from django.db.models import Q
from django.template.loader import render_to_string
from django.utils.translation import gettext_lazy as _

from base.forms import ModelForm
from horilla.horilla_middlewares import _thread_locals

from .models import *


class ProjectForm(ModelForm):
    """
    Form for Project model
    """

    cols = {"description": 12}

    class Meta:
        """
        Meta class to add the additional info
        """

        model = Project
        fields = "__all__"
        widgets = {
            "start_date": forms.DateInput(attrs={"type": "date"}),
            "end_date": forms.DateInput(attrs={"type": "date"}),
        }


class ProjectTimeSheetForm(ModelForm):
    """
    Form for Project model in Time sheet form
    """

    def __init__(self, *args, **kwargs):
        super(ProjectTimeSheetForm, self).__init__(*args, **kwargs)
        self.fields["status"].widget.attrs.update(
            {
                "style": "width: 100%; height: 47px;",
                "class": "oh-select",
            }
        )

    def __init__(self, *args, request=None, **kwargs):
        super(ProjectTimeSheetForm, self).__init__(*args, **kwargs)
        self.fields["managers"].widget.attrs.update({"id": "managers_id"})
        self.fields["status"].widget.attrs.update({"id": "status_id"})
        self.fields["members"].widget.attrs.update({"id": "members_id"})
        self.fields["title"].widget.attrs.update({"id": "id_project"})

    class Meta:
        """
        Meta class to add the additional info
        """

        model = Project
        fields = "__all__"
        widgets = {
            "start_date": forms.DateInput(attrs={"type": "date"}),
            "end_date": forms.DateInput(attrs={"type": "date"}),
        }


class TaskForm(ModelForm):
    """
    Form for Task model
    """

    class Meta:
        """
        Meta class to add the additional info
        """

        model = Task
        fields = "__all__"
        # exclude = ("project_id",)

        widgets = {
            "end_date": forms.DateInput(attrs={"type": "date"}),
            "project": forms.HiddenInput(),
            "stage": forms.HiddenInput(),
            "sequence": forms.HiddenInput(),
        }


class QuickTaskForm(ModelForm):
    class Meta:
        model = Task
        fields = ["title", "task_managers", "project", "stage", "end_date"]
        widgets = {
            "project": forms.HiddenInput(),
            "stage": forms.HiddenInput(),
            "end_date": forms.HiddenInput(),
        }

    def __init__(self, *args, **kwargs):
        super(QuickTaskForm, self).__init__(*args, **kwargs)

        self.fields["title"].widget.attrs.update(
            {"class": "oh-input w-100 mb-2", "placeholder": _("Task Title")}
        )
        self.fields["task_managers"].required = True


class TaskFormCreate(ModelForm):
    """
    Form for Task model in create button inside task view
    """

    class Meta:
        """
        Meta class to add the additional info
        """

        model = Task
        fields = "__all__"
        # exclude = ("project_id",)

        widgets = {
            "end_date": forms.DateInput(attrs={"type": "date"}),
            "project": forms.HiddenInput(),
            "sequence": forms.HiddenInput(),
            "stage": forms.SelectMultiple(
                attrs={
                    "class": "oh-select oh-select-2 select2-hidden-accessible",
                    "onchange": "keyResultChange($(this))",
                }
            ),
        }

    def __init__(self, *args, request=None, **kwargs):
        super(TaskFormCreate, self).__init__(*args, **kwargs)
        self.fields["stage"].widget.attrs.update({"id": "project_stage"})

    def as_p(self):
        """
        Render the form fields as HTML table rows with Bootstrap styling.
        """
        context = {"form": self}
        table_html = render_to_string("common_form.html", context)
        return table_html


class TaskAllForm(ModelForm):
    """
    Form for Task model in task all view
    """

    cols = {
        "description": 12,
    }

    class Meta:
        """
        Meta class to add the additional info
        """

        model = Task
        fields = "__all__"

        widgets = {
            "start_date": forms.DateInput(attrs={"type": "date"}),
            "end_date": forms.DateInput(attrs={"type": "date"}),
            "sequence": forms.HiddenInput(),
        }

    def __init__(self, *args, request=None, **kwargs):
        super(TaskAllForm, self).__init__(*args, **kwargs)
        request = getattr(_thread_locals, "request")

        self.fields["stage"].widget.attrs.update({"id": "project_stage"})
        self.fields["project"].widget.attrs.update(
            {
                "onchange": """
        $('[name=dynamic_project]').val(this.value);
        setTimeout(() => {
            $('#getStageButton').click();
        }, 100);
"""
            }
        )

        request = getattr(_thread_locals, "request", None)
        employee = request.user.employee_get
        if not self.instance.pk:
            if request.user.is_superuser or request.user.has_perm("project.add_task"):
                projects = Project.objects.all()
            elif Project.objects.filter(managers=employee).exists():
                projects = Project.objects.filter(managers=employee)
            else:
                projects = Project.objects.none()
            self.fields["project"].queryset = projects

        else:
            task = self.instance
            if request.user.is_superuser:
                projects = Project.objects.all()
            elif employee in task.project.managers.all():
                projects = Project.objects.filter(managers=employee)
            elif employee in task.task_managers.all():
                # Limit fields accessible to task managers
                projects = Project.objects.filter(id=self.instance.project.id)
                self.fields["project"].disabled = True
                self.fields["stage"].disabled = True
                self.fields["task_managers"].disabled = True
            else:
                projects = Project.objects.filter(id=self.instance.project.id)
            self.fields["project"].queryset = projects


class TimeSheetForm(ModelForm):
    """
    Form for Time Sheet model
    """

    cols = {"description": 12}

    class Meta:
        """
        Meta class to add the additional info
        """

<<<<<<< HEAD
        model = TimeSheet
        fields = "__all__"
        widgets = {
            "date": forms.DateInput(attrs={"type": "date"}),
        }

    def __init__(self, *args, request=None, **kwargs):
        super(TimeSheetForm, self).__init__(*args, **kwargs)
        request = getattr(_thread_locals, "request", None)
        employee = request.user.employee_get
        hx_trigger_value = "change" if self.instance.id else "load,change"
        if not self.initial.get("project_id") == "dynamic_create":
            self.fields["project_id"].widget.attrs.update(
                {
                    "hx-target": "#id_employee_id_parent_div",
                    "hx-trigger": hx_trigger_value,
                    "hx-swap": "innerHTML",
                    "hx-get": "/project/get-members-of-project/",
                }
            )

        if not request.user.has_perm("project.add_timesheet"):
            projects = Project.objects.filter(
                Q(managers=employee)
                | Q(members=employee)
            ).distinct()
            self.fields["project_id"].queryset = projects


class ProjectStageForm(ModelForm):
=======
        model = TimeSheet
        fields = "__all__"
        widgets = {
            "date": forms.DateInput(attrs={"type": "date"}),
        }

    def __init__(self, *args, request=None, **kwargs):
        super(TimeSheetForm, self).__init__(*args, **kwargs)
        request = getattr(_thread_locals, "request", None)
        employee = request.user.employee_get
        hx_trigger_value = "change" if self.instance.id else "load,change"
        if not self.initial.get("project_id") == "dynamic_create":
            self.fields["project_id"].widget.attrs.update(
                {
                    "hx-target": "#id_employee_id_parent_div",
                    "hx-trigger": hx_trigger_value,
                    "hx-swap": "innerHTML",
                    "hx-get": "/project/get-members-of-project/",
                }
            )

        if not request.user.has_perm("project.add_timesheet"):
            projects = Project.objects.filter(
                Q(managers=employee)
                | Q(members=employee)
            ).distinct()
            self.fields["project_id"].queryset = projects


class ProjectStageForm(ModelForm):
>>>>>>> 411c07e2
    """
    Form for Project stage model
    """

    cols = {
        "title": 12,
    }

    class Meta:
        """
        Meta class to add the additional info
        """

<<<<<<< HEAD
        model = ProjectStage
        fields = "__all__"
        # exclude = ("project",)

        widgets = {"project": forms.HiddenInput()}
=======
        model = ProjectStage
        fields = "__all__"
        # exclude = ("project",)

        widgets = {"project": forms.HiddenInput()}

>>>>>>> 411c07e2
<|MERGE_RESOLUTION|>--- conflicted
+++ resolved
@@ -1,316 +1,278 @@
-from typing import Any
-
-from django import forms
-from django.db.models import Q
-from django.template.loader import render_to_string
-from django.utils.translation import gettext_lazy as _
-
-from base.forms import ModelForm
-from horilla.horilla_middlewares import _thread_locals
-
-from .models import *
-
-
-class ProjectForm(ModelForm):
-    """
-    Form for Project model
-    """
-
-    cols = {"description": 12}
-
-    class Meta:
-        """
-        Meta class to add the additional info
-        """
-
-        model = Project
-        fields = "__all__"
-        widgets = {
-            "start_date": forms.DateInput(attrs={"type": "date"}),
-            "end_date": forms.DateInput(attrs={"type": "date"}),
-        }
-
-
-class ProjectTimeSheetForm(ModelForm):
-    """
-    Form for Project model in Time sheet form
-    """
-
-    def __init__(self, *args, **kwargs):
-        super(ProjectTimeSheetForm, self).__init__(*args, **kwargs)
-        self.fields["status"].widget.attrs.update(
-            {
-                "style": "width: 100%; height: 47px;",
-                "class": "oh-select",
-            }
-        )
-
-    def __init__(self, *args, request=None, **kwargs):
-        super(ProjectTimeSheetForm, self).__init__(*args, **kwargs)
-        self.fields["managers"].widget.attrs.update({"id": "managers_id"})
-        self.fields["status"].widget.attrs.update({"id": "status_id"})
-        self.fields["members"].widget.attrs.update({"id": "members_id"})
-        self.fields["title"].widget.attrs.update({"id": "id_project"})
-
-    class Meta:
-        """
-        Meta class to add the additional info
-        """
-
-        model = Project
-        fields = "__all__"
-        widgets = {
-            "start_date": forms.DateInput(attrs={"type": "date"}),
-            "end_date": forms.DateInput(attrs={"type": "date"}),
-        }
-
-
-class TaskForm(ModelForm):
-    """
-    Form for Task model
-    """
-
-    class Meta:
-        """
-        Meta class to add the additional info
-        """
-
-        model = Task
-        fields = "__all__"
-        # exclude = ("project_id",)
-
-        widgets = {
-            "end_date": forms.DateInput(attrs={"type": "date"}),
-            "project": forms.HiddenInput(),
-            "stage": forms.HiddenInput(),
-            "sequence": forms.HiddenInput(),
-        }
-
-
-class QuickTaskForm(ModelForm):
-    class Meta:
-        model = Task
-        fields = ["title", "task_managers", "project", "stage", "end_date"]
-        widgets = {
-            "project": forms.HiddenInput(),
-            "stage": forms.HiddenInput(),
-            "end_date": forms.HiddenInput(),
-        }
-
-    def __init__(self, *args, **kwargs):
-        super(QuickTaskForm, self).__init__(*args, **kwargs)
-
-        self.fields["title"].widget.attrs.update(
-            {"class": "oh-input w-100 mb-2", "placeholder": _("Task Title")}
-        )
-        self.fields["task_managers"].required = True
-
-
-class TaskFormCreate(ModelForm):
-    """
-    Form for Task model in create button inside task view
-    """
-
-    class Meta:
-        """
-        Meta class to add the additional info
-        """
-
-        model = Task
-        fields = "__all__"
-        # exclude = ("project_id",)
-
-        widgets = {
-            "end_date": forms.DateInput(attrs={"type": "date"}),
-            "project": forms.HiddenInput(),
-            "sequence": forms.HiddenInput(),
-            "stage": forms.SelectMultiple(
-                attrs={
-                    "class": "oh-select oh-select-2 select2-hidden-accessible",
-                    "onchange": "keyResultChange($(this))",
-                }
-            ),
-        }
-
-    def __init__(self, *args, request=None, **kwargs):
-        super(TaskFormCreate, self).__init__(*args, **kwargs)
-        self.fields["stage"].widget.attrs.update({"id": "project_stage"})
-
-    def as_p(self):
-        """
-        Render the form fields as HTML table rows with Bootstrap styling.
-        """
-        context = {"form": self}
-        table_html = render_to_string("common_form.html", context)
-        return table_html
-
-
-class TaskAllForm(ModelForm):
-    """
-    Form for Task model in task all view
-    """
-
-    cols = {
-        "description": 12,
-    }
-
-    class Meta:
-        """
-        Meta class to add the additional info
-        """
-
-        model = Task
-        fields = "__all__"
-
-        widgets = {
-            "start_date": forms.DateInput(attrs={"type": "date"}),
-            "end_date": forms.DateInput(attrs={"type": "date"}),
-            "sequence": forms.HiddenInput(),
-        }
-
-    def __init__(self, *args, request=None, **kwargs):
-        super(TaskAllForm, self).__init__(*args, **kwargs)
-        request = getattr(_thread_locals, "request")
-
-        self.fields["stage"].widget.attrs.update({"id": "project_stage"})
-        self.fields["project"].widget.attrs.update(
-            {
-                "onchange": """
-        $('[name=dynamic_project]').val(this.value);
-        setTimeout(() => {
-            $('#getStageButton').click();
-        }, 100);
-"""
-            }
-        )
-
-        request = getattr(_thread_locals, "request", None)
-        employee = request.user.employee_get
-        if not self.instance.pk:
-            if request.user.is_superuser or request.user.has_perm("project.add_task"):
-                projects = Project.objects.all()
-            elif Project.objects.filter(managers=employee).exists():
-                projects = Project.objects.filter(managers=employee)
-            else:
-                projects = Project.objects.none()
-            self.fields["project"].queryset = projects
-
-        else:
-            task = self.instance
-            if request.user.is_superuser:
-                projects = Project.objects.all()
-            elif employee in task.project.managers.all():
-                projects = Project.objects.filter(managers=employee)
-            elif employee in task.task_managers.all():
-                # Limit fields accessible to task managers
-                projects = Project.objects.filter(id=self.instance.project.id)
-                self.fields["project"].disabled = True
-                self.fields["stage"].disabled = True
-                self.fields["task_managers"].disabled = True
-            else:
-                projects = Project.objects.filter(id=self.instance.project.id)
-            self.fields["project"].queryset = projects
-
-
-class TimeSheetForm(ModelForm):
-    """
-    Form for Time Sheet model
-    """
-
-    cols = {"description": 12}
-
-    class Meta:
-        """
-        Meta class to add the additional info
-        """
-
-<<<<<<< HEAD
-        model = TimeSheet
-        fields = "__all__"
-        widgets = {
-            "date": forms.DateInput(attrs={"type": "date"}),
-        }
-
-    def __init__(self, *args, request=None, **kwargs):
-        super(TimeSheetForm, self).__init__(*args, **kwargs)
-        request = getattr(_thread_locals, "request", None)
-        employee = request.user.employee_get
-        hx_trigger_value = "change" if self.instance.id else "load,change"
-        if not self.initial.get("project_id") == "dynamic_create":
-            self.fields["project_id"].widget.attrs.update(
-                {
-                    "hx-target": "#id_employee_id_parent_div",
-                    "hx-trigger": hx_trigger_value,
-                    "hx-swap": "innerHTML",
-                    "hx-get": "/project/get-members-of-project/",
-                }
-            )
-
-        if not request.user.has_perm("project.add_timesheet"):
-            projects = Project.objects.filter(
-                Q(managers=employee)
-                | Q(members=employee)
-            ).distinct()
-            self.fields["project_id"].queryset = projects
-
-
-class ProjectStageForm(ModelForm):
-=======
-        model = TimeSheet
-        fields = "__all__"
-        widgets = {
-            "date": forms.DateInput(attrs={"type": "date"}),
-        }
-
-    def __init__(self, *args, request=None, **kwargs):
-        super(TimeSheetForm, self).__init__(*args, **kwargs)
-        request = getattr(_thread_locals, "request", None)
-        employee = request.user.employee_get
-        hx_trigger_value = "change" if self.instance.id else "load,change"
-        if not self.initial.get("project_id") == "dynamic_create":
-            self.fields["project_id"].widget.attrs.update(
-                {
-                    "hx-target": "#id_employee_id_parent_div",
-                    "hx-trigger": hx_trigger_value,
-                    "hx-swap": "innerHTML",
-                    "hx-get": "/project/get-members-of-project/",
-                }
-            )
-
-        if not request.user.has_perm("project.add_timesheet"):
-            projects = Project.objects.filter(
-                Q(managers=employee)
-                | Q(members=employee)
-            ).distinct()
-            self.fields["project_id"].queryset = projects
-
-
-class ProjectStageForm(ModelForm):
->>>>>>> 411c07e2
-    """
-    Form for Project stage model
-    """
-
-    cols = {
-        "title": 12,
-    }
-
-    class Meta:
-        """
-        Meta class to add the additional info
-        """
-
-<<<<<<< HEAD
-        model = ProjectStage
-        fields = "__all__"
-        # exclude = ("project",)
-
-        widgets = {"project": forms.HiddenInput()}
-=======
-        model = ProjectStage
-        fields = "__all__"
-        # exclude = ("project",)
-
-        widgets = {"project": forms.HiddenInput()}
-
->>>>>>> 411c07e2
+from typing import Any
+
+from django import forms
+from django.db.models import Q
+from django.template.loader import render_to_string
+from django.utils.translation import gettext_lazy as _
+
+from base.forms import ModelForm
+from horilla.horilla_middlewares import _thread_locals
+
+from .models import *
+
+
+class ProjectForm(ModelForm):
+    """
+    Form for Project model
+    """
+
+    cols = {"description": 12}
+
+    class Meta:
+        """
+        Meta class to add the additional info
+        """
+
+        model = Project
+        fields = "__all__"
+        widgets = {
+            "start_date": forms.DateInput(attrs={"type": "date"}),
+            "end_date": forms.DateInput(attrs={"type": "date"}),
+        }
+
+
+class ProjectTimeSheetForm(ModelForm):
+    """
+    Form for Project model in Time sheet form
+    """
+
+    def __init__(self, *args, **kwargs):
+        super(ProjectTimeSheetForm, self).__init__(*args, **kwargs)
+        self.fields["status"].widget.attrs.update(
+            {
+                "style": "width: 100%; height: 47px;",
+                "class": "oh-select",
+            }
+        )
+
+    def __init__(self, *args, request=None, **kwargs):
+        super(ProjectTimeSheetForm, self).__init__(*args, **kwargs)
+        self.fields["managers"].widget.attrs.update({"id": "managers_id"})
+        self.fields["status"].widget.attrs.update({"id": "status_id"})
+        self.fields["members"].widget.attrs.update({"id": "members_id"})
+        self.fields["title"].widget.attrs.update({"id": "id_project"})
+
+    class Meta:
+        """
+        Meta class to add the additional info
+        """
+
+        model = Project
+        fields = "__all__"
+        widgets = {
+            "start_date": forms.DateInput(attrs={"type": "date"}),
+            "end_date": forms.DateInput(attrs={"type": "date"}),
+        }
+
+
+class TaskForm(ModelForm):
+    """
+    Form for Task model
+    """
+
+    class Meta:
+        """
+        Meta class to add the additional info
+        """
+
+        model = Task
+        fields = "__all__"
+        # exclude = ("project_id",)
+
+        widgets = {
+            "end_date": forms.DateInput(attrs={"type": "date"}),
+            "project": forms.HiddenInput(),
+            "stage": forms.HiddenInput(),
+            "sequence": forms.HiddenInput(),
+        }
+
+
+class QuickTaskForm(ModelForm):
+    class Meta:
+        model = Task
+        fields = ["title", "task_managers", "project", "stage", "end_date"]
+        widgets = {
+            "project": forms.HiddenInput(),
+            "stage": forms.HiddenInput(),
+            "end_date": forms.HiddenInput(),
+        }
+
+    def __init__(self, *args, **kwargs):
+        super(QuickTaskForm, self).__init__(*args, **kwargs)
+
+        self.fields["title"].widget.attrs.update(
+            {"class": "oh-input w-100 mb-2", "placeholder": _("Task Title")}
+        )
+        self.fields["task_managers"].required = True
+
+
+class TaskFormCreate(ModelForm):
+    """
+    Form for Task model in create button inside task view
+    """
+
+    class Meta:
+        """
+        Meta class to add the additional info
+        """
+
+        model = Task
+        fields = "__all__"
+        # exclude = ("project_id",)
+
+        widgets = {
+            "end_date": forms.DateInput(attrs={"type": "date"}),
+            "project": forms.HiddenInput(),
+            "sequence": forms.HiddenInput(),
+            "stage": forms.SelectMultiple(
+                attrs={
+                    "class": "oh-select oh-select-2 select2-hidden-accessible",
+                    "onchange": "keyResultChange($(this))",
+                }
+            ),
+        }
+
+    def __init__(self, *args, request=None, **kwargs):
+        super(TaskFormCreate, self).__init__(*args, **kwargs)
+        self.fields["stage"].widget.attrs.update({"id": "project_stage"})
+
+    def as_p(self):
+        """
+        Render the form fields as HTML table rows with Bootstrap styling.
+        """
+        context = {"form": self}
+        table_html = render_to_string("common_form.html", context)
+        return table_html
+
+
+class TaskAllForm(ModelForm):
+    """
+    Form for Task model in task all view
+    """
+
+    cols = {
+        "description": 12,
+    }
+
+    class Meta:
+        """
+        Meta class to add the additional info
+        """
+
+        model = Task
+        fields = "__all__"
+
+        widgets = {
+            "start_date": forms.DateInput(attrs={"type": "date"}),
+            "end_date": forms.DateInput(attrs={"type": "date"}),
+            "sequence": forms.HiddenInput(),
+        }
+
+    def __init__(self, *args, request=None, **kwargs):
+        super(TaskAllForm, self).__init__(*args, **kwargs)
+        request = getattr(_thread_locals, "request")
+
+        self.fields["stage"].widget.attrs.update({"id": "project_stage"})
+        self.fields["project"].widget.attrs.update(
+            {
+                "onchange": """
+        $('[name=dynamic_project]').val(this.value);
+        setTimeout(() => {
+            $('#getStageButton').click();
+        }, 100);
+"""
+            }
+        )
+
+        request = getattr(_thread_locals, "request", None)
+        employee = request.user.employee_get
+        if not self.instance.pk:
+            if request.user.is_superuser or request.user.has_perm("project.add_task"):
+                projects = Project.objects.all()
+            elif Project.objects.filter(managers=employee).exists():
+                projects = Project.objects.filter(managers=employee)
+            else:
+                projects = Project.objects.none()
+            self.fields["project"].queryset = projects
+
+        else:
+            task = self.instance
+            if request.user.is_superuser:
+                projects = Project.objects.all()
+            elif employee in task.project.managers.all():
+                projects = Project.objects.filter(managers=employee)
+            elif employee in task.task_managers.all():
+                # Limit fields accessible to task managers
+                projects = Project.objects.filter(id=self.instance.project.id)
+                self.fields["project"].disabled = True
+                self.fields["stage"].disabled = True
+                self.fields["task_managers"].disabled = True
+            else:
+                projects = Project.objects.filter(id=self.instance.project.id)
+            self.fields["project"].queryset = projects
+
+
+class TimeSheetForm(ModelForm):
+    """
+    Form for Time Sheet model
+    """
+
+    cols = {"description": 12}
+
+    class Meta:
+        """
+        Meta class to add the additional info
+        """
+
+
+        model = TimeSheet
+        fields = "__all__"
+        widgets = {
+            "date": forms.DateInput(attrs={"type": "date"}),
+        }
+
+    def __init__(self, *args, request=None, **kwargs):
+        super(TimeSheetForm, self).__init__(*args, **kwargs)
+        request = getattr(_thread_locals, "request", None)
+        employee = request.user.employee_get
+        hx_trigger_value = "change" if self.instance.id else "load,change"
+        if not self.initial.get("project_id") == "dynamic_create":
+            self.fields["project_id"].widget.attrs.update(
+                {
+                    "hx-target": "#id_employee_id_parent_div",
+                    "hx-trigger": hx_trigger_value,
+                    "hx-swap": "innerHTML",
+                    "hx-get": "/project/get-members-of-project/",
+                }
+            )
+
+        if not request.user.has_perm("project.add_timesheet"):
+            projects = Project.objects.filter(
+                Q(managers=employee)
+                | Q(members=employee)
+            ).distinct()
+            self.fields["project_id"].queryset = projects
+
+
+class ProjectStageForm(ModelForm):
+
+    """
+    Form for Project stage model
+    """
+
+    cols = {
+        "title": 12,
+    }
+
+    class Meta:
+        """
+        Meta class to add the additional info
+        """
+
+
+        model = ProjectStage
+        fields = "__all__"
+        # exclude = ("project",)
+
+        widgets = {"project": forms.HiddenInput()}
+