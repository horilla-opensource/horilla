--- conflicted
+++ resolved
@@ -1466,17 +1466,10 @@
             "margin-left": "10mm",
             "margin-right": "10mm",
             "encoding": "UTF-8",
-<<<<<<< HEAD
-            "enable-local-file-access": None, # Required to load local CSS/images
-            "dpi": 300,
-            "zoom": 1.3,
-            "footer-center": "[page]/[topage]",
-=======
             "enable-local-file-access": None,  # Required to load local CSS/images
             "dpi": 300,
             "zoom": 1.3,
             "footer-center": "[page]/[topage]",  # Required to load local CSS/images
->>>>>>> f9ee281a
         }
 
         # Generate the PDF as binary content
