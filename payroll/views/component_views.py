--- conflicted
+++ resolved
@@ -1573,10 +1573,7 @@
     if not request.user.has_perm("payroll.view_reimbursement"):
         employees = employees.filter(id=request.user.employee_get.id)
 
-<<<<<<< HEAD
-=======
-
->>>>>>> 057cb6ce
+
     # calculate fiscal year range starting from July 1
     today = date.today()
     if today.month >= 7:
@@ -1595,31 +1592,19 @@
             .get("total")
             or 0
         )
-<<<<<<< HEAD
-=======
-
->>>>>>> 057cb6ce
+
         medical_groups.append(
             {
                 "employee": emp,
                 "claims": list(emp_claims),
-<<<<<<< HEAD
+
                 "total": approved_total,
                 "remaining": max(0, 100000 - approved_total),
                 "count": emp_claims.count(),
             }
         )
     data_dict = {}
-=======
-
-                "total": approved_total,
-                "remaining": 100000 - approved_total,
-                "count": emp_claims.count(),
-
-            }
-        )
-    data_dict = {"status": ["requested"]}
->>>>>>> 057cb6ce
+
     view = request.GET.get("view")
     template = "payroll/reimbursement/view_reimbursement.html"
 
@@ -1689,10 +1674,7 @@
     if not request.user.has_perm("payroll.view_reimbursement"):
         employees = employees.filter(id=request.user.employee_get.id)
 
-<<<<<<< HEAD
-=======
-
->>>>>>> 057cb6ce
+
     today = date.today()
     if today.month >= 7:
         start = date(today.year, 7, 1)
@@ -1710,25 +1692,16 @@
             .get("total")
             or 0
         )
-<<<<<<< HEAD
-=======
-
->>>>>>> 057cb6ce
+
         medical_groups.append(
             {
                 "employee": emp,
                 "claims": list(emp_claims),
-<<<<<<< HEAD
+
                 "total": approved_total,
                 "remaining": max(0, 100000 - approved_total),
                 "count": emp_claims.count(),
-=======
-
-                "total": approved_total,
-                "remaining": 100000 - approved_total,
-                "count": emp_claims.count(),
-
->>>>>>> 057cb6ce
+
             }
         )
     reimbursements_ids = json.dumps(list(reimbursements.values_list("id", flat=True)))
