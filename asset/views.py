""""
asset.py

This module is used to """

import csv
import json
import os
from datetime import date, datetime
from urllib.parse import parse_qs

import pandas as pd
from django.contrib import messages
from django.core.files.base import ContentFile
from django.core.files.storage import FileSystemStorage
from django.core.paginator import Paginator
from django.db.models import ProtectedError
from django.http import HttpResponse, HttpResponseRedirect, JsonResponse
from django.shortcuts import get_object_or_404, redirect, render
from django.urls import reverse
from django.utils.translation import gettext_lazy as _

from asset.filters import (
    AssetAllocationFilter,
    AssetAllocationReGroup,
    AssetCategoryFilter,
    AssetExportFilter,
    AssetFilter,
    AssetHistoryFilter,
    AssetHistoryReGroup,
    AssetRequestFilter,
    AssetRequestReGroup,
    CustomAssetFilter,
)
from asset.forms import (
    AssetAllocationForm,
    AssetBatchForm,
    AssetCategoryForm,
    AssetForm,
    AssetReportForm,
    AssetRequestForm,
    AssetReturnForm,
)
from asset.models import (
    Asset,
    AssetAssignment,
    AssetCategory,
    AssetDocuments,
    AssetLot,
    AssetRequest,
    ReturnImages,
)
from base.methods import (
    closest_numbers,
    eval_validate,
    filtersubordinates,
    get_key_instances,
    get_pagination,
    paginator_qry,
    sortby,
)
from base.models import Company
from employee.models import Employee, EmployeeWorkInformation
from horilla import settings
from horilla.decorators import (
    hx_request_required,
    login_required,
    manager_can_enter,
    owner_can_enter,
    permission_required,
)
from horilla.group_by import group_by_queryset
from horilla.horilla_settings import HORILLA_DATE_FORMATS
from horilla.methods import horilla_users_with_perms
from notifications.signals import notify


def asset_del(request, asset):
    """
    Handle the deletion of an asset and provide message to the user.
    """
    try:
        asset.delete()
        messages.success(request, _("Asset deleted successfully"))
    except ProtectedError:
        messages.error(request, _("You cannot delete this asset."))


@login_required
@hx_request_required
@permission_required("asset.add_asset")
def asset_creation(request, asset_category_id):
    """
    View function for creating a new asset object.
    Args:
        request (HttpRequest): A Django HttpRequest object that contains information
        about the current request.
        asset_category_id (int): An integer representing the ID of the asset category for which
        the asset is being created.

    Returns:
        If the request method is 'POST' and the form is valid, the function saves the
        new asset object to the database
        and redirects to the asset creation page with a success message.
        If the form is not valid, the function returns the asset creation page with the
        form containing the invalid data.
        If the request method is not 'POST', the function renders the asset creation
        page with the form initialized with
        the ID of the asset category for which the asset is being created.
    Raises:
        None
    """
    initial_data = {"asset_category_id": asset_category_id}
    # Use request.GET to pre-fill the form with dynamic create batch number data if available
    form = (
        AssetForm(request.GET, initial=initial_data)
        if request.GET.get("csrfmiddlewaretoken")
        else AssetForm(initial=initial_data)
    )
    if request.method == "POST":
        form = AssetForm(request.POST, initial=initial_data)
        if form.is_valid():
            form.save()
            messages.success(request, _("Asset created successfully"))
            return redirect("asset-creation", asset_category_id=asset_category_id)
    context = {"asset_creation_form": form}
    return render(request, "asset/asset_creation.html", context)


@login_required
def add_asset_report(request, asset_id=None):
    """
    Function for adding asset report to the asset
    """
    asset_report_form = AssetReportForm()
    if asset_id:
        asset = Asset.objects.get(id=asset_id)
        asset_report_form = AssetReportForm(initial={"asset_id": asset})
        if not request.GET.get("asset_list"):
            if request.user.employee_get == AssetAssignment.objects.get(
                asset_id=asset_id, return_date__isnull=True
            ).assigned_to_employee_id or request.user.has_perm("asset.change_asset"):
                pass
            else:
                return redirect(asset_request_allocation_view)

    if request.method == "POST":
        asset_report_form = AssetReportForm(
            request.POST, request.FILES, initial={"asset_id": asset_id}
        )

        if asset_report_form.is_valid():
            asset_report = asset_report_form.save()
            messages.success(request, _("Report added successfully."))

            if asset_report_form.is_valid() and request.FILES:
                for file in request.FILES.getlist("file"):
                    AssetDocuments.objects.create(asset_report=asset_report, file=file)

                return HttpResponseRedirect(request.META.get("HTTP_REFERER", "/"))
            # return HttpResponse("<script>window.location.reload()</script>")

    return render(
        request,
        "asset/asset_report_form.html",
        {"asset_report_form": asset_report_form, "asset_id": asset_id},
    )


@login_required
@hx_request_required
@permission_required("asset.change_asset")
def asset_update(request, asset_id):
    """
    Updates an asset with the given ID.
    If the request method is GET, it displays the form to update the asset. If the
    request method is POST and the form is valid, it updates the asset and
    redirects to the asset list view for the asset's category.
    Args:
    - request: the HTTP request object
    - id (int): the ID of the asset to be updated
    Returns:
    - If the request method is GET, the rendered 'asset_update.html' template
      with the form to update the asset.
    - If the request method is POST and the form is valid, a redirect to the asset
      list view for the asset's category.
    """

    if request.method == "GET":
        # modal form get
        asset_under = request.GET.get("asset_under")
    elif request.method == "POST":
        # modal form post
        asset_under = request.POST.get("asset_under")

    if not asset_under:
        # if asset there is no asset_under data that means the request is form the category list
        asset_under = "asset_category"
    instance = Asset.objects.get(id=asset_id)
    asset_form = AssetForm(instance=instance)
    previous_data = request.GET.urlencode()

    if request.method == "POST":
        asset_form = AssetForm(request.POST, instance=instance)
        if asset_form.is_valid():
            asset_form.save()
            messages.success(request, _("Asset Updated"))
    context = {
        "instance": instance,
        "asset_form": asset_form,
        "asset_under": asset_under,
        "pg": previous_data,
        "asset_cat_id": instance.asset_category_id.id,
    }
    requests_ids_json = request.GET.get("requests_ids")
    if requests_ids_json:
        requests_ids = json.loads(requests_ids_json)
        request_copy = request.GET.copy()
        request_copy.pop("requests_ids", None)
        previous_data = request_copy.urlencode()
        context["requests_ids"] = requests_ids
        context["pd"] = previous_data
    return render(request, "asset/asset_update.html", context=context)


@login_required
@hx_request_required
def asset_information(request, asset_id):
    """
    Display information about a specific Asset object.
    Args:
        request: the HTTP request object
        asset_id (int): the ID of the Asset object to retrieve
    Returns:
        A rendered HTML template displaying the information about the requested Asset object.
    """

    asset = Asset.objects.get(id=asset_id)
    context = {"asset": asset}
    requests_ids_json = request.GET.get("requests_ids")
    if requests_ids_json:
        requests_ids = json.loads(requests_ids_json)
        previous_id, next_id = closest_numbers(requests_ids, asset_id)
        context["requests_ids"] = requests_ids_json
        context["previous"] = previous_id
        context["next"] = next_id
    return render(request, "asset/asset_information.html", context)


@login_required
@permission_required(perm="asset.delete_asset")
def asset_delete(request, asset_id):
    """Delete the asset with the given id.
    If the asset is currently in use, display an info message and
    redirect to the asset list.
    Otherwise, delete the asset and display a success message.
    Args:
        request: HttpRequest object representing the current request.
        asset_id: int representing the id of the asset to be deleted.
    Returns:
        If the asset is currently in use or the asset list filter is
        applied, render the asset list template
        with the corresponding context.
        Otherwise, redirect to the asset list view for the asset
        category of the deleted asset.
    """

    request_copy = request.GET.copy()
    request_copy.pop("requests_ids", None)
    previous_data = request_copy.urlencode()
    try:
        asset = Asset.objects.get(id=asset_id)
    except Asset.DoesNotExist:
        messages.error(request, _("Asset not found"))
        return HttpResponseRedirect(request.META.get("HTTP_REFERER", "/"))
    asset_cat_id = asset.asset_category_id.id
    status = asset.asset_status
    asset_list_filter = request.GET.get("asset_list")
    asset_allocation = AssetAssignment.objects.filter(asset_id=asset).first()
    if asset_list_filter:
        # if the asset deleted is from the filtered list of asset
        asset_under = "asset_filter"
        assets = Asset.objects.all()
        previous_data = request.GET.urlencode()
        asset_filtered = AssetFilter(request.GET, queryset=assets)
        asset_list = asset_filtered.qs
        paginator = Paginator(asset_list, get_pagination())
        page_number = request.GET.get("page")
        page_obj = paginator.get_page(page_number)
        context = {
            "assets": page_obj,
            "pg": previous_data,
            "asset_category_id": asset.asset_category_id.id,
            "asset_under": asset_under,
        }
        if status == "In use":
            messages.info(request, _("Asset is in use"))
        elif asset_allocation:
            messages.error(request, _("Asset is used in allocation!."))
        else:
            asset_del(request, asset)
        return HttpResponseRedirect(request.META.get("HTTP_REFERER", "/"))

    instances_ids = request.GET.get("requests_ids", "[]")
    instances_list = eval_validate(instances_ids)
    if status == "In use":
        messages.info(request, _("Asset is in use"))
        return redirect(
            f"/asset/asset-information/{asset.id}/?{previous_data}&requests_ids={instances_list}&asset_info=true"
        )
    elif asset_allocation:
        messages.error(request, _("Asset is used in allocation!."))
        return redirect(
            f"/asset/asset-information/{asset.id}/?{previous_data}&requests_ids={instances_list}&asset_info=true"
        )
    else:
        asset_del(request, asset)
        if len(eval_validate(instances_ids)) <= 1:
            return HttpResponse("<script>window.location.reload();</script>")

        if Asset.find(asset.id):
            return redirect(
                f"/asset/asset-information/{asset.id}/?{previous_data}&requests_ids={instances_list}&asset_info=true"
            )
        else:
            instances_ids = request.GET.get("requests_ids")
            instances_list = json.loads(instances_ids)
            if asset_id in instances_list:
                instances_list.remove(asset_id)
    previous_instance, next_instance = closest_numbers(
        json.loads(instances_ids), asset_id
    )
    return redirect(
        f"/asset/asset-information/{next_instance}/?{previous_data}&requests_ids={instances_list}&asset_info=true"
    )


@login_required
@hx_request_required
def asset_list(request, cat_id):
    """
    View function is used as asset list inside a category and also in
    filter asset list
    Args:
        request (HttpRequest): A Django HttpRequest object that contains
        information about the  current request.
        cat_id (int): An integer representing the id of the asset category
        to list assets for.
    Returns:
        A rendered HTML template that displays a paginated list of assets in the given
        asset  category.
    Raises:
        None
    """
    context = {}
    asset_under = ""
    asset_filtered = AssetFilter(request.GET)
<<<<<<< HEAD
    asset_list = asset_filtered.qs.filter(asset_category_id = cat_id)
=======
    asset_list = asset_filtered.qs.filter(asset_category_id=cat_id)
>>>>>>> d0539db4

    paginator = Paginator(asset_list, get_pagination())
    page_number = request.GET.get("page")
    page_obj = paginator.get_page(page_number)

    requests_ids = json.dumps([instance.id for instance in page_obj.object_list])
    previous_data = request.GET.urlencode()
    data_dict = parse_qs(previous_data)
    get_key_instances(Asset, data_dict)
    context = {
        "assets": page_obj,
        "pg": previous_data,
        "asset_category_id": cat_id,
        "asset_under": asset_under,
        "asset_count": len(asset_list) or None,
        "filter_dict": data_dict,
        "requests_ids": requests_ids,
    }
    return render(request, "asset/asset_list.html", context)


@login_required
@hx_request_required
@permission_required(perm="asset.add_assetcategory")
def asset_category_creation(request):
    """
    Allow a user to create a new AssetCategory object using a form.
    Args:
        request: the HTTP request object
    Returns:
        A rendered HTML template displaying the AssetCategory creation form.
    """
    asset_category_form = AssetCategoryForm()

    if request.method == "POST":
        asset_category_form = AssetCategoryForm(request.POST)
        if asset_category_form.is_valid():
            asset_category_form.save()
            messages.success(request, _("Asset category created successfully"))
            asset_category_form = AssetCategoryForm()
            if AssetCategory.objects.filter().count() == 1:
                return HttpResponse("<script>window.location.reload();</script>")
    context = {"asset_category_form": asset_category_form}
    return render(request, "category/asset_category_creation.html", context)


@login_required
@hx_request_required
@permission_required(perm="asset.change_assetcategory")
def asset_category_update(request, cat_id):
    """
    This view is used to update an existing asset category.
    Args:
        request: HttpRequest object.
        id: int value representing the id of the asset category to update.
    Returns:
        Rendered HTML template.
    """

    previous_data = request.GET.urlencode()
    asset_category = AssetCategory.objects.get(id=cat_id)
    asset_category_form = AssetCategoryForm(instance=asset_category)
    context = {"asset_category_update_form": asset_category_form, "pg": previous_data}
    if request.method == "POST":
        asset_category_form = AssetCategoryForm(request.POST, instance=asset_category)
        if asset_category_form.is_valid():
            asset_category_form.save()
            messages.success(request, _("Asset category updated successfully"))
        else:
            context["asset_category_form"] = asset_category_form

    return render(request, "category/asset_category_update.html", context)


@login_required
@permission_required(perm="asset.delete_assetcategory")
def delete_asset_category(request, cat_id):
    """
    This method is used to delete asset category
    """
    previous_data = request.GET.urlencode()
    try:
        AssetCategory.objects.get(id=cat_id).delete()
        messages.success(request, _("Asset category deleted."))
    except:
        messages.error(request, _("Assets are located within this category."))
    if not AssetCategory.objects.filter():
        return HttpResponse("<script>window.location.reload();</script>")
    return redirect(f"/asset/asset-category-view-search-filter?{previous_data}")


def filter_pagination_asset_category(request):
    """
    This view is used for pagination and filtering asset categories
    """
    search = request.GET.get("search", "")

    previous_data = request.GET.urlencode()

    asset_category_queryset = AssetCategory.objects.all()

    if request.GET:
        asset_category_filtered = AssetCategoryFilter(
            request.GET, queryset=asset_category_queryset
        )
        asset_category_queryset = (
            asset_category_filtered.qs
        )  # Filter the queryset based on the GET params
        asset_category_filtered_form = asset_category_filtered.form  # Show filter form
    else:
        asset_category_filtered_form = None

    # Pagination
    asset_category_paginator = Paginator(asset_category_queryset, get_pagination())
    page_number = request.GET.get("page")
    asset_categories = asset_category_paginator.get_page(page_number)

    data_dict = parse_qs(previous_data)
    get_key_instances(AssetCategory, data_dict)

    asset_creation_form = AssetForm()
    if data_dict.get("type"):
        del data_dict["type"]
    asset_category_form = AssetCategoryForm()
    asset_filter_form = AssetFilter()
    return {
        "asset_creation_form": asset_creation_form,
        "asset_category_form": asset_category_form,
        "asset_categories": asset_categories,
        "asset_category_filter_form": asset_category_filtered_form,
        "asset_filter_form": asset_filter_form.form,
        "pg": previous_data,
        "filter_dict": data_dict,
        "dashboard": request.GET.get("dashboard"),
    }


@login_required
@permission_required(perm="asset.view_assetcategory")
def asset_category_view(request):
    """
    View function for rendering a paginated list of asset categories.
    Args:
        request (HttpRequest): A Django HttpRequest object that contains information
        about the current request.
    Returns:
        A rendered HTML template that displays a paginated list of asset categories.
    Raises:
        None
    """

    queryset = AssetCategory.objects.all()
    if queryset.exists():
        template = "category/asset_category_view.html"
    else:
        template = "category/asset_empty.html"
    context = filter_pagination_asset_category(request)
    return render(request, template, context)


@login_required
@permission_required(perm="asset.view_assetcategory")
def asset_category_view_search_filter(request):
    """
    View function for rendering a paginated list of asset categories with search and filter options.
    Args:
        request (HttpRequest): A Django HttpRequest object that contains information
        about the current request.
    Returns:
        A rendered HTML template that displays a paginated list of asset
        categories  with search and filter options.
    Raises:
        None
    """
    context = filter_pagination_asset_category(request)
    return render(request, "category/asset_category.html", context)


def request_creation_hx_returns(referer, user):
    """
    Determines the hx_url and hx_target based on the referer path
    for asset request creation
    """
    referer = "/" + "/".join(referer.split("/")[3:])
    # Map referer paths to corresponding URLs and targets
    hx_map = {
        "/": ("asset-dashboard-requests", "dashboardAssetRequests"),
        "/asset/dashboard/": ("asset-dashboard-requests", "dashboardAssetRequests"),
        "/asset/asset-request-allocation-view/": (
            "asset-request-allocation-view-search-filter",
            "asset_request_allocation_list",
        ),
        "/employee/employee-profile/": (
            "profile-asset-tab",
            "asset_target",
        ),
    }

    hx_url, hx_target = hx_map.get(
        referer, (None, None)
    )  # Default to None if not in map

    if hx_url == "profile-asset-tab":
        hx_url = reverse(hx_url, kwargs={"emp_id": user.employee_get.id})
    else:
        hx_url = reverse(hx_url) if hx_url else None

    return hx_url, hx_target


@login_required
@hx_request_required
def asset_request_creation(request):
    """
    Creates a new AssetRequest object and saves it to the database.
    Renders the asset_request_creation.html template if the request method is GET.
    If the request method is POST and the form data is valid, the new
    AssetRequest is saved to the database and
    the user is redirected to the asset_request_view_search_filter view.
    If the form data is invalid, or if the request method is POST but the
    form data is not present, the user is
    presented with the asset_request_creation.html template with error
    messages displayed.
    """
    # intitial  = {'requested_employee_id':request.user.employee_get}

    referer = request.META.get("HTTP_REFERER", "/")
    hx_url, hx_target = request_creation_hx_returns(referer, request.user)
    form = AssetRequestForm(user=request.user)
    context = {"asset_request_form": form, "hx_url": hx_url, "hx_target": hx_target}
    if request.method == "POST":
        form = AssetRequestForm(request.POST, user=request.user)
        if form.is_valid():
            form.save()
            messages.success(request, _("Asset request created!"))
        context["asset_request_form"] = form

    return render(request, "request_allocation/asset_request_creation.html", context)


@login_required
@hx_request_required
@permission_required(perm="asset.add_assetassignment")
def asset_request_approve(request, req_id):
    """
    Approves an asset request with the given ID and updates the corresponding asset record
    to mark it as allocated.
    """
    asset_request = AssetRequest.find(req_id)
    homepage_url = request.build_absolute_uri("/")
    error_response = (
        f"<script>" f'window.location.href = "{homepage_url}";' f"</script>"
    )
    if not asset_request:
        messages.error(request, _("Asset request does not exist."))
        return HttpResponse(error_response)

    assets = asset_request.asset_category_id.asset_set.filter(asset_status="Available")
    if request.method == "POST":
        post_data = request.POST.copy()
        post_data["assigned_to_employee_id"] = asset_request.requested_employee_id
        post_data["assigned_by_employee_id"] = request.user.employee_get

        form = AssetAllocationForm(post_data, request.FILES)
        if form.is_valid():
            try:
                asset = form.cleaned_data["asset_id"]
                asset.asset_status = "In use"
                asset.save()

                allocation = form.save(commit=False)
                allocation.assigned_by_employee_id = request.user.employee_get
                allocation.save()

                asset_request.asset_request_status = "Approved"
                asset_request.save()

                notify.send(
                    request.user.employee_get,
                    recipient=allocation.assigned_to_employee_id.employee_user_id,
                    verb=_("Your asset request has been approved!"),
                    redirect=reverse("asset-request-allocation-view")
                    + f"?asset_request_date={asset_request.asset_request_date}&"
                    f"asset_request_status={asset_request.asset_request_status}",
                    icon="bag-check",
                )

                messages.success(request, _("Asset request approved successfully!"))
                return HttpResponse("<script>window.location.reload();</script>")
            except Exception as e:
                messages.error(request, _("An error occurred: ") + str(e))
                return HttpResponse(error_response)
    else:
        form = AssetAllocationForm()
        form.fields["asset_id"].queryset = assets

    context = {"asset_allocation_form": form, "id": req_id}
    return render(request, "request_allocation/asset_approve.html", context)


def reject_request_return(request, asset_request, req_id):
    if not request.META.get("HTTP_HX_REQUEST"):
        return HttpResponseRedirect(request.META.get("HTTP_REFERER", "/"))

    hx_target = request.META.get("HTTP_HX_TARGET")
    if hx_target == "objectDetailsModalW25Target":
        try:
            requests_ids = json.loads(request.GET.get("requests_ids", "[]"))
        except json.JSONDecodeError:
            requests_ids = []
        return redirect(
            reverse(
                "asset-request-individual-view", kwargs={"asset_request_id": req_id}
            )
            + f"?requests_ids={requests_ids}"
        )

    referrer = request.META.get("HTTP_REFERER", "")
    referrer = "/" + "/".join(referrer.split("/")[3:])
    if referrer.startswith("/employee/employee-view/"):
        return redirect(
            f"/asset/asset-request-tab/{asset_request.requested_employee_id.id}"
        )

    if referrer.endswith("/asset/dashboard/") or referrer == "/":
        return redirect(reverse("asset-dashboard-requests"))

    return redirect(
        f"{reverse('asset-request-allocation-view-search-filter')}?{request.GET.urlencode()}"
    )


@login_required
@permission_required(perm="asset.add_assetassignment")
def asset_request_reject(request, req_id):
    """
    View function to reject an asset request.
    Parameters:
    request (HttpRequest): the request object sent by the client
    req_id (int): the id of the AssetRequest object to reject

    Returns:
    HttpResponse: a redirect to the asset request list view with a success
        message if the asset request is rejected successfully, or a redirect to the
        asset request detail view with an error message if the asset request is not
        found or already rejected
    """
    asset_request = AssetRequest.objects.get(id=req_id)
    asset_request.asset_request_status = "Rejected"
    asset_request.save()
    messages.info(request, _("Asset request has been rejected."))
    notify.send(
        request.user.employee_get,
        recipient=asset_request.requested_employee_id.employee_user_id,
        verb="Your asset request rejected!.",
        verb_ar="تم رفض طلب الأصول الخاص بك!",
        verb_de="Ihr Antragsantrag wurde abgelehnt!",
        verb_es="¡Se ha rechazado su solicitud de activo!",
        verb_fr="Votre demande d'actif a été rejetée !",
        redirect=reverse("asset-request-allocation-view")
        + f"?asset_request_date={asset_request.asset_request_date}\
        &asset_request_status={asset_request.asset_request_status}",
        icon="bag-check",
    )
    return reject_request_return(request, asset_request, req_id)


@login_required
@permission_required(perm="asset.add_assetassignment")
def asset_allocate_creation(request):
    """
    View function to create asset allocation.
    Returns:
    - to allocated view.
    """

    form = AssetAllocationForm(
        initial={"assigned_by_employee_id": request.user.employee_get}
    )
    context = {"asset_allocation_form": form}
    if request.method == "POST":
        form = AssetAllocationForm(request.POST)
        if form.is_valid():
            asset = form.instance.asset_id.id
            asset = Asset.objects.filter(id=asset).first()
            asset.asset_status = "In use"
            asset.save()
            instance = form.save()
            files = request.FILES.getlist("assign_images")
            attachments = []
            if request.FILES:
                for file in files:
                    attachment = ReturnImages()
                    attachment.image = file
                    attachment.save()
                    attachments.append(attachment)
                instance.assign_images.add(*attachments)
            form = AssetAllocationForm(
                initial={"assigned_by_employee_id": request.user.employee_get}
            )
            messages.success(request, _("Asset allocated successfully!."))
        context["asset_allocation_form"] = form
    return render(request, "request_allocation/asset_allocation_creation.html", context)


@login_required
def asset_allocate_return_request(request, asset_id):
    """
    Handle the initiation of a return request for an allocated asset.
    """
    previous_data = request.GET.urlencode()
    asset_assign = AssetAssignment.objects.get(id=asset_id)
    asset_assign.return_request = True
    asset_assign.save()
    message = _("Return request for {} initiated.").format(asset_assign.asset_id)
    messages.success(request, message)
    permed_users = horilla_users_with_perms("asset.change_assetassignment")
    notify.send(
        request.user.employee_get,
        recipient=permed_users,
        verb=f"Return request for {asset_assign.asset_id} initiated from\
            {asset_assign.assigned_to_employee_id}",
        verb_ar=f"تم بدء طلب الإرجاع للمورد {asset_assign.asset_id}\
            من الموظف {asset_assign.assigned_to_employee_id}",
        verb_de=f"Rückgabewunsch für {asset_assign.asset_id} vom Mitarbeiter\
            {asset_assign.assigned_to_employee_id} initiiert",
        verb_es=f"Solicitud de devolución para {asset_assign.asset_id}\
            iniciada por el empleado {asset_assign.assigned_to_employee_id}",
        verb_fr=f"Demande de retour pour {asset_assign.asset_id}\
            initiée par l'employé {asset_assign.assigned_to_employee_id}",
        redirect=reverse("asset-request-allocation-view")
        + f"?assigned_to_employee_id={asset_assign.assigned_to_employee_id}&\
        asset_id={asset_assign.asset_id}&assigned_date={asset_assign.assigned_date}",
        icon="bag-check",
    )
    if request.META.get("HTTP_HX_REQUEST") == "true":
        url = reverse("asset-request-allocation-view-search-filter")
        return redirect(f"{url}?{previous_data}")

    return HttpResponseRedirect(request.META.get("HTTP_REFERER", "/"))


@login_required
@permission_required(perm="asset.change_assetassignment")
def asset_allocate_return(request, asset_id):
    """
    View function to return asset.
    Args:
    - asset_id: integer value representing the ID of the asset
    Returns:
    - message of the return
    """

    asset_return_form = AssetReturnForm()
    asset_allocation = AssetAssignment.objects.filter(
        asset_id=asset_id, return_status__isnull=True
    ).first()
    if request.method == "POST":
        asset_return_form = AssetReturnForm(request.POST, request.FILES)

        if asset_return_form.is_valid():
            asset = Asset.objects.filter(id=asset_id).first()
            asset_return_status = request.POST.get("return_status")
            asset_return_date = request.POST.get("return_date")
            asset_return_condition = request.POST.get("return_condition")
            files = request.FILES.getlist("return_images")
            attachments = []
            context = {"asset_return_form": asset_return_form, "asset_id": asset_id}
            response = render(request, "asset/asset_return_form.html", context)
            if asset_return_status == "Healthy":
                asset_allocation = AssetAssignment.objects.filter(
                    asset_id=asset_id, return_status__isnull=True
                ).first()
                asset_allocation.return_date = asset_return_date
                asset_allocation.return_status = asset_return_status
                asset_allocation.return_condition = asset_return_condition
                asset_allocation.return_request = False
                asset_allocation.save()
                if request.FILES:
                    for file in files:
                        attachment = ReturnImages()
                        attachment.image = file
                        attachment.save()
                        attachments.append(attachment)
                    asset_allocation.return_images.add(*attachments)
                asset.asset_status = "Available"
                asset.save()
                messages.info(request, _("Asset Return Successful !."))
                return HttpResponse(
                    response.content.decode("utf-8")
                    + "<script>location.reload();</script>"
                )
            asset.asset_status = "Not-Available"
            asset.save()
            asset_allocation = AssetAssignment.objects.filter(
                asset_id=asset_id, return_status__isnull=True
            ).first()
            asset_allocation.return_date = asset_return_date
            asset_allocation.return_status = asset_return_status
            asset_allocation.return_condition = asset_return_condition
            asset_allocation.save()
            if request.FILES:
                for file in files:
                    attachment = ReturnImages()
                    attachment.image = file
                    attachment.save()
                    attachments.append(attachment)
                asset_allocation.return_images.add(*attachments)
            messages.info(request, _("Asset Return Successful!."))
            return HttpResponse(
                response.content.decode("utf-8") + "<script>location.reload();</script>"
            )

    context = {"asset_return_form": asset_return_form, "asset_id": asset_id}
    context["asset_alocation"] = asset_allocation
    return render(request, "asset/asset_return_form.html", context)


def filter_pagination_asset_request_allocation(request):
    """
    Filter and paginate asset request and allocation data based on search criteria and sort options.

    This function handles the retrieval, filtering, and pagination of asset request and allocation
    data.It processes GET parameters to search, sort, and filter asset requests and allocations,
    and returns a context dictionary with the filtered data and associated forms for rendering in
    a template.
    """
    asset_request_allocation_search = request.GET.get("search")
    request_field = request.GET.get("request_field")
    allocation_field = request.GET.get("allocation_field")
    if asset_request_allocation_search is None:
        asset_request_allocation_search = ""
    employee = request.user.employee_get
    asset_assignment = AssetAssignment.objects.all()
    asset_request = filtersubordinates(
        request=request,
        perm="asset.view_assetrequest",
        queryset=AssetRequest.objects.all(),
        field="requested_employee_id",
    ) | AssetRequest.objects.filter(requested_employee_id=request.user.employee_get)
    asset_request = asset_request.distinct()
    if request.GET.get("assign_sortby"):
        asset_assignment = sortby(request, asset_assignment, "assign_sortby")
    if request.GET.get("request_sortby"):
        asset_request = sortby(request, asset_request, "request_sortby")

    assets = (
        asset_assignment.filter(assigned_to_employee_id=employee)
        .exclude(return_status__isnull=False)
        .filter(asset_id__asset_name__icontains=asset_request_allocation_search)
    )

    previous_data = request.GET.urlencode()
    assets_filtered = CustomAssetFilter(request.GET, queryset=assets)
    asset_request_filtered = AssetRequestFilter(request.GET, queryset=asset_request).qs
    if request_field != "" and request_field is not None:
        asset_request_filtered = group_by_queryset(
            asset_request_filtered, request_field, request.GET.get("page"), "page"
        )
        list_values = [entry["list"] for entry in asset_request_filtered]
        id_list = []
        for value in list_values:
            for instance in value.object_list:
                id_list.append(instance.id)

        requests_ids = json.dumps(list(id_list))

    else:
        asset_request_filtered = paginator_qry(
            asset_request_filtered, request.GET.get("page")
        )
        requests_ids = json.dumps(
            [instance.id for instance in asset_request_filtered.object_list]
        )

    asset_allocation_filtered = AssetAllocationFilter(
        request.GET, queryset=asset_assignment
    ).qs

    if allocation_field != "" and allocation_field is not None:
        asset_allocation_filtered = group_by_queryset(
            asset_allocation_filtered, allocation_field, request.GET.get("page"), "page"
        )
        list_values = [entry["list"] for entry in asset_allocation_filtered]
        id_list = []
        for value in list_values:
            for instance in value.object_list:
                id_list.append(instance.id)

        allocations_ids = json.dumps(list(id_list))

    else:
        asset_allocation_filtered = paginator_qry(
            asset_allocation_filtered, request.GET.get("page")
        )
        allocations_ids = json.dumps(
            [instance.id for instance in asset_allocation_filtered.object_list]
        )

    assets_ids = paginator_qry(assets, request.GET.get("page"))
    assets_id = json.dumps([instance.id for instance in assets_ids.object_list])
    asset_paginator = Paginator(assets_filtered.qs, get_pagination())
    page_number = request.GET.get("page")
    assets = asset_paginator.get_page(page_number)
    data_dict = parse_qs(previous_data)
    get_key_instances(AssetRequest, data_dict)
    get_key_instances(AssetAssignment, data_dict)
    get_key_instances(Asset, data_dict)
    return {
        "assets": assets,
        "asset_requests": asset_request_filtered,
        "asset_allocations": asset_allocation_filtered,
        "assets_filter_form": assets_filtered.form,
        "asset_request_filter_form": AssetRequestFilter().form,
        "asset_allocation_filter_form": AssetAllocationFilter().form,
        "pg": previous_data,
        "filter_dict": data_dict,
        "gp_request_fields": AssetRequestReGroup.fields,
        "gp_Allocation_fields": AssetAllocationReGroup.fields,
        "request_field": request_field,
        "allocation_field": allocation_field,
        "requests_ids": requests_ids,
        "allocations_ids": allocations_ids,
        "asset_ids": assets_id,
    }


@login_required
def asset_request_allocation_view(request):
    """
    This view is used to display a paginated list of asset allocation requests.
    Args:
        request (HttpRequest): The HTTP request object.
    Returns:
        HttpResponse: The HTTP response object with the rendered HTML template.
    """
    context = filter_pagination_asset_request_allocation(request)
    template = "request_allocation/asset_request_allocation_view.html"

    if (
        request.GET.get("request_field") != ""
        and request.GET.get("request_field") is not None
        or request.GET.get("allocation_field") != ""
        and request.GET.get("allocation_field") is not None
    ):
        template = "request_allocation/group_by.html"

    return render(request, template, context)


@login_required
def asset_request_alloaction_view_search_filter(request):
    """
    This view handles the search and filter functionality for the asset request allocation list.
    Args:
        request: HTTP request object.
    Returns:
        Rendered HTTP response with the filtered and paginated asset request allocation list.
    """
    context = filter_pagination_asset_request_allocation(request)
    template = "request_allocation/asset_request_allocation_list.html"
    if (
        request.GET.get("request_field") != ""
        and request.GET.get("request_field") is not None
        or request.GET.get("allocation_field") != ""
        and request.GET.get("allocation_field") is not None
    ):
        template = "request_allocation/group_by.html"

    return render(request, template, context)


@login_required
@hx_request_required
def own_asset_individual_view(request, asset_id):
    """
    This function is responsible for view the individual own asset

    Args:
        request : HTTP request object
        id (int): Id of the asset assignment
    """
    asset_assignment = AssetAssignment.objects.get(id=asset_id)
    asset = asset_assignment.asset_id
    context = {
        "asset": asset,
        "asset_assignment": asset_assignment,
    }
    requests_ids_json = request.GET.get("assets_ids")
    if requests_ids_json:
        requests_ids = json.loads(requests_ids_json)
        previous_id, next_id = closest_numbers(requests_ids, asset_id)
        context["assets_ids"] = requests_ids_json
        context["previous"] = previous_id
        context["next"] = next_id
    return render(request, "request_allocation/individual_own.html", context)


@login_required
@hx_request_required
def asset_request_individual_view(request, asset_request_id):
    """
    Display the details of an individual asset request.

    This view retrieves the asset request with the given ID and renders it in the
    'individual_request.html' template. If a JSON-encoded list of request IDs is
    provided in the GET parameters, the view also determines the previous and next
    request IDs for easy navigation.

    Args:
        request (HttpRequest): The HTTP request object containing metadata about the request.
        id (int): The ID of the asset request to be viewed.

    Returns:
        HttpResponse: The rendered 'individual_request.html' template with the context data.
    """
    dashboard = not request.META.get("HTTP_HX_CURRENT_URL", "").endswith(
        "asset-request-allocation-view/"
    )
    asset_request = AssetRequest.objects.get(id=asset_request_id)
    context = {
        "asset_request": asset_request,
        "dashboard": dashboard,
    }
    requests_ids_json = request.GET.get("requests_ids")
    if requests_ids_json:
        requests_ids = json.loads(requests_ids_json)
        previous_id, next_id = closest_numbers(requests_ids, asset_request_id)
        context["requests_ids"] = requests_ids_json
        context["previous"] = previous_id
        context["next"] = next_id
    return render(request, "request_allocation/individual_request.html", context)


@login_required
@hx_request_required
def asset_allocation_individual_view(request, asset_allocation_id):
    """
    Display the details of an individual asset allocation.

    This view retrieves the asset allocation with the given ID and renders it in the
    'individual_allocation.html' template. If a JSON-encoded list of allocation IDs is
    provided in the GET parameters, the view also determines the previous and next
    allocation IDs for easy navigation.

    Args:
        request (HttpRequest): The HTTP request object containing metadata about the request.
        id (int): The ID of the asset allocation to be viewed.

    Returns:
        HttpResponse: The rendered 'individual_allocation.html' template with the context data.
    """
    asset_allocation = AssetAssignment.objects.get(id=asset_allocation_id)
    context = {"asset_allocation": asset_allocation}
    allocation_ids_json = request.GET.get("allocations_ids")
    if allocation_ids_json:
        allocation_ids = json.loads(allocation_ids_json)
        previous_id, next_id = closest_numbers(allocation_ids, asset_allocation_id)
        context["allocations_ids"] = allocation_ids_json
        context["previous"] = previous_id
        context["next"] = next_id
    return render(request, "request_allocation/individual allocation.html", context)


def convert_nan(val):
    """
    Convert NaN values to None.
    """
    if pd.isna(val):
        return None
    return val


fs = FileSystemStorage(location="csv_tmp/")


def csv_asset_import(file):
    file_content = ContentFile(file.read())
    file_name = fs.save("_tmp.csv", file_content)
    tmp_file = fs.path(file_name)

    with open(tmp_file, errors="ignore") as csv_file:
        reader = csv.reader(csv_file)
        next(reader)  # Skip header row

        asset_list = []
        for row in reader:
            (
                asset_name,
                asset_description,
                asset_tracking_id,
                asset_purchase_date,
                asset_purchase_cost,
                asset_category_name,
                asset_status,
                asset_lot_number,
            ) = row

            # Helper function to get or create categories and lots
            asset_category, _ = AssetCategory.objects.get_or_create(
                asset_category_name=asset_category_name
            )
            asset_lot, _ = AssetLot.objects.get_or_create(lot_number=asset_lot_number)

            asset_list.append(
                Asset(
                    asset_name=asset_name,
                    asset_description=asset_description,
                    asset_tracking_id=asset_tracking_id,
                    asset_purchase_date=asset_purchase_date,
                    asset_purchase_cost=asset_purchase_cost,
                    asset_status=asset_status,
                    asset_category_id=asset_category,
                    asset_lot_number_id=asset_lot,
                )
            )

    # Bulk create assets from CSV
    Asset.objects.bulk_create(asset_list)

    # Delete the temporary file
    if os.path.exists(tmp_file):
        os.remove(tmp_file)


def spreadsheetml_asset_import(dataframe):
    for index, row in dataframe.iterrows():
        asset_name = convert_nan(row["Asset name"])
        asset_description = convert_nan(row["Description"])
        asset_tracking_id = convert_nan(row["Tracking id"])
        purchase_date = convert_nan(row["Purchase date"])
        purchase_cost = convert_nan(row["Purchase cost"])
        category_name = convert_nan(row["Category"])
        lot_number = convert_nan(row["Batch number"])
        status = convert_nan(row["Status"])

        asset_category, create = AssetCategory.objects.get_or_create(
            asset_category_name=category_name
        )
        asset_lot_number, create = AssetLot.objects.get_or_create(lot_number=lot_number)
        Asset.objects.create(
            asset_name=asset_name,
            asset_description=asset_description,
            asset_tracking_id=asset_tracking_id,
            asset_purchase_date=purchase_date,
            asset_purchase_cost=purchase_cost,
            asset_category_id=asset_category,
            asset_status=status,
            asset_lot_number_id=asset_lot_number,
        )


@login_required
@permission_required(perm="asset.add_asset")
def asset_import(request):
    """
    Handle the import of asset data from an uploaded Excel file.

    This view processes a POST request containing an Excel file, reads the data,
    creates Asset objects from the data, and saves them to the database. If the
    import is successful, a success message is displayed. Otherwise, appropriate
    error messages are shown.

    Args:
        request (HttpRequest): The HTTP request object containing metadata about the request.

    Returns:
        HttpResponseRedirect: A redirect to the asset category view after processing the import.
    """
    if request.META.get("HTTP_HX_REQUEST"):
        return render(request, "asset/asset_import.html")
    try:
        if request.method == "POST":
            file = request.FILES.get("asset_import")
            if file is not None and file.content_type == "text/csv":
                try:
                    csv_asset_import(file)
                    messages.success(request, _("Successfully imported Assets"))
                except Exception as exception:
                    messages.error(request, f"{exception}")
            elif (
                file is not None
                and file.content_type
                == "application/vnd.openxmlformats-officedocument.spreadsheetml.sheet"
            ):
                try:
                    dataframe = pd.read_excel(file)
                    spreadsheetml_asset_import(dataframe)
                    messages.success(request, _("Successfully imported Assets"))
                except KeyError as exception:
                    messages.error(request, f"{exception}")
            else:
                messages.error(request, _("File Error"))
            return redirect(asset_category_view)
    except Exception as exception:
        messages.error(request, f"{exception}")
    return redirect(asset_category_view)


@login_required
def asset_excel(_request):
    """asset excel download view"""

    try:
        columns = [
            "Asset name",
            "Description",
            "Tracking id",
            "Purchase date",
            "Purchase cost",
            "Category",
            "Status",
            "Batch number",
        ]
        # Create a pandas DataFrame with columns but no data
        dataframe = pd.DataFrame(columns=columns)
        # Write the DataFrame to an Excel file
        response = HttpResponse(content_type="application/ms-excel")
        response["Content-Disposition"] = 'attachment; filename="my_excel_file.xlsx"'
        dataframe.to_excel(response, index=False)
        return response
    except Exception as exception:
        return HttpResponse(exception)


@login_required
@permission_required("asset.view_assetcategory")
def asset_export_excel(request):
    """asset export view"""
    asset_export_filter = AssetExportFilter(request.GET, queryset=Asset.objects.all())
    if request.method == "POST":
        queryset_all = Asset.objects.all()
        if not queryset_all:
            messages.warning(request, _("There are no assets to export."))
            return redirect("asset-category-view")  # or some other URL

        queryset = AssetExportFilter(request.POST, queryset=queryset_all).qs

        # Convert the queryset to a Pandas DataFrame
        data = {
            "asset_name": [],
            "asset_description": [],
            "asset_tracking_id": [],
            "asset_purchase_date": [],
            "asset_purchase_cost": [],
            "asset_category_id": [],
            "asset_status": [],
            "asset_lot_number_id": [],
        }

        fields_to_check = [
            "asset_name",
            "asset_description",
            "asset_tracking_id",
            "asset_purchase_date",
            "asset_purchase_cost",
            "asset_category_id",
            "asset_status",
            "asset_lot_number_id",
        ]

        for asset in queryset:
            for field in fields_to_check:
                # Get the value of the field for the current asset
                value = getattr(asset, field)

                if isinstance(value, date):
                    user = request.user
                    emp = user.employee_get

                    # Taking the company_name of the user
                    info = EmployeeWorkInformation.objects.filter(employee_id=emp)
                    if info.exists():
                        for i in info:
                            employee_company = i.company_id
                        company_name = Company.objects.filter(company=employee_company)
                        emp_company = company_name.first()

                        # Access the date_format attribute directly
                        date_format = (
                            emp_company.date_format if emp_company else "MMM. D, YYYY"
                        )
                    else:
                        date_format = "MMM. D, YYYY"

                    # Convert the string to a datetime.date object
                    start_date = datetime.strptime(str(value), "%Y-%m-%d").date()

                    # The formatted date for each format
                    for format_name, format_string in HORILLA_DATE_FORMATS.items():
                        if format_name == date_format:
                            value = start_date.strftime(format_string)

                # Append the value if it exists, or append None if it's None
                data[field].append(value if value is not None else None)

        # Fill any missing values with None
        for key in data:
            data[key] = data[key] + [None] * (len(queryset) - len(data[key]))

        # Convert the data dictionary to a Pandas DataFrame
        dataframe = pd.DataFrame(data)

        # Convert any date fields to the desired format
        # Rename the columns as needed
        dataframe = dataframe.rename(
            columns={
                "asset_name": "Asset name",
                "asset_description": "Description",
                "asset_tracking_id": "Tracking id",
                "asset_purchase_date": "Purchase date",
                "asset_purchase_cost": "Purchase cost",
                "asset_category_id": "Category",
                "asset_status": "Status",
                "asset_lot_number_id": "Batch number",
            }
        )

        # Write the DataFrame to an Excel file
        response = HttpResponse(content_type="application/vnd.ms-excel")
        response["Content-Disposition"] = 'attachment; filename="assets.xlsx"'
        dataframe.to_excel(response, index=False)
        return response
    context = {"asset_export_filter": asset_export_filter}
    return render(request, "category/asset_filter_export.html", context)


@login_required
@permission_required(perm="asset.add_assetlot")
def asset_batch_number_creation(request):
    """asset batch number creation view"""
    hx_vals = (
        request.GET.get("data") if request.GET.get("data") else request.GET.urlencode()
    )
    asset_batch_form = AssetBatchForm()
    context = {
        "asset_batch_form": asset_batch_form,
        "hx_vals": hx_vals,
        "hx_get": None,
        "hx_target": None,
    }
    if request.method == "POST":
        asset_batch_form = AssetBatchForm(request.POST)
        if asset_batch_form.is_valid():
            asset_batch_form.save()
            asset_batch_form = AssetBatchForm()
            messages.success(request, _("Batch number created successfully."))
            if AssetLot.objects.filter().count() == 1 and not hx_vals:
                return HttpResponse("<script>location.reload();</script>")
            if hx_vals:
                category_id = request.GET.get("asset_category_id")
                url = reverse("asset-creation", args=[category_id])
                instance = AssetLot.objects.all().order_by("-id").first()
                mutable_get = request.GET.copy()
                mutable_get["asset_lot_number_id"] = str(instance.id)
                context["hx_get"] = f"{url}?{mutable_get.urlencode()}"
                context["hx_target"] = "#objectCreateModalTarget"
        context["asset_batch_form"] = asset_batch_form
    return render(request, "batch/asset_batch_number_creation.html", context)


@login_required
@permission_required(perm="asset.view_assetlot")
def asset_batch_view(request):
    """
    View function to display details of all batch numbers.

    Returns:
    -  all asset batch numbers based on page
    """

    asset_batches = AssetLot.objects.all()
    previous_data = request.GET.urlencode()
    asset_batch_numbers_search_paginator = Paginator(asset_batches, get_pagination())
    page_number = request.GET.get("page")
    asset_batch_numbers = asset_batch_numbers_search_paginator.get_page(page_number)
    asset_batch_form = AssetBatchForm()
    if asset_batches.exists():
        template = "batch/asset_batch_number_view.html"
    else:
        template = "batch/asset_batch_empty.html"
    context = {
        "batch_numbers": asset_batch_numbers,
        "asset_batch_form": asset_batch_form,
        "pg": previous_data,
    }
    return render(request, template, context)


@login_required
@permission_required(perm="asset.change_assetlot")
def asset_batch_update(request, batch_id):
    """
    View function to return asset.
    Args:
    - batch_id: integer value representing the ID of the asset
    Returns:
    - message of the return
    """
    asset_batch_number = AssetLot.objects.get(id=batch_id)
    asset_batch = AssetLot.objects.get(id=batch_id)
    asset_batch_form = AssetBatchForm(instance=asset_batch)
    context = {
        "asset_batch_update_form": asset_batch_form,
    }
    assigned_batch_number = Asset.objects.filter(asset_lot_number_id=asset_batch_number)
    if assigned_batch_number:
        asset_batch_form = AssetBatchForm(instance=asset_batch)
        asset_batch_form["lot_number"].field.widget.attrs.update(
            {"readonly": "readonly"}
        )
        context["asset_batch_update_form"] = asset_batch_form
        context["in_use_message"] = (
            _("This batch number is already in-use")
            if request.method == "GET"
            else None
        )
    if request.method == "POST":
        asset_batch_form = AssetBatchForm(request.POST, instance=asset_batch_number)
        if asset_batch_form.is_valid():
            asset_batch_form.save()
            messages.info(request, _("Batch updated successfully."))
        context["asset_batch_update_form"] = asset_batch_form
    return render(request, "batch/asset_batch_number_update.html", context)


@login_required
@permission_required(perm="asset.delete_assetlot")
def asset_batch_number_delete(request, batch_id):
    """
    View function to return asset.
    Args:
    - batch_id: integer value representing the ID of the asset
    Returns:
    - message of the return
    """
    previous_data = request.GET.urlencode()
    try:
        asset_batch_number = AssetLot.objects.get(id=batch_id)
        assigned_batch_number = Asset.objects.filter(
            asset_lot_number_id=asset_batch_number
        )
        if assigned_batch_number:
            messages.error(request, _("Batch number in-use"))
            return redirect(f"/asset/asset-batch-number-search?{previous_data}")
        asset_batch_number.delete()
        messages.success(request, _("Batch number deleted"))
    except AssetLot.DoesNotExist:
        messages.error(request, _("Batch number not found"))
    except ProtectedError:
        messages.error(request, _("You cannot delete this Batch number."))
    if not AssetLot.objects.filter():
        return HttpResponse("<script>location.reload();</script>")
    return redirect(f"/asset/asset-batch-number-search?{previous_data}")


@login_required
@hx_request_required
def asset_batch_number_search(request):
    """
    View function to return search  data of asset batch number.

    Args:
    - id: integer value representing the ID of the asset

    Returns:
    - message of the return
    """
    search_query = request.GET.get("search")
    if search_query is None:
        search_query = ""

    asset_batches = AssetLot.objects.all().filter(lot_number__icontains=search_query)
    previous_data = request.GET.urlencode()
    asset_batch_numbers_search_paginator = Paginator(asset_batches, get_pagination())
    page_number = request.GET.get("page")
    asset_batch_numbers = asset_batch_numbers_search_paginator.get_page(page_number)

    context = {
        "batch_numbers": asset_batch_numbers,
        "pg": previous_data,
    }

    return render(request, "batch/asset_batch_number_list.html", context)


@login_required
def asset_count_update(request):
    """
    View function to return update asset count at asset category.
    Args:
    - id: integer value representing the ID of the asset category
    Returns:
    - count of asset inside the category
    """
    if request.method == "POST":
        category_id = request.POST.get("asset_category_id")
        if category_id is not None:
            category = AssetCategory.objects.get(id=category_id)
            asset_count = category.asset_set.count()
            return HttpResponse(asset_count)
    return HttpResponse("error")


@login_required
@permission_required(perm="asset.view_assetcategory")
def asset_dashboard(request):
    """
    This method is used to render the dashboard of the asset module.
    """
    assets = Asset.objects.all()
    asset_in_use = Asset.objects.filter(asset_status="In use")
    asset_requests = AssetRequest.objects.filter(
        asset_request_status="Requested", requested_employee_id__is_active=True
    )

    context = {
        "assets": assets,
        "asset_in_use": asset_in_use,
        "asset_requests": asset_requests,
    }
    return render(request, "asset/dashboard.html", context)


@login_required
@permission_required(perm="asset.view_assetrequest")
def asset_dashboard_requests(request):
    """
    Handles the asset request approval dashboard view.

    This view fetches and filters asset requests that are currently in the
    "Requested" status and belong to employees who are active.

    The filtered asset requests are then passed to the template for rendering,
    along with a JSON-encoded list of the request IDs.
    """
    asset_requests = AssetRequest.objects.filter(
        asset_request_status="Requested", requested_employee_id__is_active=True
    )
    requests_ids = json.dumps([instance.id for instance in asset_requests])
    context = {
        "asset_requests": asset_requests,
        "requests_ids": requests_ids,
    }
    return render(request, "asset/dashboard_asset_requests.html", context)


@login_required
@permission_required(perm="asset.view_assetassignment")
def asset_dashboard_allocates(request):
    asset_allocations = AssetAssignment.objects.filter(
        asset_id__asset_status="In use", assigned_to_employee_id__is_active=True
    )
    context = {
        "asset_allocations": asset_allocations,
    }
    return render(request, "asset/dashboard_allocated_assets.html", context)


@login_required
@permission_required(perm="asset.view_assetcategory")
def asset_available_chart(_request):
    """
    This function returns the response for the available asset chart in the asset dashboard.
    """
    asset_available = Asset.objects.filter(asset_status="Available")
    asset_unavailable = Asset.objects.filter(asset_status="Not-Available")
    asset_in_use = Asset.objects.filter(asset_status="In use")

    labels = ["In use", "Available", "Not-Available"]
    dataset = [
        {
            "label": _("asset"),
            "data": [len(asset_in_use), len(asset_available), len(asset_unavailable)],
        },
    ]

    response = {
        "labels": labels,
        "dataset": dataset,
        "message": _("Oops!! No Asset found..."),
        "emptyImageSrc": f"/{settings.STATIC_URL}images/ui/asset.png",
    }
    return JsonResponse(response)


@login_required
@permission_required(perm="asset.view_assetcategory")
def asset_category_chart(_request):
    """
    This function returns the response for the asset category chart in the asset dashboard.
    """
    asset_categories = AssetCategory.objects.all()
    data = []
    for asset_category in asset_categories:
        category_count = 0
        category_count = len(asset_category.asset_set.filter(asset_status="In use"))
        data.append(category_count)

    labels = [category.asset_category_name for category in asset_categories]
    dataset = [
        {
            "label": _("assets in use"),
            "data": data,
        },
    ]

    response = {
        "labels": labels,
        "dataset": dataset,
        "message": _("Oops!! No Asset found..."),
        "emptyImageSrc": f"/{settings.STATIC_URL}images/ui/asset.png",
    }
    return JsonResponse(response)


@login_required
@permission_required(perm="asset.view_assetassignment")
def asset_history(request):
    """
    This function is responsible for loading the asset history view

    Args:


    Returns:
        returns asset history view template
    """
    previous_data = request.GET.urlencode() + "&returned_assets=True"
    asset_assignments = AssetHistoryFilter({"returned_assets": "True"}).qs.order_by(
        "-id"
    )
    data_dict = parse_qs(previous_data)
    get_key_instances(AssetAssignment, data_dict)
    asset_assignments = paginator_qry(asset_assignments, request.GET.get("page"))
    requests_ids = json.dumps(
        [instance.id for instance in asset_assignments.object_list]
    )
    context = {
        "asset_assignments": asset_assignments,
        "f": AssetHistoryFilter(),
        "filter_dict": data_dict,
        "gp_fields": AssetHistoryReGroup().fields,
        "pd": previous_data,
        "requests_ids": requests_ids,
    }
    return render(request, "asset_history/asset_history_view.html", context)


@login_required
@permission_required(perm="asset.view_assetassignment")
def asset_history_single_view(request, asset_id):
    """
    this method is used to view details of individual asset assignments

    Args:
        request (HTTPrequest): http request
        asset_id (int): ID of the asset assignment

    Returns:
        html: Returns asset history single view template
    """
    asset_assignment = get_object_or_404(AssetAssignment, id=asset_id)
    context = {"asset_assignment": asset_assignment}
    requests_ids_json = request.GET.get("requests_ids")
    if requests_ids_json:
        requests_ids = json.loads(requests_ids_json)
        previous_id, next_id = closest_numbers(requests_ids, asset_id)
        context["requests_ids"] = requests_ids_json
        context["previous"] = previous_id
        context["next"] = next_id
    return render(
        request,
        "asset_history/asset_history_single_view.html",
        context,
    )


@login_required
@permission_required(perm="asset.view_assetassignment")
def asset_history_search(request):
    """
    This method is used to filter the asset history view or to group by the datas.

    Args:
        request (HTTPrequest):http request

    Returns:
        returns asset history list or group by
    """
    previous_data = request.GET.urlencode()
    asset_assignments = AssetHistoryFilter(request.GET).qs.order_by("-id")
    asset_assignments = sortby(request, asset_assignments, "sortby")
    template = "asset_history/asset_history_list.html"
    field = request.GET.get("field")
    if field != "" and field is not None:
        asset_assignments = group_by_queryset(
            asset_assignments, field, request.GET.get("page"), "page"
        )
        template = "asset_history/group_by.html"
        list_values = [entry["list"] for entry in asset_assignments]
        id_list = []
        for value in list_values:
            for instance in value.object_list:
                id_list.append(instance.id)

        requests_ids = json.dumps(list(id_list))
    else:
        asset_assignments = paginator_qry(asset_assignments, request.GET.get("page"))

        requests_ids = json.dumps(
            [instance.id for instance in asset_assignments.object_list]
        )
    data_dict = parse_qs(previous_data)
    get_key_instances(AssetAssignment, data_dict)

    return render(
        request,
        template,
        {
            "asset_assignments": asset_assignments,
            "filter_dict": data_dict,
            "field": field,
            "pd": previous_data,
            "requests_ids": requests_ids,
        },
    )


@login_required
@owner_can_enter("asset.view_asset", Employee)
def asset_tab(request, emp_id):
    """
    This function is used to view asset tab of an employee in employee individual view.

    Parameters:
    request (HttpRequest): The HTTP request object.
    emp_id (int): The id of the employee.

    Returns: return asset-tab template

    """
    employee = Employee.objects.get(id=emp_id)
    assets_requests = employee.requested_employee.all()
    assets = employee.allocated_employee.all()
    assets_ids = (
        json.dumps([instance.id for instance in assets]) if assets else json.dumps([])
    )
    context = {
        "assets": assets,
        "requests": assets_requests,
        "assets_ids": assets_ids,
        "employee": emp_id,
    }
    return render(request, "tabs/asset-tab.html", context=context)


@login_required
@hx_request_required
def profile_asset_tab(request, emp_id):
    """
    This function is used to view asset tab of an employee in employee profile view.

    Parameters:
    request (HttpRequest): The HTTP request object.
    emp_id (int): The id of the employee.

    Returns: return profile-asset-tab template

    """
    employee = Employee.objects.get(id=emp_id)
    assets = employee.allocated_employee.all()
    assets_ids = json.dumps([instance.id for instance in assets])
    context = {
        "assets": assets,
        "assets_ids": assets_ids,
    }
    return render(request, "tabs/profile-asset-tab.html", context=context)


@login_required
@hx_request_required
def asset_request_tab(request, emp_id):
    """
    This function is used to view asset request tab of an employee in employee individual view.

    Parameters:
    request (HttpRequest): The HTTP request object.
    emp_id (int): The id of the employee.

    Returns: return asset-request-tab template

    """
    employee = Employee.objects.get(id=emp_id)
    assets_requests = employee.requested_employee.all()
    requests_ids = json.dumps([instance.id for instance in assets_requests])
    context = {
        "asset_requests": assets_requests,
        "emp_id": emp_id,
        "requests_ids": requests_ids,
    }
    return render(request, "tabs/asset_request_tab.html", context=context)<|MERGE_RESOLUTION|>--- conflicted
+++ resolved
@@ -355,11 +355,8 @@
     context = {}
     asset_under = ""
     asset_filtered = AssetFilter(request.GET)
-<<<<<<< HEAD
+
     asset_list = asset_filtered.qs.filter(asset_category_id = cat_id)
-=======
-    asset_list = asset_filtered.qs.filter(asset_category_id=cat_id)
->>>>>>> d0539db4
 
     paginator = Paginator(asset_list, get_pagination())
     page_number = request.GET.get("page")
