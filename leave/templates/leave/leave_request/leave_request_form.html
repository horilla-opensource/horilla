--- conflicted
+++ resolved
@@ -6,11 +6,7 @@
 {% endif %}
 <div class="oh-modal__dialog-header">
     <span class="oh-modal__dialog-title" id="objectCreateModalLabel">{{form.verbose_name}}</span>
-<<<<<<< HEAD
-    <button class="oh-modal__close" aria-label="Close" {% if messages %} hx-get="{{hx_url}}" hx-target="{{hx_target}}" {% endif %}>
-=======
     <button class="oh-modal__close" aria-label="Close">
->>>>>>> e1f5d975
         <ion-icon name="close-outline"></ion-icon>
     </button>
     <div id="availableLeaveCount" style="height: 40px;display: none;"></div>
@@ -32,18 +28,6 @@
 
 
 {% if "recruitment"|app_installed %}
-<<<<<<< HEAD
-    <script>
-        $("#leaveRequestCreateForm [type=submit]").hide();
-        var button = `
-            <div class="oh-modal__dialog-footer p-0 mt-3">
-            <button id="buttonID" class="oh-btn oh-btn--secondary oh-btn--shadow">
-                Save
-            </button>
-            </div>
-            `;
-        $("#leaveRequestCreateForm .row").after(button);
-=======
 <script>
     $("#leaveRequestCreateForm [type=submit]").hide();
     var button = `
@@ -54,7 +38,6 @@
                 </div>
                 `;
     $("#leaveRequestCreateForm .row").after(button);
->>>>>>> e1f5d975
 
     $(document).ready(function () {
         $("#buttonID").on("click", function () {
@@ -75,18 +58,6 @@
                 success: function (response) {
                     var interviews = response.interviews;
 
-<<<<<<< HEAD
-                        title = "Leave Request Alert.";
-                        var content = `<div>
-                                            <p>${employee} has interview in the requested date.</p>
-                                            <ol style="margin-left:5%">`;
-                                                interviews.forEach(function (interview, index) {
-                                                    content += `<li style="text-align:left; font-size:14px">${interview}</li>`;
-                                                });
-                                                content += `</ol>
-                                            <p style="font-weight:700">Are you sure you want to proceed with the request?</p>
-                                        </div>`;
-=======
                     title = "Leave Request Alert.";
                     var content = `<div>
                                                 <p>${employee} has interview in the requested date.</p>
@@ -97,7 +68,6 @@
                     content += `</ol>
                                                 <p style="font-weight:700">Are you sure you want to proceed with the request?</p>
                                             </div>`;
->>>>>>> e1f5d975
 
                     if (interviews.length != 0) {
                         Swal.fire({
