"""
forms.py

This module is used to register the forms for pms models
"""

import datetime
import uuid
from typing import Any

from django import forms
from django.core.exceptions import ValidationError
from django.core.files.base import File
from django.db.models.base import Model
from django.forms import ModelForm
from django.forms.utils import ErrorList
from django.template.loader import render_to_string
from django.utils.translation import gettext_lazy as _

from base.forms import ModelForm as BaseForm
from base.forms import ModelForm as HorillaModelForm
from base.methods import (
    filtersubordinatesemployeemodel,
    is_reportingmanager,
    reload_queryset,
)
from employee.filters import EmployeeFilter
from horilla import horilla_middlewares
from horilla_widgets.widgets.horilla_multi_select_field import HorillaMultiSelectField
from horilla_widgets.widgets.select_widgets import HorillaMultiSelectWidget
from pms.models import (
    AnonymousFeedback,
    BonusPointSetting,
    Comment,
    Employee,
    EmployeeBonusPoint,
    EmployeeKeyResult,
    EmployeeObjective,
    Feedback,
    KeyResult,
    Meetings,
    Objective,
    Period,
    Question,
    QuestionOptions,
    QuestionTemplate,
)


def validate_date(start_date, end_date):
    """
    Validates that the start date is before or equal to the end date.
    """
    if start_date and end_date and start_date > end_date:
        raise forms.ValidationError("The start date must be before the end date.")


def set_date_field_initial(instance):
    """this is used to update change the date value format"""
    initial = {}
    if instance.start_date is not None:
        initial["start_date"] = instance.start_date.strftime("%Y-%m-%d")
    if instance.end_date is not None:
        initial["end_date"] = instance.end_date.strftime("%Y-%m-%d")
    return initial


class ObjectiveForm(BaseForm):
    """
    A form to create or update instances of the Objective, model.
    """

    start_date = forms.DateField(
        required=False,
        widget=forms.DateInput(attrs={"class": "oh-input w-100", "type": "date"}),
    )
    add_assignees = forms.BooleanField(required=False)
    archive = forms.BooleanField(required=False)
    key_result_id = forms.ModelMultipleChoiceField(
        queryset=KeyResult.objects.all().exclude(archive=True),
        label=_("Key result"),
        widget=forms.SelectMultiple(
            attrs={
                "class": "oh-select oh-select-2 select2-hidden-accessible",
                "onchange": "keyResultChange($(this))",
            }
        ),
    )

    class Meta:
        """
        A nested class that specifies the model,fields and style of fields for the form.
        """

        model = Objective
        fields = [
            "title",
            "managers",
            "duration_unit",
            "duration",
            "key_result_id",
            "description",
            "add_assignees",
            "assignees",
            "start_date",
            "archive",
        ]
        exclude = ["is_active"]

    def __init__(self, *args, **kwargs):
        """
        Constructor for ObjectiveForm. If an instance is provided, set initial values for date fields
        """

        employee = kwargs.pop(
            "employee", None
        )  # access the logged-in user's information
        super().__init__(*args, **kwargs)
        self.fields["assignees"] = HorillaMultiSelectField(
            queryset=Employee.objects.all(),
            widget=HorillaMultiSelectWidget(
                filter_route_name="employee-widget-filter",
                filter_class=EmployeeFilter,
                filter_instance_contex_name="f",
                filter_template_path="employee_filters.html",
                required=False,
                instance=self.instance,
            ),
            label="Assignees",
        )

        self.fields["managers"] = HorillaMultiSelectField(
            queryset=Employee.objects.all(),
            widget=HorillaMultiSelectWidget(
                filter_route_name="employee-widget-filter",
                filter_class=EmployeeFilter,
                filter_instance_contex_name="f",
                filter_template_path="employee_filters.html",
                required=False,
                instance=self.instance,
            ),
            label="Managers",
        )

        reload_queryset(self.fields)
        self.fields["key_result_id"].choices = list(
            self.fields["key_result_id"].choices
        )
        self.fields["key_result_id"].choices.append(
            ("create_new_key_result", "Create new Key result")
        )

    def clean(self):
        """
        Validates form fields and raises a validation error if any fields are invalid
        """
        cleaned_data = super().clean()
        add_assignees = cleaned_data.get("add_assignees")
        for field_name, field_instance in self.fields.items():
            if isinstance(field_instance, HorillaMultiSelectField):
                self.errors.pop(field_name, None)
                if (
                    add_assignees
                    and len(self.data.getlist(field_name)) < 1
                    and add_assignees
                ):
                    raise forms.ValidationError({field_name: "This field is required"})
                cleaned_data = super().clean()
                data = self.fields[field_name].queryset.filter(
                    id__in=self.data.getlist(field_name)
                )
                cleaned_data[field_name] = data
        cleaned_data = super().clean()
        add_assignees = cleaned_data.get("add_assignees")
        assignees = cleaned_data.get("assignees")
        start_date = cleaned_data.get("start_date")
        managers = cleaned_data.get("managers")
        if not managers or managers == None:
            raise forms.ValidationError("Managers is a required field")
        if add_assignees:
            if not assignees.exists() or start_date is None:
                raise forms.ValidationError("Assign employees and start date")
        start_date = cleaned_data.get("start_date")
        end_date = cleaned_data.get("end_date")
        # Check that start date is before end date
        validate_date(start_date, end_date)
        return cleaned_data

    def as_p(self):
        """
        Render the form fields as HTML table rows with Bootstrap styling.
        """
        context = {"form": self}
        table_html = render_to_string("common_form.html", context)
        return table_html


class AddAssigneesForm(BaseForm):
    """
    A form to create or update instances of the EmployeeObjective, model.
    """

    start_date = forms.DateField(
        required=False,
        widget=forms.DateInput(attrs={"class": "oh-input w-100", "type": "date"}),
    )

    class Meta:
        """
        A nested class that specifies the model,fields and style of fields for the form.
        """

        model = Objective
        fields = [
            "assignees",
        ]

    def as_p(self):
        """
        Render the form fields as HTML table rows with Bootstrap styling.
        """
        context = {"form": self}
        table_html = render_to_string("common_form.html", context)
        return table_html

    def __init__(self, *args, **kwargs):
        super().__init__(*args, **kwargs)
        if self.instance:
            self.fields["assignees"].queryset = self.fields[
                "assignees"
            ].queryset.exclude(id__in=self.instance.assignees.all())

    def clean(self):
        cleaned_data = super().clean()
        assignees = cleaned_data.get("assignees")
        if len(assignees) == 0:
            raise forms.ValidationError({"assignees": _("This field is required.")})
        return cleaned_data


class EmployeeObjectiveForm(BaseForm):
    """
    A form to create or update instances of the EmployeeObjective, model.
    """

    key_result_id = forms.ModelChoiceField(
        queryset=KeyResult.objects.all(),
        label=_("Key result"),
        widget=forms.Select(
            attrs={
                "class": "oh-select oh-select-2 select2-hidden-accessible",
                "onchange": "keyResultChange($(this))",
            }
        ),
    )

    class Meta:
        """
        A nested class that specifies the model,fields and style of fields for the form.
        """

        model = EmployeeObjective
        fields = [
            "objective_id",
            "start_date",
            "end_date",
            "status",
            "archive",
        ]
        exclude = ["is_active"]
        widgets = {
            "objective_id": forms.HiddenInput(),
            "start_date": forms.DateInput(
                attrs={"class": "oh-input w-100", "type": "date"}
            ),
            "end_date": forms.DateInput(
                attrs={"class": "oh-input w-100", "type": "date"}
            ),
        }

    def __init__(self, *args, **kwargs):
        super().__init__(*args, **kwargs)
        reload_queryset(self.fields)
        try:
            del self.fields["key_result_id"]
        except Exception as _err:
            pass

    def as_p(self):
        """
        Render the form fields as HTML table rows with Bootstrap styling.
        """
        context = {"form": self}
        table_html = render_to_string("common_form.html", context)
        return table_html


class EmployeeObjectiveCreateForm(BaseForm):
    """
    A form to create or update instances of the EmployeeObjective, model.
    """

    key_result_id = forms.ModelMultipleChoiceField(
        queryset=KeyResult.objects.all().exclude(archive=True),
        label=_("Key result"),
        required=False,
        widget=forms.SelectMultiple(
            attrs={
                "class": "oh-select oh-select-2 select2-hidden-accessible",
                "onchange": "keyResultChange($(this))",
            }
        ),
    )
    objective_id = forms.ModelChoiceField(
        queryset=Objective.objects.all().exclude(archive=True),
        required=True,
        label=_("Objective"),
    )

    class Meta:
        """
        A nested class that specifies the model,fields and style of fields for the form.
        """

        model = EmployeeObjective
        fields = [
            "employee_id",
            "objective_id",
            "key_result_id",
            "start_date",
            "status",
            "archive",
        ]
        widgets = {
            "start_date": forms.DateInput(
                attrs={"class": "oh-input w-100", "type": "date"}
            ),
        }

    def __init__(self, *args, **kwargs):
        super().__init__(*args, **kwargs)
        request = getattr(horilla_middlewares._thread_locals, "request", None)

        if request.user.has_perm("pms.add_keyresult") or is_reportingmanager(request):
            self.fields["key_result_id"].choices = list(
                self.fields["key_result_id"].choices
            )
            self.fields["key_result_id"].choices.append(
                ("create_new_key_result", "Create new Key result")
            )
        if request.user.has_perm("pms.add_employeeobjective") or is_reportingmanager(
            request
        ):
            employees = filtersubordinatesemployeemodel(
                request,
                queryset=Employee.objects.filter(is_active=True),
                perm="pms.add_employeeobjective",
            )
            self.fields["employee_id"].queryset = employees | Employee.objects.filter(
                employee_user_id=request.user
            )

    def as_p(self):
        """
        Render the form fields as HTML table rows with Bootstrap styling.
        """
        context = {"form": self}
        table_html = render_to_string("common_form.html", context)
        return table_html


class EmployeeKeyResultForm(BaseForm):
    """
    A form to create or update instances of the EmployeeKeyResult, model.
    """

    key_result_id = forms.ModelChoiceField(
        queryset=KeyResult.objects.all().exclude(archive=True),
        label=_("Key result"),
        widget=forms.Select(
            attrs={
                "class": "oh-select oh-select-2 select2-hidden-accessible",
                "onchange": "keyResultChange($(this))",
            }
        ),
    )

    class Meta:
        """
        A nested class that specifies the model,fields and style of fields for the form.
        """

        model = EmployeeKeyResult
        fields = [
            "employee_objective_id",
            "key_result_id",
            "start_value",
            "current_value",
            "target_value",
            "start_date",
            "end_date",
        ]
        widgets = {
            "employee_objective_id": forms.HiddenInput(),
            "start_date": forms.DateInput(
                attrs={
                    "class": "oh-input w-100",
                    "type": "date",
                    "required": True,
                    "onchange": "startDateChange()",
                }
            ),
            "end_date": forms.DateInput(
                attrs={"class": "oh-input w-100", "type": "date"}
            ),
        }

    def as_p(self):
        """
        Render the form fields as HTML table rows with Bootstrap styling.
        """
        context = {"form": self}
        table_html = render_to_string("common_form.html", context)
        return table_html

    def __init__(self, *args, **kwargs):
        super().__init__(*args, **kwargs)
        request = getattr(horilla_middlewares._thread_locals, "request", None)
        if self.initial.get("employee_objective_id"):
            if (
                type(self.initial.get("employee_objective_id")) == int
                or type(self.initial.get("employee_objective_id")) == str
            ):
                self.verbose_name = EmployeeObjective.objects.get(
                    id=int(self.initial.get("employee_objective_id"))
                ).employee_id
            else:
                self.verbose_name = self.initial.get(
                    "employee_objective_id"
                ).employee_id
        if request.user.has_perm("pms.add_keyresult") or is_reportingmanager(request):
            self.fields["key_result_id"].choices = list(
                self.fields["key_result_id"].choices
            )
            self.fields["key_result_id"].choices.append(
                ("create_new_key_result", "Create new Key result")
            )


class KRForm(HorillaModelForm):
    """
    A form used for creating KeyResult object
    """

    class Meta:
        """
        A nested class that specifies the model,fields and exclude fields for the form.
        """

        model = KeyResult
        fields = [
            "title",
            "description",
            "progress_type",
            "target_value",
            "duration",
            "company_id",
            "archive",
        ]
        exclude = [
            "history",
            "objects",
        ]

    def as_p(self):
        """
        Render the form fields as HTML table rows with Bootstrap styling.
        """
        context = {"form": self}
        table_html = render_to_string("common_form.html", context)
        return table_html

    def clean(self):
        cleaned_data = super().clean()
        duration = cleaned_data.get("duration")
        target_value = cleaned_data.get("target_value")
        progress_type = cleaned_data.get("progress_type")

        if duration is None or duration == "":
            raise ValidationError({"duration": "This field is required"})
        if target_value is None or target_value == "":
            raise ValidationError({"target_value": "This field is required"})
        if duration <= 0:
            raise ValidationError(
                {"duration": "Duration cannot be less than or equal to zero"}
            )
        if target_value <= 0:
            raise ValidationError(
                {"target_value": "Duration cannot be less than or equal to zero"}
            )
        if progress_type == "%" and target_value > 100:
            raise ValidationError(
                {
                    "target_value": 'Target value cannot be greater than hundred for progress type "percentage"'
                }
            )


class KeyResultForm(ModelForm):
    """
    A form used for creating and updating EmployeeKeyResult objects.

    Includes fields for title, description, current value, target value,
    start date, end date, progress type, and the associated period and employee.

    Excludes fields for status, progress_boolean, progress_integer,
    employee_objective_id, and start value.

    """

    period = forms.ModelChoiceField(
        queryset=Period.objects.all(),
        empty_label="",
        widget=forms.Select(attrs={"style": "width:100%; display:none;"}),
        required=False,
    )

    class Meta:
        """
        A nested class that specifies the model,fields and exclude fields for the form.
        """

        model = EmployeeKeyResult
        fields = "__all__"
        exclude = [
            "status",
            "progress_boolean",
            "progress_integer",
            "employee_objective_id",
            "start_value",
        ]

        widgets = {
            "key_result": forms.TextInput(
                attrs={
                    "placeholder": _("Enter a title"),
                    "class": "oh-input w-100",
                    "required": True,
                }
            ),
            "key_result_description": forms.Textarea(
                attrs={
                    "placeholder": _("Enter a description"),
                    "class": "oh-input oh-input--textarea w-100",
                    "required": True,
                    "rows": 3,
                    "cols": 40,
                }
            ),
            "employee_id": forms.Select(
                attrs={
                    "class": "oh-select oh-select-2 select2-hidden-accessible",
                    "style": "display:none;",
                }
            ),
            "current_value": forms.NumberInput(
                attrs={"class": "oh-input w-100", "required": True}
            ),
            "target_value": forms.NumberInput(
                attrs={"class": "oh-input w-100", "required": True}
            ),
            "start_date": forms.DateInput(
                attrs={"type": "date", "class": "oh-input w-100", "required": True}
            ),
            "end_date": forms.DateInput(
                attrs={"type": "date", "class": "oh-input w-100", "required": True}
            ),
            "progress_type": forms.Select(
                attrs={
                    "class": "oh-select oh-select--lg oh-select-no-search w-100",
                    "required": True,
                }
            ),
        }

    def __init__(self, *args, **kwargs):
        instance = kwargs.get("instance")
        if instance:
            kwargs["initial"] = set_date_field_initial(instance)
        employee = kwargs.pop(
            "employee", None
        )  # access the logged-in user's information
        super().__init__(*args, **kwargs)
        reload_queryset(self.fields)
        employees = Employee.objects.filter(
            is_active=True, employee_work_info__reporting_manager_id=employee
        )
        if employee and employees:
            # manager level access
            self.fields["employee_id"].queryset = employees

        # Set unique IDs for employee_id fields to prevent conflicts with other forms on the same page
        self.fields["employee_id"].widget.attrs.update({"id": str(uuid.uuid4())})

    def clean_value(self, value_type):
        """
        Validate the 'current_value' and 'target_value' field of model EmployeeKeyResult.
        """
        value = self.cleaned_data.get(value_type)
        other_value = self.cleaned_data.get(
            "current_value" if value_type == "target_value" else "target_value"
        )
        if (
            value is not None
            and other_value is not None
            and value_type == "current_value"
            and value > other_value
        ):
            raise forms.ValidationError(
                "Current value cannot be greater than target value"
            )
        elif (
            value is not None
            and other_value is not None
            and value_type == "target_value"
            and value < other_value
        ):
            raise forms.ValidationError(
                "Target value cannot be less than current value"
            )
        return value

    def clean(self):
        cleaned_data = super().clean()
        employee_objective_id = self.initial.get("employee_objective_id")
        start_date = cleaned_data.get("start_date")
        end_date = cleaned_data.get("end_date")
        target_value = cleaned_data.get("target_value")
        current_value = cleaned_data.get("current_value")

        validate_date(start_date, end_date)
        # date comparing with objective start and end date
        if employee_objective_id and start_date and end_date:
            if start_date < employee_objective_id.start_date:
                raise ValidationError("Start date should be after Objective start date")

            if end_date > employee_objective_id.end_date:
                raise ValidationError("End date should be below Objective end date")
        else:
            raise forms.ValidationError("Employee Objective not found")
        # target value and current value comparison
        if target_value <= 0:
            raise ValidationError("Target value should be greater than zero")
        if current_value > target_value:
            raise forms.ValidationError(
                "Current value cannot be greater than target value"
            )
        return cleaned_data


class FeedbackForm(HorillaModelForm):
    """
    FeedbackForm for better performance.
    """

    period = forms.ModelChoiceField(
        queryset=Period.objects.none(),
        label=_("Period"),
        empty_label="",
        widget=forms.Select(attrs={"class": "oh-select--period-change"}),
        required=False,
    )

    class Meta:
        model = Feedback
        fields = "__all__"
        exclude = ["status", "archive", "is_active"]

        widgets = {
            "review_cycle": forms.TextInput(
                attrs={"placeholder": _("Enter a title"), "class": "oh-input w-100"}
            ),
            "start_date": forms.DateInput(
                attrs={"type": "date", "class": "oh-input w-100"}
            ),
            "end_date": forms.DateInput(
                attrs={"type": "date", "class": "oh-input w-100"}
            ),
            "cyclic_feedback": forms.CheckboxInput(
                attrs={
                    "class": "oh-switch__checkbox",
                    "onchange": "changeCyclicFeedback(this)",
                }
            ),
        }

    def __init__(self, *args, **kwargs):
        """
        Initializes the form and queryset filtering.
        """
        request = getattr(horilla_middlewares._thread_locals, "request", None)
        super().__init__(*args, **kwargs)

        user = request.user if request else None
        user_perms = user.get_all_permissions() if user else set()

        self.fields["period"].queryset = Period.objects.all()
        self.fields["period"].widget.attrs.update({"class": "w-100"})
<<<<<<< HEAD

        if user and ("pms.add_period" in user_perms or is_reportingmanager(request)):
            self.fields["period"].choices = [
                *self.fields["period"].choices,
                ("create_new_period", "Create new period"),
            ]

        employee_queryset = Employee.objects.none()
        if user and ("pms.add_feedback" in user_perms or is_reportingmanager(request)):
            employee_queryset = filtersubordinatesemployeemodel(
                request,
                Employee.objects.all(),
                perm="pms.add_feedback",
            )

        self.fields["employee_id"].queryset = (
            employee_queryset | Employee.objects.filter(employee_user_id=request.user)
        )
        self.fields["employee_id"].widget.attrs["onchange"] = "get_collegues($(this))"

        # Horilla multi-select filter for subordinates
        self.fields["subordinate_id"] = HorillaMultiSelectField(
            queryset=Employee.objects.all(),
            widget=HorillaMultiSelectWidget(
                filter_route_name="employee-widget-filter",
                filter_class=EmployeeFilter,
                filter_instance_contex_name="f",
                filter_template_path="employee_filters.html",
                instance=self.instance,
                required=False,
            ),
            label=_("Subordinates"),
        )

        reload_queryset(self.fields)
=======

        if user and ("pms.add_period" in user_perms or is_reportingmanager(request)):
            self.fields["period"].choices = [
                *self.fields["period"].choices,
                ("create_new_period", "Create new period"),
            ]

        employee_queryset = Employee.objects.none()
        if user and ("pms.add_feedback" in user_perms or is_reportingmanager(request)):
            employee_queryset = filtersubordinatesemployeemodel(
                request,
                Employee.objects.all(),
                perm="pms.add_feedback",
            )

        self.fields["employee_id"].queryset = (
            employee_queryset | Employee.objects.filter(employee_user_id=request.user)
        )
        self.fields["employee_id"].widget.attrs["onchange"] = "get_collegues($(this))"

        reload_queryset(self.fields)

        if self.instance and self.instance.pk:
            employee = self.instance.employee_id
            reporting_manager = (
                getattr(employee.employee_work_info, "reporting_manager_id", None)
                if employee
                and hasattr(employee, "employee_work_info")
                and employee.employee_work_info
                else None
            )
            subordinates = Employee.objects.filter(
                is_active=True, employee_work_info__reporting_manager_id=employee
            )
            department = employee.get_department()

            exclude_ids = [employee.id]
            if reporting_manager:
                exclude_ids.append(reporting_manager.id)

            colleagues = Employee.objects.filter(
                is_active=True, employee_work_info__department_id=department
            ).exclude(id__in=exclude_ids)

            self.fields["colleague_id"].queryset = colleagues
            self.fields["subordinate_id"].queryset = subordinates
            self.fields["manager_id"].queryset = (
                Employee.objects.filter(id=reporting_manager.id)
                if reporting_manager
                else Employee.objects.none()
            )

        # # Horilla multi-select filter for subordinates
        # self.fields["subordinate_id"] = HorillaMultiSelectField(
        #     queryset=Employee.objects.all(),
        #     widget=HorillaMultiSelectWidget(
        #         filter_route_name="employee-widget-filter",
        #         filter_class=EmployeeFilter,
        #         filter_instance_contex_name="f",
        #         filter_template_path="employee_filters.html",
        #         instance=self.instance,
        #         required=False,
        #     ),
        #     label=_("Subordinates"),
        # )
>>>>>>> e1f5d975

    def clean(self):
        """
        Cleans and validates the feedback form data.
        Ensures that the start date is before the end date and validates the start date.
        """
        super().clean()
        self.errors.pop("subordinate_id", None)
        cleaned_data = super().clean()
        start_date = cleaned_data.get("start_date")
        end_date = cleaned_data.get("end_date")

        if "employee_key_results_id" in self.errors:
            del self.errors["employee_key_results_id"]

        self.instance
        validate_date(start_date, end_date)
        return cleaned_data


class QuestionTemplateForm(ModelForm):
    """
    Form for creating or updating a question template instance
    """

    question_template = forms.CharField(
        widget=forms.TextInput(
            attrs={
                "class": "oh-input oh-input--small oh-input--res-height w-100",
                "placeholder": _("For Developer"),
            }
        )
    )

    class Meta:
        """
        A nested class that specifies the model and fields for the form.
        """

        model = QuestionTemplate
        fields = "__all__"
        exclude = ["is_active"]

    def __init__(self, *args, **kwargs) -> None:
        super().__init__(*args, **kwargs)
        reload_queryset(self.fields)
        self.fields["company_id"].required = True
        self.fields["company_id"].widget.attrs.update(
            {
                "class": "oh-select oh-select-2 w-100",
            }
        )

    def as_p(self):
        """
        Render the form fields as HTML table rows with Bootstrap styling.
        """
        context = {"form": self}
        table_html = render_to_string("common_form.html", context)
        return table_html


class QuestionForm(ModelForm):
    """
    Form for creating or updating a question  instance
    """

    question = forms.CharField(
        widget=forms.TextInput(
            attrs={
                "class": "oh-input oh-input--small oh-input--res-height w-100",
                "placeholder": _("Enter question"),
            }
        ),
        required=True,
    )
    options = forms.ModelChoiceField(
        queryset=QuestionOptions.objects.all(), required=False
    )
    option_a = forms.CharField(
        widget=forms.TextInput(
            attrs={"class": "oh-input oh-input--res-height w-100", "type": "text"}
        ),
        max_length=240,
        required=False,
    )
    option_b = forms.CharField(
        widget=forms.TextInput(
            attrs={"class": "oh-input oh-input--res-height w-100", "type": "text"}
        ),
        max_length=240,
        required=False,
    )
    option_c = forms.CharField(
        widget=forms.TextInput(
            attrs={"class": "oh-input oh-input--res-height w-100", "type": "text"}
        ),
        max_length=240,
        required=False,
    )
    option_d = forms.CharField(
        widget=forms.TextInput(
            attrs={"class": "oh-input oh-input--res-height w-100", "type": "text"}
        ),
        max_length=240,
        required=False,
    )

    class Meta:
        """
        A nested class that specifies the model,exclude fields and style of fields for the form.
        """

        model = Question
        exclude = ["question_option_id", "template_id", "is_active"]
        widgets = {
            "question_type": forms.Select(
                attrs={
                    "class": "oh-select oh-select--sm oh-select-no-search oh-select--qa-change w-100",
                    "required": True,
                }
            )
        }
        fields = "__all__"

    def __init__(self, *args, **kwargs):
        super().__init__(*args, **kwargs)
        reload_queryset(self.fields)
        self.fields["question_type"].widget.attrs.update({"id": str(uuid.uuid4())})
        if (
            self.instance.pk
            and self.instance.question_type == "4"
            and self.instance.question_options.first()
        ):
            self.fields["option_a"].initial = (
                self.instance.question_options.first().option_a
            )
            self.fields["option_b"].initial = (
                self.instance.question_options.first().option_b
            )
            self.fields["option_c"].initial = (
                self.instance.question_options.first().option_c
            )
            self.fields["option_d"].initial = (
                self.instance.question_options.first().option_d
            )


class ObjectiveCommentForm(ModelForm):
    """
    A form used to add a comment to an employee's objective.
    Excludes fields for the employee and employee objective and uses a textarea widget for the comment field.
    """

    class Meta:
        """
        A nested class that specifies the model,exclude fields and style of fields for the form.
        """

        model = Comment
        exclude = ["employee_id", "employee_objective_id"]
        widgets = {
            "comment": forms.Textarea(
                attrs={
                    "class": "oh-input oh-input--small oh-input--textarea",
                    "rows": "4",
                    "placeholder": _("Add a comment..."),
                }
            ),
        }

    def __init__(self, *args, **kwargs) -> None:
        super().__init__(*args, **kwargs)
        reload_queryset(self.fields)


class PeriodForm(ModelForm):
    """
    A form for creating or updating a Period object.
    """

    class Meta:
        """
        A nested class that specifies the model,fields and style of fields for the form.
        """

        model = Period
        fields = "__all__"
        exclude = ["is_active"]
        widgets = {
            "period_name": forms.TextInput(
                attrs={"placeholder": "Q1.", "class": "oh-input w-100"}
            ),
            "start_date": forms.DateInput(
                attrs={"type": "date", "class": "oh-input  w-100"}
            ),
            "end_date": forms.DateInput(
                attrs={"type": "date", "class": "oh-input  w-100"}
            ),
        }

    def __init__(self, *args, **kwargs):
        """
        django forms not showing value inside the date, time html element.
        so here overriding default forms instance method to set initial value
        """
        if instance := kwargs.get("instance"):
            kwargs["initial"] = set_date_field_initial(instance)
        super().__init__(*args, **kwargs)
        reload_queryset(self.fields)
        self.fields["company_id"].required = True
        self.fields["company_id"].widget.attrs.update(
            {
                "class": "oh-select oh-select-2 w-100",
            }
        )

    def as_p(self):
        """
        Render the form fields as HTML table rows with Bootstrap styling.
        """
        context = {"form": self}
        table_html = render_to_string("common_form.html", context)
        return table_html

    def clean(self):
        cleaned_data = super().clean()
        start_date = cleaned_data.get("start_date")
        end_date = cleaned_data.get("end_date")
        validate_date(start_date, end_date)


class AnonymousFeedbackForm(BaseForm):
    class Meta:
        model = AnonymousFeedback
        fields = "__all__"
        exclude = ["status", "archive"]


class MeetingsForm(BaseForm):
    date = forms.DateTimeField(
        widget=forms.DateTimeInput(
            attrs={"class": "oh-input w-100", "type": "datetime-local"}
        ),
    )

    class Meta:
        model = Meetings
        fields = "__all__"
        exclude = ["response", "is_active"]

    def as_p(self):
        """
        Render the form fields as HTML table rows with Bootstrap styling.
        """
        context = {"form": self}
        table_html = render_to_string("horilla_form.html", context)
        return table_html

    def clean(self):
        cleaned_data = super().clean()

        answerable_employees = self.data.getlist("answer_employees", [])
        employees = Employee.objects.filter(id__in=answerable_employees)
        cleaned_data["answer_employees"] = employees

        employee_id = self.data.getlist("employee_id", [])
        employees = Employee.objects.filter(id__in=employee_id)
        cleaned_data["employee_id"] = employees

        if isinstance(self.fields["employee_id"], HorillaMultiSelectField):
            ids = self.data.getlist("employee_id")
            if ids:
                self.errors.pop("employee_id", None)

        if cleaned_data["answer_employees"] and not cleaned_data["question_template"]:
            raise ValidationError(
                {
                    "question_template": _(
                        "Question template is required when answer employees are choosed"
                    )
                }
            )

        return cleaned_data

    def __init__(self, *args, **kwargs):
        super().__init__(*args, **kwargs)
        self.fields["employee_id"] = HorillaMultiSelectField(
            queryset=Employee.objects.filter(employee_work_info__isnull=False),
            widget=HorillaMultiSelectWidget(
                filter_route_name="employee-widget-filter",
                filter_class=EmployeeFilter,
                filter_instance_contex_name="f",
                filter_template_path="employee_filters.html",
                form=self,
                instance=self.instance,
            ),
            label=_("Employees"),
        )
        try:
            if self.data.getlist("employee_id"):
                employees = Employee.objects.filter(
                    id__in=self.data.getlist("employee_id")
                )
                self.fields["answer_employees"].queryset = employees
        except:
            pass


class BonusPointSettingForm(HorillaModelForm):
    """
    BonusPointSetting form
    """

    model = forms.ChoiceField(
        choices=BonusPointSetting.MODEL_CHOICES,
        widget=forms.Select(
            attrs={
                "onchange": "ModelChange($(this))",
            }
        ),
    )

    class Meta:
        model = BonusPointSetting
        fields = "__all__"

    def clean(self):
        cleaned_data = super().clean()
        model = cleaned_data.get("model")

        if model in ["pms.models.EmployeeObjective", "pms.models.EmployeeKeyResult"]:
            if not cleaned_data.get("applicable_for") == "owner":
                raise ValidationError(
                    _(
                        f"Model Doesn't have this {cleaned_data.get('applicable_for')} field"
                    )
                )
            if not cleaned_data["bonus_for"] == "Closed":
                raise ValidationError(
                    _(f"This 'Bonus for' is not in the Model's status")
                )
        if model in ["project.models.Task", "project.models.Project"]:
            if cleaned_data.get("applicable_for") == "owner":
                raise ValidationError(
                    _(
                        f"Model Doesn't have this {cleaned_data.get('applicable_for')} field"
                    )
                )
        if cleaned_data["points"] <= 0:
            raise ValidationError(_("Bonus point must be greater than zero"))

        return cleaned_data


class EmployeeBonusPointForm(HorillaModelForm):
    """
    EmployeeBonusPoint form
    """

    class Meta:
        model = EmployeeBonusPoint
        fields = "__all__"
        exclude = ["bonus_point_id", "instance", "is_active"]

    def __init__(self, *args, **kwargs):
        request = getattr(horilla_middlewares._thread_locals, "request", None)
        super().__init__(*args, **kwargs)
        if request.GET.get("employee_id"):
            employee = Employee.objects.filter(id=request.GET["employee_id"])
            if employee:
                self.fields["employee_id"].queryset = employee
                self.initial["employee_id"] = employee.first()

    def clean(self):
        cleaned_data = super().clean()
        bonus_point = cleaned_data.get("bonus_point")
        if bonus_point <= 0:
            raise forms.ValidationError(
                {"bonus_point": _("Point should be greater than zero.")}
            )
        return cleaned_data
<|MERGE_RESOLUTION|>--- conflicted
+++ resolved
@@ -1,1194 +1,1156 @@
-"""
-forms.py
-
-This module is used to register the forms for pms models
-"""
-
-import datetime
-import uuid
-from typing import Any
-
-from django import forms
-from django.core.exceptions import ValidationError
-from django.core.files.base import File
-from django.db.models.base import Model
-from django.forms import ModelForm
-from django.forms.utils import ErrorList
-from django.template.loader import render_to_string
-from django.utils.translation import gettext_lazy as _
-
-from base.forms import ModelForm as BaseForm
-from base.forms import ModelForm as HorillaModelForm
-from base.methods import (
-    filtersubordinatesemployeemodel,
-    is_reportingmanager,
-    reload_queryset,
-)
-from employee.filters import EmployeeFilter
-from horilla import horilla_middlewares
-from horilla_widgets.widgets.horilla_multi_select_field import HorillaMultiSelectField
-from horilla_widgets.widgets.select_widgets import HorillaMultiSelectWidget
-from pms.models import (
-    AnonymousFeedback,
-    BonusPointSetting,
-    Comment,
-    Employee,
-    EmployeeBonusPoint,
-    EmployeeKeyResult,
-    EmployeeObjective,
-    Feedback,
-    KeyResult,
-    Meetings,
-    Objective,
-    Period,
-    Question,
-    QuestionOptions,
-    QuestionTemplate,
-)
-
-
-def validate_date(start_date, end_date):
-    """
-    Validates that the start date is before or equal to the end date.
-    """
-    if start_date and end_date and start_date > end_date:
-        raise forms.ValidationError("The start date must be before the end date.")
-
-
-def set_date_field_initial(instance):
-    """this is used to update change the date value format"""
-    initial = {}
-    if instance.start_date is not None:
-        initial["start_date"] = instance.start_date.strftime("%Y-%m-%d")
-    if instance.end_date is not None:
-        initial["end_date"] = instance.end_date.strftime("%Y-%m-%d")
-    return initial
-
-
-class ObjectiveForm(BaseForm):
-    """
-    A form to create or update instances of the Objective, model.
-    """
-
-    start_date = forms.DateField(
-        required=False,
-        widget=forms.DateInput(attrs={"class": "oh-input w-100", "type": "date"}),
-    )
-    add_assignees = forms.BooleanField(required=False)
-    archive = forms.BooleanField(required=False)
-    key_result_id = forms.ModelMultipleChoiceField(
-        queryset=KeyResult.objects.all().exclude(archive=True),
-        label=_("Key result"),
-        widget=forms.SelectMultiple(
-            attrs={
-                "class": "oh-select oh-select-2 select2-hidden-accessible",
-                "onchange": "keyResultChange($(this))",
-            }
-        ),
-    )
-
-    class Meta:
-        """
-        A nested class that specifies the model,fields and style of fields for the form.
-        """
-
-        model = Objective
-        fields = [
-            "title",
-            "managers",
-            "duration_unit",
-            "duration",
-            "key_result_id",
-            "description",
-            "add_assignees",
-            "assignees",
-            "start_date",
-            "archive",
-        ]
-        exclude = ["is_active"]
-
-    def __init__(self, *args, **kwargs):
-        """
-        Constructor for ObjectiveForm. If an instance is provided, set initial values for date fields
-        """
-
-        employee = kwargs.pop(
-            "employee", None
-        )  # access the logged-in user's information
-        super().__init__(*args, **kwargs)
-        self.fields["assignees"] = HorillaMultiSelectField(
-            queryset=Employee.objects.all(),
-            widget=HorillaMultiSelectWidget(
-                filter_route_name="employee-widget-filter",
-                filter_class=EmployeeFilter,
-                filter_instance_contex_name="f",
-                filter_template_path="employee_filters.html",
-                required=False,
-                instance=self.instance,
-            ),
-            label="Assignees",
-        )
-
-        self.fields["managers"] = HorillaMultiSelectField(
-            queryset=Employee.objects.all(),
-            widget=HorillaMultiSelectWidget(
-                filter_route_name="employee-widget-filter",
-                filter_class=EmployeeFilter,
-                filter_instance_contex_name="f",
-                filter_template_path="employee_filters.html",
-                required=False,
-                instance=self.instance,
-            ),
-            label="Managers",
-        )
-
-        reload_queryset(self.fields)
-        self.fields["key_result_id"].choices = list(
-            self.fields["key_result_id"].choices
-        )
-        self.fields["key_result_id"].choices.append(
-            ("create_new_key_result", "Create new Key result")
-        )
-
-    def clean(self):
-        """
-        Validates form fields and raises a validation error if any fields are invalid
-        """
-        cleaned_data = super().clean()
-        add_assignees = cleaned_data.get("add_assignees")
-        for field_name, field_instance in self.fields.items():
-            if isinstance(field_instance, HorillaMultiSelectField):
-                self.errors.pop(field_name, None)
-                if (
-                    add_assignees
-                    and len(self.data.getlist(field_name)) < 1
-                    and add_assignees
-                ):
-                    raise forms.ValidationError({field_name: "This field is required"})
-                cleaned_data = super().clean()
-                data = self.fields[field_name].queryset.filter(
-                    id__in=self.data.getlist(field_name)
-                )
-                cleaned_data[field_name] = data
-        cleaned_data = super().clean()
-        add_assignees = cleaned_data.get("add_assignees")
-        assignees = cleaned_data.get("assignees")
-        start_date = cleaned_data.get("start_date")
-        managers = cleaned_data.get("managers")
-        if not managers or managers == None:
-            raise forms.ValidationError("Managers is a required field")
-        if add_assignees:
-            if not assignees.exists() or start_date is None:
-                raise forms.ValidationError("Assign employees and start date")
-        start_date = cleaned_data.get("start_date")
-        end_date = cleaned_data.get("end_date")
-        # Check that start date is before end date
-        validate_date(start_date, end_date)
-        return cleaned_data
-
-    def as_p(self):
-        """
-        Render the form fields as HTML table rows with Bootstrap styling.
-        """
-        context = {"form": self}
-        table_html = render_to_string("common_form.html", context)
-        return table_html
-
-
-class AddAssigneesForm(BaseForm):
-    """
-    A form to create or update instances of the EmployeeObjective, model.
-    """
-
-    start_date = forms.DateField(
-        required=False,
-        widget=forms.DateInput(attrs={"class": "oh-input w-100", "type": "date"}),
-    )
-
-    class Meta:
-        """
-        A nested class that specifies the model,fields and style of fields for the form.
-        """
-
-        model = Objective
-        fields = [
-            "assignees",
-        ]
-
-    def as_p(self):
-        """
-        Render the form fields as HTML table rows with Bootstrap styling.
-        """
-        context = {"form": self}
-        table_html = render_to_string("common_form.html", context)
-        return table_html
-
-    def __init__(self, *args, **kwargs):
-        super().__init__(*args, **kwargs)
-        if self.instance:
-            self.fields["assignees"].queryset = self.fields[
-                "assignees"
-            ].queryset.exclude(id__in=self.instance.assignees.all())
-
-    def clean(self):
-        cleaned_data = super().clean()
-        assignees = cleaned_data.get("assignees")
-        if len(assignees) == 0:
-            raise forms.ValidationError({"assignees": _("This field is required.")})
-        return cleaned_data
-
-
-class EmployeeObjectiveForm(BaseForm):
-    """
-    A form to create or update instances of the EmployeeObjective, model.
-    """
-
-    key_result_id = forms.ModelChoiceField(
-        queryset=KeyResult.objects.all(),
-        label=_("Key result"),
-        widget=forms.Select(
-            attrs={
-                "class": "oh-select oh-select-2 select2-hidden-accessible",
-                "onchange": "keyResultChange($(this))",
-            }
-        ),
-    )
-
-    class Meta:
-        """
-        A nested class that specifies the model,fields and style of fields for the form.
-        """
-
-        model = EmployeeObjective
-        fields = [
-            "objective_id",
-            "start_date",
-            "end_date",
-            "status",
-            "archive",
-        ]
-        exclude = ["is_active"]
-        widgets = {
-            "objective_id": forms.HiddenInput(),
-            "start_date": forms.DateInput(
-                attrs={"class": "oh-input w-100", "type": "date"}
-            ),
-            "end_date": forms.DateInput(
-                attrs={"class": "oh-input w-100", "type": "date"}
-            ),
-        }
-
-    def __init__(self, *args, **kwargs):
-        super().__init__(*args, **kwargs)
-        reload_queryset(self.fields)
-        try:
-            del self.fields["key_result_id"]
-        except Exception as _err:
-            pass
-
-    def as_p(self):
-        """
-        Render the form fields as HTML table rows with Bootstrap styling.
-        """
-        context = {"form": self}
-        table_html = render_to_string("common_form.html", context)
-        return table_html
-
-
-class EmployeeObjectiveCreateForm(BaseForm):
-    """
-    A form to create or update instances of the EmployeeObjective, model.
-    """
-
-    key_result_id = forms.ModelMultipleChoiceField(
-        queryset=KeyResult.objects.all().exclude(archive=True),
-        label=_("Key result"),
-        required=False,
-        widget=forms.SelectMultiple(
-            attrs={
-                "class": "oh-select oh-select-2 select2-hidden-accessible",
-                "onchange": "keyResultChange($(this))",
-            }
-        ),
-    )
-    objective_id = forms.ModelChoiceField(
-        queryset=Objective.objects.all().exclude(archive=True),
-        required=True,
-        label=_("Objective"),
-    )
-
-    class Meta:
-        """
-        A nested class that specifies the model,fields and style of fields for the form.
-        """
-
-        model = EmployeeObjective
-        fields = [
-            "employee_id",
-            "objective_id",
-            "key_result_id",
-            "start_date",
-            "status",
-            "archive",
-        ]
-        widgets = {
-            "start_date": forms.DateInput(
-                attrs={"class": "oh-input w-100", "type": "date"}
-            ),
-        }
-
-    def __init__(self, *args, **kwargs):
-        super().__init__(*args, **kwargs)
-        request = getattr(horilla_middlewares._thread_locals, "request", None)
-
-        if request.user.has_perm("pms.add_keyresult") or is_reportingmanager(request):
-            self.fields["key_result_id"].choices = list(
-                self.fields["key_result_id"].choices
-            )
-            self.fields["key_result_id"].choices.append(
-                ("create_new_key_result", "Create new Key result")
-            )
-        if request.user.has_perm("pms.add_employeeobjective") or is_reportingmanager(
-            request
-        ):
-            employees = filtersubordinatesemployeemodel(
-                request,
-                queryset=Employee.objects.filter(is_active=True),
-                perm="pms.add_employeeobjective",
-            )
-            self.fields["employee_id"].queryset = employees | Employee.objects.filter(
-                employee_user_id=request.user
-            )
-
-    def as_p(self):
-        """
-        Render the form fields as HTML table rows with Bootstrap styling.
-        """
-        context = {"form": self}
-        table_html = render_to_string("common_form.html", context)
-        return table_html
-
-
-class EmployeeKeyResultForm(BaseForm):
-    """
-    A form to create or update instances of the EmployeeKeyResult, model.
-    """
-
-    key_result_id = forms.ModelChoiceField(
-        queryset=KeyResult.objects.all().exclude(archive=True),
-        label=_("Key result"),
-        widget=forms.Select(
-            attrs={
-                "class": "oh-select oh-select-2 select2-hidden-accessible",
-                "onchange": "keyResultChange($(this))",
-            }
-        ),
-    )
-
-    class Meta:
-        """
-        A nested class that specifies the model,fields and style of fields for the form.
-        """
-
-        model = EmployeeKeyResult
-        fields = [
-            "employee_objective_id",
-            "key_result_id",
-            "start_value",
-            "current_value",
-            "target_value",
-            "start_date",
-            "end_date",
-        ]
-        widgets = {
-            "employee_objective_id": forms.HiddenInput(),
-            "start_date": forms.DateInput(
-                attrs={
-                    "class": "oh-input w-100",
-                    "type": "date",
-                    "required": True,
-                    "onchange": "startDateChange()",
-                }
-            ),
-            "end_date": forms.DateInput(
-                attrs={"class": "oh-input w-100", "type": "date"}
-            ),
-        }
-
-    def as_p(self):
-        """
-        Render the form fields as HTML table rows with Bootstrap styling.
-        """
-        context = {"form": self}
-        table_html = render_to_string("common_form.html", context)
-        return table_html
-
-    def __init__(self, *args, **kwargs):
-        super().__init__(*args, **kwargs)
-        request = getattr(horilla_middlewares._thread_locals, "request", None)
-        if self.initial.get("employee_objective_id"):
-            if (
-                type(self.initial.get("employee_objective_id")) == int
-                or type(self.initial.get("employee_objective_id")) == str
-            ):
-                self.verbose_name = EmployeeObjective.objects.get(
-                    id=int(self.initial.get("employee_objective_id"))
-                ).employee_id
-            else:
-                self.verbose_name = self.initial.get(
-                    "employee_objective_id"
-                ).employee_id
-        if request.user.has_perm("pms.add_keyresult") or is_reportingmanager(request):
-            self.fields["key_result_id"].choices = list(
-                self.fields["key_result_id"].choices
-            )
-            self.fields["key_result_id"].choices.append(
-                ("create_new_key_result", "Create new Key result")
-            )
-
-
-class KRForm(HorillaModelForm):
-    """
-    A form used for creating KeyResult object
-    """
-
-    class Meta:
-        """
-        A nested class that specifies the model,fields and exclude fields for the form.
-        """
-
-        model = KeyResult
-        fields = [
-            "title",
-            "description",
-            "progress_type",
-            "target_value",
-            "duration",
-            "company_id",
-            "archive",
-        ]
-        exclude = [
-            "history",
-            "objects",
-        ]
-
-    def as_p(self):
-        """
-        Render the form fields as HTML table rows with Bootstrap styling.
-        """
-        context = {"form": self}
-        table_html = render_to_string("common_form.html", context)
-        return table_html
-
-    def clean(self):
-        cleaned_data = super().clean()
-        duration = cleaned_data.get("duration")
-        target_value = cleaned_data.get("target_value")
-        progress_type = cleaned_data.get("progress_type")
-
-        if duration is None or duration == "":
-            raise ValidationError({"duration": "This field is required"})
-        if target_value is None or target_value == "":
-            raise ValidationError({"target_value": "This field is required"})
-        if duration <= 0:
-            raise ValidationError(
-                {"duration": "Duration cannot be less than or equal to zero"}
-            )
-        if target_value <= 0:
-            raise ValidationError(
-                {"target_value": "Duration cannot be less than or equal to zero"}
-            )
-        if progress_type == "%" and target_value > 100:
-            raise ValidationError(
-                {
-                    "target_value": 'Target value cannot be greater than hundred for progress type "percentage"'
-                }
-            )
-
-
-class KeyResultForm(ModelForm):
-    """
-    A form used for creating and updating EmployeeKeyResult objects.
-
-    Includes fields for title, description, current value, target value,
-    start date, end date, progress type, and the associated period and employee.
-
-    Excludes fields for status, progress_boolean, progress_integer,
-    employee_objective_id, and start value.
-
-    """
-
-    period = forms.ModelChoiceField(
-        queryset=Period.objects.all(),
-        empty_label="",
-        widget=forms.Select(attrs={"style": "width:100%; display:none;"}),
-        required=False,
-    )
-
-    class Meta:
-        """
-        A nested class that specifies the model,fields and exclude fields for the form.
-        """
-
-        model = EmployeeKeyResult
-        fields = "__all__"
-        exclude = [
-            "status",
-            "progress_boolean",
-            "progress_integer",
-            "employee_objective_id",
-            "start_value",
-        ]
-
-        widgets = {
-            "key_result": forms.TextInput(
-                attrs={
-                    "placeholder": _("Enter a title"),
-                    "class": "oh-input w-100",
-                    "required": True,
-                }
-            ),
-            "key_result_description": forms.Textarea(
-                attrs={
-                    "placeholder": _("Enter a description"),
-                    "class": "oh-input oh-input--textarea w-100",
-                    "required": True,
-                    "rows": 3,
-                    "cols": 40,
-                }
-            ),
-            "employee_id": forms.Select(
-                attrs={
-                    "class": "oh-select oh-select-2 select2-hidden-accessible",
-                    "style": "display:none;",
-                }
-            ),
-            "current_value": forms.NumberInput(
-                attrs={"class": "oh-input w-100", "required": True}
-            ),
-            "target_value": forms.NumberInput(
-                attrs={"class": "oh-input w-100", "required": True}
-            ),
-            "start_date": forms.DateInput(
-                attrs={"type": "date", "class": "oh-input w-100", "required": True}
-            ),
-            "end_date": forms.DateInput(
-                attrs={"type": "date", "class": "oh-input w-100", "required": True}
-            ),
-            "progress_type": forms.Select(
-                attrs={
-                    "class": "oh-select oh-select--lg oh-select-no-search w-100",
-                    "required": True,
-                }
-            ),
-        }
-
-    def __init__(self, *args, **kwargs):
-        instance = kwargs.get("instance")
-        if instance:
-            kwargs["initial"] = set_date_field_initial(instance)
-        employee = kwargs.pop(
-            "employee", None
-        )  # access the logged-in user's information
-        super().__init__(*args, **kwargs)
-        reload_queryset(self.fields)
-        employees = Employee.objects.filter(
-            is_active=True, employee_work_info__reporting_manager_id=employee
-        )
-        if employee and employees:
-            # manager level access
-            self.fields["employee_id"].queryset = employees
-
-        # Set unique IDs for employee_id fields to prevent conflicts with other forms on the same page
-        self.fields["employee_id"].widget.attrs.update({"id": str(uuid.uuid4())})
-
-    def clean_value(self, value_type):
-        """
-        Validate the 'current_value' and 'target_value' field of model EmployeeKeyResult.
-        """
-        value = self.cleaned_data.get(value_type)
-        other_value = self.cleaned_data.get(
-            "current_value" if value_type == "target_value" else "target_value"
-        )
-        if (
-            value is not None
-            and other_value is not None
-            and value_type == "current_value"
-            and value > other_value
-        ):
-            raise forms.ValidationError(
-                "Current value cannot be greater than target value"
-            )
-        elif (
-            value is not None
-            and other_value is not None
-            and value_type == "target_value"
-            and value < other_value
-        ):
-            raise forms.ValidationError(
-                "Target value cannot be less than current value"
-            )
-        return value
-
-    def clean(self):
-        cleaned_data = super().clean()
-        employee_objective_id = self.initial.get("employee_objective_id")
-        start_date = cleaned_data.get("start_date")
-        end_date = cleaned_data.get("end_date")
-        target_value = cleaned_data.get("target_value")
-        current_value = cleaned_data.get("current_value")
-
-        validate_date(start_date, end_date)
-        # date comparing with objective start and end date
-        if employee_objective_id and start_date and end_date:
-            if start_date < employee_objective_id.start_date:
-                raise ValidationError("Start date should be after Objective start date")
-
-            if end_date > employee_objective_id.end_date:
-                raise ValidationError("End date should be below Objective end date")
-        else:
-            raise forms.ValidationError("Employee Objective not found")
-        # target value and current value comparison
-        if target_value <= 0:
-            raise ValidationError("Target value should be greater than zero")
-        if current_value > target_value:
-            raise forms.ValidationError(
-                "Current value cannot be greater than target value"
-            )
-        return cleaned_data
-
-
-class FeedbackForm(HorillaModelForm):
-    """
-    FeedbackForm for better performance.
-    """
-
-    period = forms.ModelChoiceField(
-        queryset=Period.objects.none(),
-        label=_("Period"),
-        empty_label="",
-        widget=forms.Select(attrs={"class": "oh-select--period-change"}),
-        required=False,
-    )
-
-    class Meta:
-        model = Feedback
-        fields = "__all__"
-        exclude = ["status", "archive", "is_active"]
-
-        widgets = {
-            "review_cycle": forms.TextInput(
-                attrs={"placeholder": _("Enter a title"), "class": "oh-input w-100"}
-            ),
-            "start_date": forms.DateInput(
-                attrs={"type": "date", "class": "oh-input w-100"}
-            ),
-            "end_date": forms.DateInput(
-                attrs={"type": "date", "class": "oh-input w-100"}
-            ),
-            "cyclic_feedback": forms.CheckboxInput(
-                attrs={
-                    "class": "oh-switch__checkbox",
-                    "onchange": "changeCyclicFeedback(this)",
-                }
-            ),
-        }
-
-    def __init__(self, *args, **kwargs):
-        """
-        Initializes the form and queryset filtering.
-        """
-        request = getattr(horilla_middlewares._thread_locals, "request", None)
-        super().__init__(*args, **kwargs)
-
-        user = request.user if request else None
-        user_perms = user.get_all_permissions() if user else set()
-
-        self.fields["period"].queryset = Period.objects.all()
-        self.fields["period"].widget.attrs.update({"class": "w-100"})
-<<<<<<< HEAD
-
-        if user and ("pms.add_period" in user_perms or is_reportingmanager(request)):
-            self.fields["period"].choices = [
-                *self.fields["period"].choices,
-                ("create_new_period", "Create new period"),
-            ]
-
-        employee_queryset = Employee.objects.none()
-        if user and ("pms.add_feedback" in user_perms or is_reportingmanager(request)):
-            employee_queryset = filtersubordinatesemployeemodel(
-                request,
-                Employee.objects.all(),
-                perm="pms.add_feedback",
-            )
-
-        self.fields["employee_id"].queryset = (
-            employee_queryset | Employee.objects.filter(employee_user_id=request.user)
-        )
-        self.fields["employee_id"].widget.attrs["onchange"] = "get_collegues($(this))"
-
-        # Horilla multi-select filter for subordinates
-        self.fields["subordinate_id"] = HorillaMultiSelectField(
-            queryset=Employee.objects.all(),
-            widget=HorillaMultiSelectWidget(
-                filter_route_name="employee-widget-filter",
-                filter_class=EmployeeFilter,
-                filter_instance_contex_name="f",
-                filter_template_path="employee_filters.html",
-                instance=self.instance,
-                required=False,
-            ),
-            label=_("Subordinates"),
-        )
-
-        reload_queryset(self.fields)
-=======
-
-        if user and ("pms.add_period" in user_perms or is_reportingmanager(request)):
-            self.fields["period"].choices = [
-                *self.fields["period"].choices,
-                ("create_new_period", "Create new period"),
-            ]
-
-        employee_queryset = Employee.objects.none()
-        if user and ("pms.add_feedback" in user_perms or is_reportingmanager(request)):
-            employee_queryset = filtersubordinatesemployeemodel(
-                request,
-                Employee.objects.all(),
-                perm="pms.add_feedback",
-            )
-
-        self.fields["employee_id"].queryset = (
-            employee_queryset | Employee.objects.filter(employee_user_id=request.user)
-        )
-        self.fields["employee_id"].widget.attrs["onchange"] = "get_collegues($(this))"
-
-        reload_queryset(self.fields)
-
-        if self.instance and self.instance.pk:
-            employee = self.instance.employee_id
-            reporting_manager = (
-                getattr(employee.employee_work_info, "reporting_manager_id", None)
-                if employee
-                and hasattr(employee, "employee_work_info")
-                and employee.employee_work_info
-                else None
-            )
-            subordinates = Employee.objects.filter(
-                is_active=True, employee_work_info__reporting_manager_id=employee
-            )
-            department = employee.get_department()
-
-            exclude_ids = [employee.id]
-            if reporting_manager:
-                exclude_ids.append(reporting_manager.id)
-
-            colleagues = Employee.objects.filter(
-                is_active=True, employee_work_info__department_id=department
-            ).exclude(id__in=exclude_ids)
-
-            self.fields["colleague_id"].queryset = colleagues
-            self.fields["subordinate_id"].queryset = subordinates
-            self.fields["manager_id"].queryset = (
-                Employee.objects.filter(id=reporting_manager.id)
-                if reporting_manager
-                else Employee.objects.none()
-            )
-
-        # # Horilla multi-select filter for subordinates
-        # self.fields["subordinate_id"] = HorillaMultiSelectField(
-        #     queryset=Employee.objects.all(),
-        #     widget=HorillaMultiSelectWidget(
-        #         filter_route_name="employee-widget-filter",
-        #         filter_class=EmployeeFilter,
-        #         filter_instance_contex_name="f",
-        #         filter_template_path="employee_filters.html",
-        #         instance=self.instance,
-        #         required=False,
-        #     ),
-        #     label=_("Subordinates"),
-        # )
->>>>>>> e1f5d975
-
-    def clean(self):
-        """
-        Cleans and validates the feedback form data.
-        Ensures that the start date is before the end date and validates the start date.
-        """
-        super().clean()
-        self.errors.pop("subordinate_id", None)
-        cleaned_data = super().clean()
-        start_date = cleaned_data.get("start_date")
-        end_date = cleaned_data.get("end_date")
-
-        if "employee_key_results_id" in self.errors:
-            del self.errors["employee_key_results_id"]
-
-        self.instance
-        validate_date(start_date, end_date)
-        return cleaned_data
-
-
-class QuestionTemplateForm(ModelForm):
-    """
-    Form for creating or updating a question template instance
-    """
-
-    question_template = forms.CharField(
-        widget=forms.TextInput(
-            attrs={
-                "class": "oh-input oh-input--small oh-input--res-height w-100",
-                "placeholder": _("For Developer"),
-            }
-        )
-    )
-
-    class Meta:
-        """
-        A nested class that specifies the model and fields for the form.
-        """
-
-        model = QuestionTemplate
-        fields = "__all__"
-        exclude = ["is_active"]
-
-    def __init__(self, *args, **kwargs) -> None:
-        super().__init__(*args, **kwargs)
-        reload_queryset(self.fields)
-        self.fields["company_id"].required = True
-        self.fields["company_id"].widget.attrs.update(
-            {
-                "class": "oh-select oh-select-2 w-100",
-            }
-        )
-
-    def as_p(self):
-        """
-        Render the form fields as HTML table rows with Bootstrap styling.
-        """
-        context = {"form": self}
-        table_html = render_to_string("common_form.html", context)
-        return table_html
-
-
-class QuestionForm(ModelForm):
-    """
-    Form for creating or updating a question  instance
-    """
-
-    question = forms.CharField(
-        widget=forms.TextInput(
-            attrs={
-                "class": "oh-input oh-input--small oh-input--res-height w-100",
-                "placeholder": _("Enter question"),
-            }
-        ),
-        required=True,
-    )
-    options = forms.ModelChoiceField(
-        queryset=QuestionOptions.objects.all(), required=False
-    )
-    option_a = forms.CharField(
-        widget=forms.TextInput(
-            attrs={"class": "oh-input oh-input--res-height w-100", "type": "text"}
-        ),
-        max_length=240,
-        required=False,
-    )
-    option_b = forms.CharField(
-        widget=forms.TextInput(
-            attrs={"class": "oh-input oh-input--res-height w-100", "type": "text"}
-        ),
-        max_length=240,
-        required=False,
-    )
-    option_c = forms.CharField(
-        widget=forms.TextInput(
-            attrs={"class": "oh-input oh-input--res-height w-100", "type": "text"}
-        ),
-        max_length=240,
-        required=False,
-    )
-    option_d = forms.CharField(
-        widget=forms.TextInput(
-            attrs={"class": "oh-input oh-input--res-height w-100", "type": "text"}
-        ),
-        max_length=240,
-        required=False,
-    )
-
-    class Meta:
-        """
-        A nested class that specifies the model,exclude fields and style of fields for the form.
-        """
-
-        model = Question
-        exclude = ["question_option_id", "template_id", "is_active"]
-        widgets = {
-            "question_type": forms.Select(
-                attrs={
-                    "class": "oh-select oh-select--sm oh-select-no-search oh-select--qa-change w-100",
-                    "required": True,
-                }
-            )
-        }
-        fields = "__all__"
-
-    def __init__(self, *args, **kwargs):
-        super().__init__(*args, **kwargs)
-        reload_queryset(self.fields)
-        self.fields["question_type"].widget.attrs.update({"id": str(uuid.uuid4())})
-        if (
-            self.instance.pk
-            and self.instance.question_type == "4"
-            and self.instance.question_options.first()
-        ):
-            self.fields["option_a"].initial = (
-                self.instance.question_options.first().option_a
-            )
-            self.fields["option_b"].initial = (
-                self.instance.question_options.first().option_b
-            )
-            self.fields["option_c"].initial = (
-                self.instance.question_options.first().option_c
-            )
-            self.fields["option_d"].initial = (
-                self.instance.question_options.first().option_d
-            )
-
-
-class ObjectiveCommentForm(ModelForm):
-    """
-    A form used to add a comment to an employee's objective.
-    Excludes fields for the employee and employee objective and uses a textarea widget for the comment field.
-    """
-
-    class Meta:
-        """
-        A nested class that specifies the model,exclude fields and style of fields for the form.
-        """
-
-        model = Comment
-        exclude = ["employee_id", "employee_objective_id"]
-        widgets = {
-            "comment": forms.Textarea(
-                attrs={
-                    "class": "oh-input oh-input--small oh-input--textarea",
-                    "rows": "4",
-                    "placeholder": _("Add a comment..."),
-                }
-            ),
-        }
-
-    def __init__(self, *args, **kwargs) -> None:
-        super().__init__(*args, **kwargs)
-        reload_queryset(self.fields)
-
-
-class PeriodForm(ModelForm):
-    """
-    A form for creating or updating a Period object.
-    """
-
-    class Meta:
-        """
-        A nested class that specifies the model,fields and style of fields for the form.
-        """
-
-        model = Period
-        fields = "__all__"
-        exclude = ["is_active"]
-        widgets = {
-            "period_name": forms.TextInput(
-                attrs={"placeholder": "Q1.", "class": "oh-input w-100"}
-            ),
-            "start_date": forms.DateInput(
-                attrs={"type": "date", "class": "oh-input  w-100"}
-            ),
-            "end_date": forms.DateInput(
-                attrs={"type": "date", "class": "oh-input  w-100"}
-            ),
-        }
-
-    def __init__(self, *args, **kwargs):
-        """
-        django forms not showing value inside the date, time html element.
-        so here overriding default forms instance method to set initial value
-        """
-        if instance := kwargs.get("instance"):
-            kwargs["initial"] = set_date_field_initial(instance)
-        super().__init__(*args, **kwargs)
-        reload_queryset(self.fields)
-        self.fields["company_id"].required = True
-        self.fields["company_id"].widget.attrs.update(
-            {
-                "class": "oh-select oh-select-2 w-100",
-            }
-        )
-
-    def as_p(self):
-        """
-        Render the form fields as HTML table rows with Bootstrap styling.
-        """
-        context = {"form": self}
-        table_html = render_to_string("common_form.html", context)
-        return table_html
-
-    def clean(self):
-        cleaned_data = super().clean()
-        start_date = cleaned_data.get("start_date")
-        end_date = cleaned_data.get("end_date")
-        validate_date(start_date, end_date)
-
-
-class AnonymousFeedbackForm(BaseForm):
-    class Meta:
-        model = AnonymousFeedback
-        fields = "__all__"
-        exclude = ["status", "archive"]
-
-
-class MeetingsForm(BaseForm):
-    date = forms.DateTimeField(
-        widget=forms.DateTimeInput(
-            attrs={"class": "oh-input w-100", "type": "datetime-local"}
-        ),
-    )
-
-    class Meta:
-        model = Meetings
-        fields = "__all__"
-        exclude = ["response", "is_active"]
-
-    def as_p(self):
-        """
-        Render the form fields as HTML table rows with Bootstrap styling.
-        """
-        context = {"form": self}
-        table_html = render_to_string("horilla_form.html", context)
-        return table_html
-
-    def clean(self):
-        cleaned_data = super().clean()
-
-        answerable_employees = self.data.getlist("answer_employees", [])
-        employees = Employee.objects.filter(id__in=answerable_employees)
-        cleaned_data["answer_employees"] = employees
-
-        employee_id = self.data.getlist("employee_id", [])
-        employees = Employee.objects.filter(id__in=employee_id)
-        cleaned_data["employee_id"] = employees
-
-        if isinstance(self.fields["employee_id"], HorillaMultiSelectField):
-            ids = self.data.getlist("employee_id")
-            if ids:
-                self.errors.pop("employee_id", None)
-
-        if cleaned_data["answer_employees"] and not cleaned_data["question_template"]:
-            raise ValidationError(
-                {
-                    "question_template": _(
-                        "Question template is required when answer employees are choosed"
-                    )
-                }
-            )
-
-        return cleaned_data
-
-    def __init__(self, *args, **kwargs):
-        super().__init__(*args, **kwargs)
-        self.fields["employee_id"] = HorillaMultiSelectField(
-            queryset=Employee.objects.filter(employee_work_info__isnull=False),
-            widget=HorillaMultiSelectWidget(
-                filter_route_name="employee-widget-filter",
-                filter_class=EmployeeFilter,
-                filter_instance_contex_name="f",
-                filter_template_path="employee_filters.html",
-                form=self,
-                instance=self.instance,
-            ),
-            label=_("Employees"),
-        )
-        try:
-            if self.data.getlist("employee_id"):
-                employees = Employee.objects.filter(
-                    id__in=self.data.getlist("employee_id")
-                )
-                self.fields["answer_employees"].queryset = employees
-        except:
-            pass
-
-
-class BonusPointSettingForm(HorillaModelForm):
-    """
-    BonusPointSetting form
-    """
-
-    model = forms.ChoiceField(
-        choices=BonusPointSetting.MODEL_CHOICES,
-        widget=forms.Select(
-            attrs={
-                "onchange": "ModelChange($(this))",
-            }
-        ),
-    )
-
-    class Meta:
-        model = BonusPointSetting
-        fields = "__all__"
-
-    def clean(self):
-        cleaned_data = super().clean()
-        model = cleaned_data.get("model")
-
-        if model in ["pms.models.EmployeeObjective", "pms.models.EmployeeKeyResult"]:
-            if not cleaned_data.get("applicable_for") == "owner":
-                raise ValidationError(
-                    _(
-                        f"Model Doesn't have this {cleaned_data.get('applicable_for')} field"
-                    )
-                )
-            if not cleaned_data["bonus_for"] == "Closed":
-                raise ValidationError(
-                    _(f"This 'Bonus for' is not in the Model's status")
-                )
-        if model in ["project.models.Task", "project.models.Project"]:
-            if cleaned_data.get("applicable_for") == "owner":
-                raise ValidationError(
-                    _(
-                        f"Model Doesn't have this {cleaned_data.get('applicable_for')} field"
-                    )
-                )
-        if cleaned_data["points"] <= 0:
-            raise ValidationError(_("Bonus point must be greater than zero"))
-
-        return cleaned_data
-
-
-class EmployeeBonusPointForm(HorillaModelForm):
-    """
-    EmployeeBonusPoint form
-    """
-
-    class Meta:
-        model = EmployeeBonusPoint
-        fields = "__all__"
-        exclude = ["bonus_point_id", "instance", "is_active"]
-
-    def __init__(self, *args, **kwargs):
-        request = getattr(horilla_middlewares._thread_locals, "request", None)
-        super().__init__(*args, **kwargs)
-        if request.GET.get("employee_id"):
-            employee = Employee.objects.filter(id=request.GET["employee_id"])
-            if employee:
-                self.fields["employee_id"].queryset = employee
-                self.initial["employee_id"] = employee.first()
-
-    def clean(self):
-        cleaned_data = super().clean()
-        bonus_point = cleaned_data.get("bonus_point")
-        if bonus_point <= 0:
-            raise forms.ValidationError(
-                {"bonus_point": _("Point should be greater than zero.")}
-            )
-        return cleaned_data
+"""
+forms.py
+
+This module is used to register the forms for pms models
+"""
+
+import datetime
+import uuid
+from typing import Any
+
+from django import forms
+from django.core.exceptions import ValidationError
+from django.core.files.base import File
+from django.db.models.base import Model
+from django.forms import ModelForm
+from django.forms.utils import ErrorList
+from django.template.loader import render_to_string
+from django.utils.translation import gettext_lazy as _
+
+from base.forms import ModelForm as BaseForm
+from base.forms import ModelForm as HorillaModelForm
+from base.methods import (
+    filtersubordinatesemployeemodel,
+    is_reportingmanager,
+    reload_queryset,
+)
+from employee.filters import EmployeeFilter
+from horilla import horilla_middlewares
+from horilla_widgets.widgets.horilla_multi_select_field import HorillaMultiSelectField
+from horilla_widgets.widgets.select_widgets import HorillaMultiSelectWidget
+from pms.models import (
+    AnonymousFeedback,
+    BonusPointSetting,
+    Comment,
+    Employee,
+    EmployeeBonusPoint,
+    EmployeeKeyResult,
+    EmployeeObjective,
+    Feedback,
+    KeyResult,
+    Meetings,
+    Objective,
+    Period,
+    Question,
+    QuestionOptions,
+    QuestionTemplate,
+)
+
+
+def validate_date(start_date, end_date):
+    """
+    Validates that the start date is before or equal to the end date.
+    """
+    if start_date and end_date and start_date > end_date:
+        raise forms.ValidationError("The start date must be before the end date.")
+
+
+def set_date_field_initial(instance):
+    """this is used to update change the date value format"""
+    initial = {}
+    if instance.start_date is not None:
+        initial["start_date"] = instance.start_date.strftime("%Y-%m-%d")
+    if instance.end_date is not None:
+        initial["end_date"] = instance.end_date.strftime("%Y-%m-%d")
+    return initial
+
+
+class ObjectiveForm(BaseForm):
+    """
+    A form to create or update instances of the Objective, model.
+    """
+
+    start_date = forms.DateField(
+        required=False,
+        widget=forms.DateInput(attrs={"class": "oh-input w-100", "type": "date"}),
+    )
+    add_assignees = forms.BooleanField(required=False)
+    archive = forms.BooleanField(required=False)
+    key_result_id = forms.ModelMultipleChoiceField(
+        queryset=KeyResult.objects.all().exclude(archive=True),
+        label=_("Key result"),
+        widget=forms.SelectMultiple(
+            attrs={
+                "class": "oh-select oh-select-2 select2-hidden-accessible",
+                "onchange": "keyResultChange($(this))",
+            }
+        ),
+    )
+
+    class Meta:
+        """
+        A nested class that specifies the model,fields and style of fields for the form.
+        """
+
+        model = Objective
+        fields = [
+            "title",
+            "managers",
+            "duration_unit",
+            "duration",
+            "key_result_id",
+            "description",
+            "add_assignees",
+            "assignees",
+            "start_date",
+            "archive",
+        ]
+        exclude = ["is_active"]
+
+    def __init__(self, *args, **kwargs):
+        """
+        Constructor for ObjectiveForm. If an instance is provided, set initial values for date fields
+        """
+
+        employee = kwargs.pop(
+            "employee", None
+        )  # access the logged-in user's information
+        super().__init__(*args, **kwargs)
+        self.fields["assignees"] = HorillaMultiSelectField(
+            queryset=Employee.objects.all(),
+            widget=HorillaMultiSelectWidget(
+                filter_route_name="employee-widget-filter",
+                filter_class=EmployeeFilter,
+                filter_instance_contex_name="f",
+                filter_template_path="employee_filters.html",
+                required=False,
+                instance=self.instance,
+            ),
+            label="Assignees",
+        )
+
+        self.fields["managers"] = HorillaMultiSelectField(
+            queryset=Employee.objects.all(),
+            widget=HorillaMultiSelectWidget(
+                filter_route_name="employee-widget-filter",
+                filter_class=EmployeeFilter,
+                filter_instance_contex_name="f",
+                filter_template_path="employee_filters.html",
+                required=False,
+                instance=self.instance,
+            ),
+            label="Managers",
+        )
+
+        reload_queryset(self.fields)
+        self.fields["key_result_id"].choices = list(
+            self.fields["key_result_id"].choices
+        )
+        self.fields["key_result_id"].choices.append(
+            ("create_new_key_result", "Create new Key result")
+        )
+
+    def clean(self):
+        """
+        Validates form fields and raises a validation error if any fields are invalid
+        """
+        cleaned_data = super().clean()
+        add_assignees = cleaned_data.get("add_assignees")
+        for field_name, field_instance in self.fields.items():
+            if isinstance(field_instance, HorillaMultiSelectField):
+                self.errors.pop(field_name, None)
+                if (
+                    add_assignees
+                    and len(self.data.getlist(field_name)) < 1
+                    and add_assignees
+                ):
+                    raise forms.ValidationError({field_name: "This field is required"})
+                cleaned_data = super().clean()
+                data = self.fields[field_name].queryset.filter(
+                    id__in=self.data.getlist(field_name)
+                )
+                cleaned_data[field_name] = data
+        cleaned_data = super().clean()
+        add_assignees = cleaned_data.get("add_assignees")
+        assignees = cleaned_data.get("assignees")
+        start_date = cleaned_data.get("start_date")
+        managers = cleaned_data.get("managers")
+        if not managers or managers == None:
+            raise forms.ValidationError("Managers is a required field")
+        if add_assignees:
+            if not assignees.exists() or start_date is None:
+                raise forms.ValidationError("Assign employees and start date")
+        start_date = cleaned_data.get("start_date")
+        end_date = cleaned_data.get("end_date")
+        # Check that start date is before end date
+        validate_date(start_date, end_date)
+        return cleaned_data
+
+    def as_p(self):
+        """
+        Render the form fields as HTML table rows with Bootstrap styling.
+        """
+        context = {"form": self}
+        table_html = render_to_string("common_form.html", context)
+        return table_html
+
+
+class AddAssigneesForm(BaseForm):
+    """
+    A form to create or update instances of the EmployeeObjective, model.
+    """
+
+    start_date = forms.DateField(
+        required=False,
+        widget=forms.DateInput(attrs={"class": "oh-input w-100", "type": "date"}),
+    )
+
+    class Meta:
+        """
+        A nested class that specifies the model,fields and style of fields for the form.
+        """
+
+        model = Objective
+        fields = [
+            "assignees",
+        ]
+
+    def as_p(self):
+        """
+        Render the form fields as HTML table rows with Bootstrap styling.
+        """
+        context = {"form": self}
+        table_html = render_to_string("common_form.html", context)
+        return table_html
+
+    def __init__(self, *args, **kwargs):
+        super().__init__(*args, **kwargs)
+        if self.instance:
+            self.fields["assignees"].queryset = self.fields[
+                "assignees"
+            ].queryset.exclude(id__in=self.instance.assignees.all())
+
+    def clean(self):
+        cleaned_data = super().clean()
+        assignees = cleaned_data.get("assignees")
+        if len(assignees) == 0:
+            raise forms.ValidationError({"assignees": _("This field is required.")})
+        return cleaned_data
+
+
+class EmployeeObjectiveForm(BaseForm):
+    """
+    A form to create or update instances of the EmployeeObjective, model.
+    """
+
+    key_result_id = forms.ModelChoiceField(
+        queryset=KeyResult.objects.all(),
+        label=_("Key result"),
+        widget=forms.Select(
+            attrs={
+                "class": "oh-select oh-select-2 select2-hidden-accessible",
+                "onchange": "keyResultChange($(this))",
+            }
+        ),
+    )
+
+    class Meta:
+        """
+        A nested class that specifies the model,fields and style of fields for the form.
+        """
+
+        model = EmployeeObjective
+        fields = [
+            "objective_id",
+            "start_date",
+            "end_date",
+            "status",
+            "archive",
+        ]
+        exclude = ["is_active"]
+        widgets = {
+            "objective_id": forms.HiddenInput(),
+            "start_date": forms.DateInput(
+                attrs={"class": "oh-input w-100", "type": "date"}
+            ),
+            "end_date": forms.DateInput(
+                attrs={"class": "oh-input w-100", "type": "date"}
+            ),
+        }
+
+    def __init__(self, *args, **kwargs):
+        super().__init__(*args, **kwargs)
+        reload_queryset(self.fields)
+        try:
+            del self.fields["key_result_id"]
+        except Exception as _err:
+            pass
+
+    def as_p(self):
+        """
+        Render the form fields as HTML table rows with Bootstrap styling.
+        """
+        context = {"form": self}
+        table_html = render_to_string("common_form.html", context)
+        return table_html
+
+
+class EmployeeObjectiveCreateForm(BaseForm):
+    """
+    A form to create or update instances of the EmployeeObjective, model.
+    """
+
+    key_result_id = forms.ModelMultipleChoiceField(
+        queryset=KeyResult.objects.all().exclude(archive=True),
+        label=_("Key result"),
+        required=False,
+        widget=forms.SelectMultiple(
+            attrs={
+                "class": "oh-select oh-select-2 select2-hidden-accessible",
+                "onchange": "keyResultChange($(this))",
+            }
+        ),
+    )
+    objective_id = forms.ModelChoiceField(
+        queryset=Objective.objects.all().exclude(archive=True),
+        required=True,
+        label=_("Objective"),
+    )
+
+    class Meta:
+        """
+        A nested class that specifies the model,fields and style of fields for the form.
+        """
+
+        model = EmployeeObjective
+        fields = [
+            "employee_id",
+            "objective_id",
+            "key_result_id",
+            "start_date",
+            "status",
+            "archive",
+        ]
+        widgets = {
+            "start_date": forms.DateInput(
+                attrs={"class": "oh-input w-100", "type": "date"}
+            ),
+        }
+
+    def __init__(self, *args, **kwargs):
+        super().__init__(*args, **kwargs)
+        request = getattr(horilla_middlewares._thread_locals, "request", None)
+
+        if request.user.has_perm("pms.add_keyresult") or is_reportingmanager(request):
+            self.fields["key_result_id"].choices = list(
+                self.fields["key_result_id"].choices
+            )
+            self.fields["key_result_id"].choices.append(
+                ("create_new_key_result", "Create new Key result")
+            )
+        if request.user.has_perm("pms.add_employeeobjective") or is_reportingmanager(
+            request
+        ):
+            employees = filtersubordinatesemployeemodel(
+                request,
+                queryset=Employee.objects.filter(is_active=True),
+                perm="pms.add_employeeobjective",
+            )
+            self.fields["employee_id"].queryset = employees | Employee.objects.filter(
+                employee_user_id=request.user
+            )
+
+    def as_p(self):
+        """
+        Render the form fields as HTML table rows with Bootstrap styling.
+        """
+        context = {"form": self}
+        table_html = render_to_string("common_form.html", context)
+        return table_html
+
+
+class EmployeeKeyResultForm(BaseForm):
+    """
+    A form to create or update instances of the EmployeeKeyResult, model.
+    """
+
+    key_result_id = forms.ModelChoiceField(
+        queryset=KeyResult.objects.all().exclude(archive=True),
+        label=_("Key result"),
+        widget=forms.Select(
+            attrs={
+                "class": "oh-select oh-select-2 select2-hidden-accessible",
+                "onchange": "keyResultChange($(this))",
+            }
+        ),
+    )
+
+    class Meta:
+        """
+        A nested class that specifies the model,fields and style of fields for the form.
+        """
+
+        model = EmployeeKeyResult
+        fields = [
+            "employee_objective_id",
+            "key_result_id",
+            "start_value",
+            "current_value",
+            "target_value",
+            "start_date",
+            "end_date",
+        ]
+        widgets = {
+            "employee_objective_id": forms.HiddenInput(),
+            "start_date": forms.DateInput(
+                attrs={
+                    "class": "oh-input w-100",
+                    "type": "date",
+                    "required": True,
+                    "onchange": "startDateChange()",
+                }
+            ),
+            "end_date": forms.DateInput(
+                attrs={"class": "oh-input w-100", "type": "date"}
+            ),
+        }
+
+    def as_p(self):
+        """
+        Render the form fields as HTML table rows with Bootstrap styling.
+        """
+        context = {"form": self}
+        table_html = render_to_string("common_form.html", context)
+        return table_html
+
+    def __init__(self, *args, **kwargs):
+        super().__init__(*args, **kwargs)
+        request = getattr(horilla_middlewares._thread_locals, "request", None)
+        if self.initial.get("employee_objective_id"):
+            if (
+                type(self.initial.get("employee_objective_id")) == int
+                or type(self.initial.get("employee_objective_id")) == str
+            ):
+                self.verbose_name = EmployeeObjective.objects.get(
+                    id=int(self.initial.get("employee_objective_id"))
+                ).employee_id
+            else:
+                self.verbose_name = self.initial.get(
+                    "employee_objective_id"
+                ).employee_id
+        if request.user.has_perm("pms.add_keyresult") or is_reportingmanager(request):
+            self.fields["key_result_id"].choices = list(
+                self.fields["key_result_id"].choices
+            )
+            self.fields["key_result_id"].choices.append(
+                ("create_new_key_result", "Create new Key result")
+            )
+
+
+class KRForm(HorillaModelForm):
+    """
+    A form used for creating KeyResult object
+    """
+
+    class Meta:
+        """
+        A nested class that specifies the model,fields and exclude fields for the form.
+        """
+
+        model = KeyResult
+        fields = [
+            "title",
+            "description",
+            "progress_type",
+            "target_value",
+            "duration",
+            "company_id",
+            "archive",
+        ]
+        exclude = [
+            "history",
+            "objects",
+        ]
+
+    def as_p(self):
+        """
+        Render the form fields as HTML table rows with Bootstrap styling.
+        """
+        context = {"form": self}
+        table_html = render_to_string("common_form.html", context)
+        return table_html
+
+    def clean(self):
+        cleaned_data = super().clean()
+        duration = cleaned_data.get("duration")
+        target_value = cleaned_data.get("target_value")
+        progress_type = cleaned_data.get("progress_type")
+
+        if duration is None or duration == "":
+            raise ValidationError({"duration": "This field is required"})
+        if target_value is None or target_value == "":
+            raise ValidationError({"target_value": "This field is required"})
+        if duration <= 0:
+            raise ValidationError(
+                {"duration": "Duration cannot be less than or equal to zero"}
+            )
+        if target_value <= 0:
+            raise ValidationError(
+                {"target_value": "Duration cannot be less than or equal to zero"}
+            )
+        if progress_type == "%" and target_value > 100:
+            raise ValidationError(
+                {
+                    "target_value": 'Target value cannot be greater than hundred for progress type "percentage"'
+                }
+            )
+
+
+class KeyResultForm(ModelForm):
+    """
+    A form used for creating and updating EmployeeKeyResult objects.
+
+    Includes fields for title, description, current value, target value,
+    start date, end date, progress type, and the associated period and employee.
+
+    Excludes fields for status, progress_boolean, progress_integer,
+    employee_objective_id, and start value.
+
+    """
+
+    period = forms.ModelChoiceField(
+        queryset=Period.objects.all(),
+        empty_label="",
+        widget=forms.Select(attrs={"style": "width:100%; display:none;"}),
+        required=False,
+    )
+
+    class Meta:
+        """
+        A nested class that specifies the model,fields and exclude fields for the form.
+        """
+
+        model = EmployeeKeyResult
+        fields = "__all__"
+        exclude = [
+            "status",
+            "progress_boolean",
+            "progress_integer",
+            "employee_objective_id",
+            "start_value",
+        ]
+
+        widgets = {
+            "key_result": forms.TextInput(
+                attrs={
+                    "placeholder": _("Enter a title"),
+                    "class": "oh-input w-100",
+                    "required": True,
+                }
+            ),
+            "key_result_description": forms.Textarea(
+                attrs={
+                    "placeholder": _("Enter a description"),
+                    "class": "oh-input oh-input--textarea w-100",
+                    "required": True,
+                    "rows": 3,
+                    "cols": 40,
+                }
+            ),
+            "employee_id": forms.Select(
+                attrs={
+                    "class": "oh-select oh-select-2 select2-hidden-accessible",
+                    "style": "display:none;",
+                }
+            ),
+            "current_value": forms.NumberInput(
+                attrs={"class": "oh-input w-100", "required": True}
+            ),
+            "target_value": forms.NumberInput(
+                attrs={"class": "oh-input w-100", "required": True}
+            ),
+            "start_date": forms.DateInput(
+                attrs={"type": "date", "class": "oh-input w-100", "required": True}
+            ),
+            "end_date": forms.DateInput(
+                attrs={"type": "date", "class": "oh-input w-100", "required": True}
+            ),
+            "progress_type": forms.Select(
+                attrs={
+                    "class": "oh-select oh-select--lg oh-select-no-search w-100",
+                    "required": True,
+                }
+            ),
+        }
+
+    def __init__(self, *args, **kwargs):
+        instance = kwargs.get("instance")
+        if instance:
+            kwargs["initial"] = set_date_field_initial(instance)
+        employee = kwargs.pop(
+            "employee", None
+        )  # access the logged-in user's information
+        super().__init__(*args, **kwargs)
+        reload_queryset(self.fields)
+        employees = Employee.objects.filter(
+            is_active=True, employee_work_info__reporting_manager_id=employee
+        )
+        if employee and employees:
+            # manager level access
+            self.fields["employee_id"].queryset = employees
+
+        # Set unique IDs for employee_id fields to prevent conflicts with other forms on the same page
+        self.fields["employee_id"].widget.attrs.update({"id": str(uuid.uuid4())})
+
+    def clean_value(self, value_type):
+        """
+        Validate the 'current_value' and 'target_value' field of model EmployeeKeyResult.
+        """
+        value = self.cleaned_data.get(value_type)
+        other_value = self.cleaned_data.get(
+            "current_value" if value_type == "target_value" else "target_value"
+        )
+        if (
+            value is not None
+            and other_value is not None
+            and value_type == "current_value"
+            and value > other_value
+        ):
+            raise forms.ValidationError(
+                "Current value cannot be greater than target value"
+            )
+        elif (
+            value is not None
+            and other_value is not None
+            and value_type == "target_value"
+            and value < other_value
+        ):
+            raise forms.ValidationError(
+                "Target value cannot be less than current value"
+            )
+        return value
+
+    def clean(self):
+        cleaned_data = super().clean()
+        employee_objective_id = self.initial.get("employee_objective_id")
+        start_date = cleaned_data.get("start_date")
+        end_date = cleaned_data.get("end_date")
+        target_value = cleaned_data.get("target_value")
+        current_value = cleaned_data.get("current_value")
+
+        validate_date(start_date, end_date)
+        # date comparing with objective start and end date
+        if employee_objective_id and start_date and end_date:
+            if start_date < employee_objective_id.start_date:
+                raise ValidationError("Start date should be after Objective start date")
+
+            if end_date > employee_objective_id.end_date:
+                raise ValidationError("End date should be below Objective end date")
+        else:
+            raise forms.ValidationError("Employee Objective not found")
+        # target value and current value comparison
+        if target_value <= 0:
+            raise ValidationError("Target value should be greater than zero")
+        if current_value > target_value:
+            raise forms.ValidationError(
+                "Current value cannot be greater than target value"
+            )
+        return cleaned_data
+
+
+class FeedbackForm(HorillaModelForm):
+    """
+    FeedbackForm for better performance.
+    """
+
+    period = forms.ModelChoiceField(
+        queryset=Period.objects.none(),
+        label=_("Period"),
+        empty_label="",
+        widget=forms.Select(attrs={"class": "oh-select--period-change"}),
+        required=False,
+    )
+
+    class Meta:
+        model = Feedback
+        fields = "__all__"
+        exclude = ["status", "archive", "is_active"]
+
+        widgets = {
+            "review_cycle": forms.TextInput(
+                attrs={"placeholder": _("Enter a title"), "class": "oh-input w-100"}
+            ),
+            "start_date": forms.DateInput(
+                attrs={"type": "date", "class": "oh-input w-100"}
+            ),
+            "end_date": forms.DateInput(
+                attrs={"type": "date", "class": "oh-input w-100"}
+            ),
+            "cyclic_feedback": forms.CheckboxInput(
+                attrs={
+                    "class": "oh-switch__checkbox",
+                    "onchange": "changeCyclicFeedback(this)",
+                }
+            ),
+        }
+
+    def __init__(self, *args, **kwargs):
+        """
+        Initializes the form and queryset filtering.
+        """
+        request = getattr(horilla_middlewares._thread_locals, "request", None)
+        super().__init__(*args, **kwargs)
+
+        user = request.user if request else None
+        user_perms = user.get_all_permissions() if user else set()
+
+        self.fields["period"].queryset = Period.objects.all()
+        self.fields["period"].widget.attrs.update({"class": "w-100"})
+
+        if user and ("pms.add_period" in user_perms or is_reportingmanager(request)):
+            self.fields["period"].choices = [
+                *self.fields["period"].choices,
+                ("create_new_period", "Create new period"),
+            ]
+
+        employee_queryset = Employee.objects.none()
+        if user and ("pms.add_feedback" in user_perms or is_reportingmanager(request)):
+            employee_queryset = filtersubordinatesemployeemodel(
+                request,
+                Employee.objects.all(),
+                perm="pms.add_feedback",
+            )
+
+        self.fields["employee_id"].queryset = (
+            employee_queryset | Employee.objects.filter(employee_user_id=request.user)
+        )
+        self.fields["employee_id"].widget.attrs["onchange"] = "get_collegues($(this))"
+
+        reload_queryset(self.fields)
+
+        if self.instance and self.instance.pk:
+            employee = self.instance.employee_id
+            reporting_manager = (
+                getattr(employee.employee_work_info, "reporting_manager_id", None)
+                if employee
+                and hasattr(employee, "employee_work_info")
+                and employee.employee_work_info
+                else None
+            )
+            subordinates = Employee.objects.filter(
+                is_active=True, employee_work_info__reporting_manager_id=employee
+            )
+            department = employee.get_department()
+
+            exclude_ids = [employee.id]
+            if reporting_manager:
+                exclude_ids.append(reporting_manager.id)
+
+            colleagues = Employee.objects.filter(
+                is_active=True, employee_work_info__department_id=department
+            ).exclude(id__in=exclude_ids)
+
+            self.fields["colleague_id"].queryset = colleagues
+            self.fields["subordinate_id"].queryset = subordinates
+            self.fields["manager_id"].queryset = (
+                Employee.objects.filter(id=reporting_manager.id)
+                if reporting_manager
+                else Employee.objects.none()
+            )
+
+        # # Horilla multi-select filter for subordinates
+        # self.fields["subordinate_id"] = HorillaMultiSelectField(
+        #     queryset=Employee.objects.all(),
+        #     widget=HorillaMultiSelectWidget(
+        #         filter_route_name="employee-widget-filter",
+        #         filter_class=EmployeeFilter,
+        #         filter_instance_contex_name="f",
+        #         filter_template_path="employee_filters.html",
+        #         instance=self.instance,
+        #         required=False,
+        #     ),
+        #     label=_("Subordinates"),
+        # )
+
+    def clean(self):
+        """
+        Cleans and validates the feedback form data.
+        Ensures that the start date is before the end date and validates the start date.
+        """
+        super().clean()
+        self.errors.pop("subordinate_id", None)
+        cleaned_data = super().clean()
+        start_date = cleaned_data.get("start_date")
+        end_date = cleaned_data.get("end_date")
+
+        if "employee_key_results_id" in self.errors:
+            del self.errors["employee_key_results_id"]
+
+        self.instance
+        validate_date(start_date, end_date)
+        return cleaned_data
+
+
+class QuestionTemplateForm(ModelForm):
+    """
+    Form for creating or updating a question template instance
+    """
+
+    question_template = forms.CharField(
+        widget=forms.TextInput(
+            attrs={
+                "class": "oh-input oh-input--small oh-input--res-height w-100",
+                "placeholder": _("For Developer"),
+            }
+        )
+    )
+
+    class Meta:
+        """
+        A nested class that specifies the model and fields for the form.
+        """
+
+        model = QuestionTemplate
+        fields = "__all__"
+        exclude = ["is_active"]
+
+    def __init__(self, *args, **kwargs) -> None:
+        super().__init__(*args, **kwargs)
+        reload_queryset(self.fields)
+        self.fields["company_id"].required = True
+        self.fields["company_id"].widget.attrs.update(
+            {
+                "class": "oh-select oh-select-2 w-100",
+            }
+        )
+
+    def as_p(self):
+        """
+        Render the form fields as HTML table rows with Bootstrap styling.
+        """
+        context = {"form": self}
+        table_html = render_to_string("common_form.html", context)
+        return table_html
+
+
+class QuestionForm(ModelForm):
+    """
+    Form for creating or updating a question  instance
+    """
+
+    question = forms.CharField(
+        widget=forms.TextInput(
+            attrs={
+                "class": "oh-input oh-input--small oh-input--res-height w-100",
+                "placeholder": _("Enter question"),
+            }
+        ),
+        required=True,
+    )
+    options = forms.ModelChoiceField(
+        queryset=QuestionOptions.objects.all(), required=False
+    )
+    option_a = forms.CharField(
+        widget=forms.TextInput(
+            attrs={"class": "oh-input oh-input--res-height w-100", "type": "text"}
+        ),
+        max_length=240,
+        required=False,
+    )
+    option_b = forms.CharField(
+        widget=forms.TextInput(
+            attrs={"class": "oh-input oh-input--res-height w-100", "type": "text"}
+        ),
+        max_length=240,
+        required=False,
+    )
+    option_c = forms.CharField(
+        widget=forms.TextInput(
+            attrs={"class": "oh-input oh-input--res-height w-100", "type": "text"}
+        ),
+        max_length=240,
+        required=False,
+    )
+    option_d = forms.CharField(
+        widget=forms.TextInput(
+            attrs={"class": "oh-input oh-input--res-height w-100", "type": "text"}
+        ),
+        max_length=240,
+        required=False,
+    )
+
+    class Meta:
+        """
+        A nested class that specifies the model,exclude fields and style of fields for the form.
+        """
+
+        model = Question
+        exclude = ["question_option_id", "template_id", "is_active"]
+        widgets = {
+            "question_type": forms.Select(
+                attrs={
+                    "class": "oh-select oh-select--sm oh-select-no-search oh-select--qa-change w-100",
+                    "required": True,
+                }
+            )
+        }
+        fields = "__all__"
+
+    def __init__(self, *args, **kwargs):
+        super().__init__(*args, **kwargs)
+        reload_queryset(self.fields)
+        self.fields["question_type"].widget.attrs.update({"id": str(uuid.uuid4())})
+        if (
+            self.instance.pk
+            and self.instance.question_type == "4"
+            and self.instance.question_options.first()
+        ):
+            self.fields["option_a"].initial = (
+                self.instance.question_options.first().option_a
+            )
+            self.fields["option_b"].initial = (
+                self.instance.question_options.first().option_b
+            )
+            self.fields["option_c"].initial = (
+                self.instance.question_options.first().option_c
+            )
+            self.fields["option_d"].initial = (
+                self.instance.question_options.first().option_d
+            )
+
+
+class ObjectiveCommentForm(ModelForm):
+    """
+    A form used to add a comment to an employee's objective.
+    Excludes fields for the employee and employee objective and uses a textarea widget for the comment field.
+    """
+
+    class Meta:
+        """
+        A nested class that specifies the model,exclude fields and style of fields for the form.
+        """
+
+        model = Comment
+        exclude = ["employee_id", "employee_objective_id"]
+        widgets = {
+            "comment": forms.Textarea(
+                attrs={
+                    "class": "oh-input oh-input--small oh-input--textarea",
+                    "rows": "4",
+                    "placeholder": _("Add a comment..."),
+                }
+            ),
+        }
+
+    def __init__(self, *args, **kwargs) -> None:
+        super().__init__(*args, **kwargs)
+        reload_queryset(self.fields)
+
+
+class PeriodForm(ModelForm):
+    """
+    A form for creating or updating a Period object.
+    """
+
+    class Meta:
+        """
+        A nested class that specifies the model,fields and style of fields for the form.
+        """
+
+        model = Period
+        fields = "__all__"
+        exclude = ["is_active"]
+        widgets = {
+            "period_name": forms.TextInput(
+                attrs={"placeholder": "Q1.", "class": "oh-input w-100"}
+            ),
+            "start_date": forms.DateInput(
+                attrs={"type": "date", "class": "oh-input  w-100"}
+            ),
+            "end_date": forms.DateInput(
+                attrs={"type": "date", "class": "oh-input  w-100"}
+            ),
+        }
+
+    def __init__(self, *args, **kwargs):
+        """
+        django forms not showing value inside the date, time html element.
+        so here overriding default forms instance method to set initial value
+        """
+        if instance := kwargs.get("instance"):
+            kwargs["initial"] = set_date_field_initial(instance)
+        super().__init__(*args, **kwargs)
+        reload_queryset(self.fields)
+        self.fields["company_id"].required = True
+        self.fields["company_id"].widget.attrs.update(
+            {
+                "class": "oh-select oh-select-2 w-100",
+            }
+        )
+
+    def as_p(self):
+        """
+        Render the form fields as HTML table rows with Bootstrap styling.
+        """
+        context = {"form": self}
+        table_html = render_to_string("common_form.html", context)
+        return table_html
+
+    def clean(self):
+        cleaned_data = super().clean()
+        start_date = cleaned_data.get("start_date")
+        end_date = cleaned_data.get("end_date")
+        validate_date(start_date, end_date)
+
+
+class AnonymousFeedbackForm(BaseForm):
+    class Meta:
+        model = AnonymousFeedback
+        fields = "__all__"
+        exclude = ["status", "archive"]
+
+
+class MeetingsForm(BaseForm):
+    date = forms.DateTimeField(
+        widget=forms.DateTimeInput(
+            attrs={"class": "oh-input w-100", "type": "datetime-local"}
+        ),
+    )
+
+    class Meta:
+        model = Meetings
+        fields = "__all__"
+        exclude = ["response", "is_active"]
+
+    def as_p(self):
+        """
+        Render the form fields as HTML table rows with Bootstrap styling.
+        """
+        context = {"form": self}
+        table_html = render_to_string("horilla_form.html", context)
+        return table_html
+
+    def clean(self):
+        cleaned_data = super().clean()
+
+        answerable_employees = self.data.getlist("answer_employees", [])
+        employees = Employee.objects.filter(id__in=answerable_employees)
+        cleaned_data["answer_employees"] = employees
+
+        employee_id = self.data.getlist("employee_id", [])
+        employees = Employee.objects.filter(id__in=employee_id)
+        cleaned_data["employee_id"] = employees
+
+        if isinstance(self.fields["employee_id"], HorillaMultiSelectField):
+            ids = self.data.getlist("employee_id")
+            if ids:
+                self.errors.pop("employee_id", None)
+
+        if cleaned_data["answer_employees"] and not cleaned_data["question_template"]:
+            raise ValidationError(
+                {
+                    "question_template": _(
+                        "Question template is required when answer employees are choosed"
+                    )
+                }
+            )
+
+        return cleaned_data
+
+    def __init__(self, *args, **kwargs):
+        super().__init__(*args, **kwargs)
+        self.fields["employee_id"] = HorillaMultiSelectField(
+            queryset=Employee.objects.filter(employee_work_info__isnull=False),
+            widget=HorillaMultiSelectWidget(
+                filter_route_name="employee-widget-filter",
+                filter_class=EmployeeFilter,
+                filter_instance_contex_name="f",
+                filter_template_path="employee_filters.html",
+                form=self,
+                instance=self.instance,
+            ),
+            label=_("Employees"),
+        )
+        try:
+            if self.data.getlist("employee_id"):
+                employees = Employee.objects.filter(
+                    id__in=self.data.getlist("employee_id")
+                )
+                self.fields["answer_employees"].queryset = employees
+        except:
+            pass
+
+
+class BonusPointSettingForm(HorillaModelForm):
+    """
+    BonusPointSetting form
+    """
+
+    model = forms.ChoiceField(
+        choices=BonusPointSetting.MODEL_CHOICES,
+        widget=forms.Select(
+            attrs={
+                "onchange": "ModelChange($(this))",
+            }
+        ),
+    )
+
+    class Meta:
+        model = BonusPointSetting
+        fields = "__all__"
+
+    def clean(self):
+        cleaned_data = super().clean()
+        model = cleaned_data.get("model")
+
+        if model in ["pms.models.EmployeeObjective", "pms.models.EmployeeKeyResult"]:
+            if not cleaned_data.get("applicable_for") == "owner":
+                raise ValidationError(
+                    _(
+                        f"Model Doesn't have this {cleaned_data.get('applicable_for')} field"
+                    )
+                )
+            if not cleaned_data["bonus_for"] == "Closed":
+                raise ValidationError(
+                    _(f"This 'Bonus for' is not in the Model's status")
+                )
+        if model in ["project.models.Task", "project.models.Project"]:
+            if cleaned_data.get("applicable_for") == "owner":
+                raise ValidationError(
+                    _(
+                        f"Model Doesn't have this {cleaned_data.get('applicable_for')} field"
+                    )
+                )
+        if cleaned_data["points"] <= 0:
+            raise ValidationError(_("Bonus point must be greater than zero"))
+
+        return cleaned_data
+
+
+class EmployeeBonusPointForm(HorillaModelForm):
+    """
+    EmployeeBonusPoint form
+    """
+
+    class Meta:
+        model = EmployeeBonusPoint
+        fields = "__all__"
+        exclude = ["bonus_point_id", "instance", "is_active"]
+
+    def __init__(self, *args, **kwargs):
+        request = getattr(horilla_middlewares._thread_locals, "request", None)
+        super().__init__(*args, **kwargs)
+        if request.GET.get("employee_id"):
+            employee = Employee.objects.filter(id=request.GET["employee_id"])
+            if employee:
+                self.fields["employee_id"].queryset = employee
+                self.initial["employee_id"] = employee.first()
+
+    def clean(self):
+        cleaned_data = super().clean()
+        bonus_point = cleaned_data.get("bonus_point")
+        if bonus_point <= 0:
+            raise forms.ValidationError(
+                {"bonus_point": _("Point should be greater than zero.")}
+            )
+        return cleaned_data