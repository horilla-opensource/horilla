--- conflicted
+++ resolved
@@ -94,7 +94,7 @@
             </div>
               {% endif %}
           {% endfor %}
-<<<<<<< HEAD
+
           <div class="justification-container">
             <label for="justification{{ q.id }}" class="justification-label">
                 {% trans "Provide an observation or justification:" %}
@@ -107,9 +107,9 @@
             </textarea>
         </div>
         {% endif %}
-=======
+
       {% endif %}
->>>>>>> 9a530963
+
           {% if q.question_type == '5' %} <!--  question type Likert-->
           <div class="d-block">
             <span class="oh-label oh-label--question">{{forloop.counter}}. {{q.question}}</span>
