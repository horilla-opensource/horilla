--- conflicted
+++ resolved
@@ -14,73 +14,6 @@
 {% if krs %}
 <div class="oh-layout--grid-3">
     {% for kr in krs %}
-<<<<<<< HEAD
-    <div class="oh-kanban-card "
-    >
-        <div class="oh-kanban-card__avatar">
-        <div class="oh-kanban-card__profile-container">
-            <img
-            src="https://ui-avatars.com/api/?name={{kr}}&background=random"
-            class="oh-kanban-card__profile-image"
-            alt="Username"
-            />
-        </div>
-        </div>
-        <div class="oh-kanban-card__details">
-        <span class="oh-card__title oh-card__title--sm fw-bold" style="font-size:18px;">{{kr}}</span>
-        <div class="oh-timeoff-modal__stats-container mb-1">
-          <div class="oh-timeoff-modal__stat mt-2">
-            <span class="oh-timeoff-modal__stat-title fw-bold text-dark" style="width:135px;">{% trans "Target Value" %}</span>
-              <span class="oh-timeoff-modal__stat-title">
-                {{kr.target_value}} {{kr.progress_type}}
-              </span>
-          </div>
-          <div class="oh-timeoff-modal__stat mt-2">
-            <span class="oh-timeoff-modal__stat-title fw-bold text-dark">{% trans "Duration" %}</span>
-            <span class="oh-timeoff-modal__stat-title">{{kr.duration}}{% trans " Days" %}</span>
-          </div>
-        </div>
-
-        </div>
-        <div class="oh-kanban-card__dots">
-        <div class="oh-dropdown" x-data="{show: false}" onclick="event.stopPropagation()">
-            <button
-            class="oh-btn oh-btn--transparent text-muted p-3"
-            @click="show = !show"
-            title='{% trans "Actions" %}'>
-            <ion-icon name="ellipsis-vertical-sharp"></ion-icon>
-            </button>
-            <div
-            class="oh-dropdown__menu oh-dropdown__menu--dark-border oh-dropdown__menu--right"
-            x-show="show"
-            @click.outside="show = false"
-            >
-            <ul class="oh-dropdown__items">
-            {% if perms.pms.add_key_result %}
-                <li class="oh-dropdown__item">
-                <a onclick="event.stopPropagation();"
-                  data-toggle="oh-modal-toggle"
-                  data-target="#objectUpdateModal"
-                  hx-get="{% url 'update-key-result' kr.id %}"
-                  hx-target="#objectUpdateModalTarget"
-                >{% trans "Edit" %}</a>
-                </li>
-                {% endif %}
-                {% if perms.pms.delete_key_result %}
-                <li class="oh-dropdown__item">
-                <a class="text-danger"
-                  onclick = "event.preventDefault();event.stopPropagation();"
-                  hx-confirm="{% trans 'Do you want to delete this Key result?' %}"
-                  hx-post="{% url 'delete-key-result' kr.id %}?{{pd}}"
-                  hx-target="#krs-container"
-                  title="{% trans 'Delete' %}"
-
-                >{% trans "Delete" %}</a
-                >
-                </li>
-                {% endif %}
-            </ul>
-=======
         <div class="oh-kanban-card ">
             <div class="oh-kanban-card__avatar">
                 <div class="oh-kanban-card__profile-container">
@@ -131,7 +64,6 @@
                         </ul>
                     </div>
                 </div>
->>>>>>> e1f5d975
             </div>
         </div>
     {% endfor %}
