{% load i18n %} {% load horillafilters %} {% load static %}
{% include 'filter_tags.html' %}
{% if messages %}
<div class="oh-wrapper">
    {% for message in messages %}
        <div class="oh-alert-container">
            <div class="oh-alert oh-alert--animated {{message.tags}}">
                {{ message }}
            </div>
        </div>
    {% endfor %}
</div>
{% endif %}
{% if krs %}
<!-- start of select all -->
{% comment %} <div class="oh-checkpoint-badge text-success mb-2" id="selectAllInstances" style="cursor: pointer;">
    {% trans "Select All" %}
</div>
<div class="oh-checkpoint-badge text-secondary mb-2" id="unselectAllInstances" style="cursor: pointer;display: none;">
    {% trans "Unselect All" %}
</div>
<div class="oh-checkpoint-badge text-danger mb-2" id="selectedCandidate" style="display: none">
</div> {% endcomment %}
<!-- start of select all -->
<!-- start of column toggle -->
<div class="oh-table_sticky--wrapper">
    <div class="oh-sticky-dropdown--header">
        <div class="oh-dropdown" x-data="{open: false}">
            <button class="oh-sticky-dropdown_btn " @click="open = !open"><ion-icon name="ellipsis-vertical-sharp"
                    role="img" class="md hydrated" aria-label="ellipsis vertical sharp"></ion-icon></button>
            <div class="oh-dropdown__menu oh-sticky-table_dropdown" x-show="open" @click.outside="open = false">
                <ul class="oh-dropdown__items" id="krsCells">
                </ul>
            </div>
        </div>
    </div>
</div>
<!-- end of column toggle -->
<div id="krs-table" data-table-name="krs_table">
    <!-- start of sticky table -->
    <div class="oh-sticky-table">
        <div class="oh-sticky-table__table oh-table--sortable">
            <div class="oh-sticky-table__thead">
                <div class="oh-sticky-table__tr">
                    <div class="oh-sticky-table__th"
                        style="width: 10px; @media (max-width: 575.98px) { position: sticky; }">
                        <div class="centered-div">
                            <input type="checkbox" class="all-contract oh-input oh-input__checkbox" id="Allcontract"
                                title='{% trans "Select All" %}' />
                        </div>
                    </div>
                    <div class="oh-sticky-table__th {% if request.sort_option.order == '-title' %}arrow-up {% elif request.sort_option.order == 'title' %}arrow-down {% else %}arrow-up-down {% endif %}"
                        hx-get="{% url 'filter-key-result' %}?{{pd}}&sortby=title" hx-target="#krs-container">
                        {% trans "Key Results" %}
                    </div>
                    <div data-cell-index="1" data-cell-title="{% trans 'Progress Type' %}" class="oh-sticky-table__th">
                        {% trans "Progress Type" %}</div>
                    <div data-cell-index="2" data-cell-title="{% trans 'Target Value' %}" class="oh-sticky-table__th">{% trans "Target Value" %}</div>
                    <div data-cell-index="3" data-cell-title="{% trans 'Duration' %}" class="oh-sticky-table__th">{% trans "Duration" %}</div>
                    <div data-cell-index="4" data-cell-title="{% trans 'Descrption' %}" class="oh-sticky-table__th">{% trans "Descrption" %}</div>
                    <div data-cell-index="5" data-cell-title="{% trans 'Company' %}" class="oh-sticky-table__th">{% trans "Company" %}</div>
                    <div class="oh-sticky-table__th oh-sticky-table__right">{% trans "Actions" %}</div>
                </div>
            </div>
            {% for kr in krs %}
            <div class="oh-sticky-table__tbody " draggable="true">
                <div class="oh-sticky-table__tr ">
                    <div class="oh-sticky-table__sd" onclick="event.stopPropagation()">
                        <div class="centered-div">
                            <input type="checkbox" id="{{kr.id}}" onchange="highlightRow($(this))" value="{{kr.id}}"
                                class="oh-input payslip-checkbox oh-input__checkbox all-contract-row" />
                        </div>
                    </div>
                    <div class="oh-sticky-table__td">
                        {{kr.title}}
                    </div>
                    <div data-cell-index="1" class="oh-sticky-table__td">
                        {{kr.get_progress_type_display}}
                    </div>
                    <div data-cell-index="2" class="oh-sticky-table__td">
                        {{kr.target_value}}
                    </div>
                    <div data-cell-index="3" class="oh-sticky-table__td">
                        {{kr.duration}}{% trans " Days" %}
                    </div>
                    <div data-cell-index="4" class="oh-sticky-table__td">
                        {{kr.description}}
                    </div>
                    <div data-cell-index="5" class="oh-sticky-table__td">
                        {{kr.company_id}}
                    </div>
                    <div class="oh-sticky-table__td oh-sticky-table__right">
                        <div class="oh-btn-group">
                            {% if perms.pms.add_key_result %}
                                <a onclick="event.stopPropagation();" class="oh-btn oh-btn--light-bkg w-100"
                                    data-toggle="oh-modal-toggle" data-target="#objectUpdateModal"
                                    hx-get="{% url 'update-key-result' kr.id %}" hx-target="#objectUpdateModalTarget"
                                    title='{% trans "Edit" %}'>
                                    <ion-icon name="create-outline" role="img" class="md hydrated" style="color: blue"
                                        aria-label="create outline"></ion-icon>
                                </a>
                            {% endif %}
                            {% if perms.pms.delete_key_result %}
                                <a class="oh-btn oh-btn--danger-outline oh-btn--light-bkg w-100"
                                    onclick="event.preventDefault();event.stopPropagation();"
                                    hx-confirm="{% trans 'Do you want to delete this Key result?' %}"
                                    hx-post="{% url 'delete-key-result' kr.id %}?{{pd}}" hx-target="#krs-container"
                                    title="{% trans 'Delete' %}">
                                    <ion-icon name="trash-outline" role="img" class="md hydrated"
                                        aria-label="trash outline"></ion-icon>
                                </a>
                            {% endif %}
                        </div>
                    </div>
                </div>
<<<<<<< HEAD
                <div class="oh-sticky-table__td">
                    {{kr.title}}
                </div>
                <div data-cell-index="1" class="oh-sticky-table__td">
                {{kr.get_progress_type_display}}
                </div>
                <div data-cell-index="2" class="oh-sticky-table__td">
                    {{kr.target_value}}
                </div>
                <div data-cell-index="3" class="oh-sticky-table__td">
                {{kr.duration}}{% trans " Days" %}
                </div>
                <div data-cell-index="4" class="oh-sticky-table__td">
                {{kr.description}}
                </div>
                <div data-cell-index="5" class="oh-sticky-table__td">
                {{kr.company_id}}
                </div>
                <div class="oh-sticky-table__td oh-sticky-table__right">
                <div class="oh-btn-group">
                    {% if perms.pms.add_key_result %}
                    <a
                    onclick="event.stopPropagation();"
                    class="oh-btn oh-btn--light-bkg w-100"
                    data-toggle="oh-modal-toggle"
                    data-target="#objectUpdateModal"
                    hx-get="{% url 'update-key-result' kr.id %}"
                    hx-target="#objectUpdateModalTarget"
                    title='{% trans "Edit" %}'
                    >
                    <ion-icon
                        name="create-outline"
                        role="img"
                        class="md hydrated"
                        style="color: blue"
                        aria-label="create outline"
                    ></ion-icon>
                    </a>
                    {% endif %}
                    {% if perms.pms.delete_key_result %}
                    <a
                    class="oh-btn oh-btn--danger-outline oh-btn--light-bkg w-100"
                    onclick = "event.preventDefault();event.stopPropagation();"
                    hx-confirm="{% trans 'Do you want to delete this Key result?' %}"
                    hx-post="{% url 'delete-key-result' kr.id %}?{{pd}}"
                    hx-target="#krs-container"
                    title="{% trans 'Delete' %}"
                    >
                    <ion-icon
                        name="trash-outline"
                        role="img"
                        class="md hydrated"
                        aria-label="trash outline"
                    ></ion-icon>
                    </a>
                    {% endif %}
                </div>
                </div>
            </div>
=======
>>>>>>> e1f5d975
            </div>
            {% endfor %}
        </div>
    </div>
    <!-- end of sticky table -->

    <!-- start of pagination -->
    <div class="oh-pagination">
        <span class="oh-pagination__page">
            {% trans "Page" %} {{ krs.number }} {% trans "of" %} {{ krs.paginator.num_pages }}.
        </span>
        <nav class="oh-pagination__nav">
            <div class="oh-pagination__input-container me-3">
                <span class="oh-pagination__label me-1">{% trans "Page" %}</span>
                <input type="number" name="page" class="oh-pagination__input" value="{{krs.number}}"
                    hx-get="{% url 'filter-key-result' %}?{{pd}}&view=list" hx-target="#krs-container" min="1" />
                <span class="oh-pagination__label">{% trans "of" %} {{krs.paginator.num_pages}}</span>
            </div>
            <ul class="oh-pagination__items">
                {% if krs.has_previous %}
                <li class="oh-pagination__item oh-pagination__item--wide">
                    <a hx-target='#krs-container' hx-get="{% url 'filter-key-result' %}?{{pd}}&view=list&page=1"
                        class="oh-pagination__link">{% trans "First" %}</a>
                </li>
                <li class="oh-pagination__item oh-pagination__item--wide">
                    <a hx-target='#krs-container'
                        hx-get="{% url 'filter-key-result' %}?{{pd}}&view=list&page={{ krs.previous_page_number }}"
                        class="oh-pagination__link">{% trans "Previous" %}</a>
                </li>
                {% endif %}
                {% if krs.has_next %}
                <li class="oh-pagination__item oh-pagination__item--wide">
                    <a hx-target='#krs-container'
                        hx-get="{% url 'filter-key-result' %}?{{pd}}&view=list&page={{ krs.next_page_number }}"
                        class="oh-pagination__link">{% trans "Next" %}</a>
                </li>
                <li class="oh-pagination__item oh-pagination__item--wide">
                    <a hx-target='#krs-container'
                        hx-get="{% url 'filter-key-result' %}?{{pd}}&view=list&page={{ krs.paginator.num_pages }}"
                        class="oh-pagination__link">{% trans "Last" %}</a>
                </li>
                {% endif %}

            </ul>
        </nav>
    </div>
    <!-- end of pagination -->
</div>
{% else %}
<!-- start of empty page -->
<div class="oh-404">
    <img style="width: 150px; height: 150px" src="{% static 'images/ui/no-results.png' %}" class="oh-404__image mb-4" />
    <h5 class="oh-404__subtitle">
        {% trans "No search result found!" %}
    </h5>
</div>
<!-- end of empty page -->
{% endif %}

<script>
    // toggle columns //
    toggleColumns("krs-table", "krsCells")
    localStoragekrsCells = localStorage.getItem("krs_table")
    if (!localStoragekrsCells) {
        $("#krsCells").find("[type=checkbox]").prop("checked", true)
    }
    $("[type=checkbox]").change()

</script><|MERGE_RESOLUTION|>--- conflicted
+++ resolved
@@ -113,68 +113,6 @@
                         </div>
                     </div>
                 </div>
-<<<<<<< HEAD
-                <div class="oh-sticky-table__td">
-                    {{kr.title}}
-                </div>
-                <div data-cell-index="1" class="oh-sticky-table__td">
-                {{kr.get_progress_type_display}}
-                </div>
-                <div data-cell-index="2" class="oh-sticky-table__td">
-                    {{kr.target_value}}
-                </div>
-                <div data-cell-index="3" class="oh-sticky-table__td">
-                {{kr.duration}}{% trans " Days" %}
-                </div>
-                <div data-cell-index="4" class="oh-sticky-table__td">
-                {{kr.description}}
-                </div>
-                <div data-cell-index="5" class="oh-sticky-table__td">
-                {{kr.company_id}}
-                </div>
-                <div class="oh-sticky-table__td oh-sticky-table__right">
-                <div class="oh-btn-group">
-                    {% if perms.pms.add_key_result %}
-                    <a
-                    onclick="event.stopPropagation();"
-                    class="oh-btn oh-btn--light-bkg w-100"
-                    data-toggle="oh-modal-toggle"
-                    data-target="#objectUpdateModal"
-                    hx-get="{% url 'update-key-result' kr.id %}"
-                    hx-target="#objectUpdateModalTarget"
-                    title='{% trans "Edit" %}'
-                    >
-                    <ion-icon
-                        name="create-outline"
-                        role="img"
-                        class="md hydrated"
-                        style="color: blue"
-                        aria-label="create outline"
-                    ></ion-icon>
-                    </a>
-                    {% endif %}
-                    {% if perms.pms.delete_key_result %}
-                    <a
-                    class="oh-btn oh-btn--danger-outline oh-btn--light-bkg w-100"
-                    onclick = "event.preventDefault();event.stopPropagation();"
-                    hx-confirm="{% trans 'Do you want to delete this Key result?' %}"
-                    hx-post="{% url 'delete-key-result' kr.id %}?{{pd}}"
-                    hx-target="#krs-container"
-                    title="{% trans 'Delete' %}"
-                    >
-                    <ion-icon
-                        name="trash-outline"
-                        role="img"
-                        class="md hydrated"
-                        aria-label="trash outline"
-                    ></ion-icon>
-                    </a>
-                    {% endif %}
-                </div>
-                </div>
-            </div>
-=======
->>>>>>> e1f5d975
             </div>
             {% endfor %}
         </div>
