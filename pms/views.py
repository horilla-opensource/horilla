--- conflicted
+++ resolved
@@ -98,7 +98,7 @@
     QuestionOptions,
     QuestionTemplate,
 )
-from base.methods import is_reportingmanager
+
 logger = logging.getLogger(__name__)
 
 
@@ -381,7 +381,6 @@
     Returns:
     Renders a form to create or update a Key Result.
     """
-    
     form = KRForm()
     kr = False
     key_result = False
@@ -399,6 +398,7 @@
                     % {"key_result": instance},
                 )
                 return HttpResponse("<script>window.location.reload()</script>")
+
         else:
             form = KRForm(request.POST)
             if form.is_valid():
@@ -409,6 +409,7 @@
                     % {"key_result": instance},
                 )
                 return HttpResponse("<script>window.location.reload()</script>")
+
     return render(request, "okr/key_result/real_kr_form.html", {"form": form})
 
 
@@ -2134,27 +2135,6 @@
                         is_active=True,
                         employee_work_info__reporting_manager_id=employee,
                     )
-<<<<<<< HEAD
-            elif request.GET.get("data") == "subordinates":
-                employees_queryset = Employee.objects.filter(
-                    is_active=True, employee_work_info__reporting_manager_id=employee
-                )
-            elif request.GET.get("data") == "keyresults":
-                employees_queryset = EmployeeKeyResult.objects.filter(
-                    employee_objective_id__employee_id=employee
-                )
-            # Convert QuerySets to a list
-            employees = [(employee.id, employee) for employee in employees_queryset]
-            context = {"employees": employees}
-            employee_html = render_to_string("employee/employees_select.html", context)
-            return HttpResponse(employee_html)
-        else:
-            return JsonResponse({"error": "Employee not found"}, status=404)
-    except Employee.DoesNotExist:
-        return JsonResponse({"error": "Invalid Employee ID"}, status=400)
-    except Exception as e:
-        return JsonResponse({"error": str(e)}, status=500)
-=======
 
         # Convert QuerySets to a list
         employees = [(employee.id, employee) for employee in employees_queryset]
@@ -2165,7 +2145,6 @@
         context = {"employees": []}
         employee_html = render_to_string("employee/employees_select.html", context)
         return HttpResponse(employee_html)
->>>>>>> e1f5d975
 
 
 @login_required
