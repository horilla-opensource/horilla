--- conflicted
+++ resolved
@@ -498,7 +498,6 @@
                     f"Automation <Notification> {automation.title} is triggered by {request.user.employee_get}"
                 )
 
-<<<<<<< HEAD
         if automation.delivery_channel != "notification":
             thread = threading.Thread(
                 target=lambda: _send_mail(email),
@@ -512,22 +511,4 @@
             thread.start()
         logger.info(
             f"Automation Triggered | {automation.get_delivery_channel_display()} | {automation}"
-        )
-=======
-            if automation.delivary_channel != "notification":
-                thread = threading.Thread(
-                    target=lambda: _send_mail(email),
-                )
-                thread.start()
-
-            if automation.delivary_channel != "email":
-                thread = threading.Thread(
-                    target=lambda: _send_notification(plain_text),
-                )
-                thread.start()
-            logger.info(
-                f"Automation Triggered | {automation.get_delivary_channel_display()} | {automation}"
-            )
-    except Exception as e:
-        logger.error(f"Error in Automation | {e}")
->>>>>>> 8475b7ba
+        )