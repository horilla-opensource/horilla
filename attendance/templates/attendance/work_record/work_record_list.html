{% load i18n %} {% load current_month_record %}
<div class="oh-sticky-table">
    <table>
        <thead>
            <tr>
                <th class="oh-sticky-table__th">{% trans "Work Records" %}</th>
                {% for day in current_month_dates_list %}
                <th class="oh-sticky-table__th">{{ day.day }}</th>
                {% endfor %}
            </tr>
        </thead>
        {% for employee_data in data %}
        <tr>
            <td style="width:12%">{{ employee_data.employee }} </td>

<<<<<<< HEAD
        {% for date in current_month_dates_list %}
            {% with work_record=employee_data.work_record|get_item:forloop.counter0 %}
=======
            {% for date in current_month_dates_list %}
                {% with work_record=employee_data.work_record|get_item:forloop.counter0 %}
>>>>>>> 117e8e88

                <td class="days"
                    {% if work_record %}
                        style="text-align:center; cursor:default; {% if work_record.work_record_type == 'CONF' %}background-color: #ed4c4c; color: #fff
                        {% elif work_record.work_record_type == 'FDP' %}background-color: #38c338;  color: #fff
                        {% elif work_record.work_record_type == 'HDP' %}background-color: #dfdf52;
                        {% elif work_record.work_record_type == 'HD' %}background-color: ##3848c3;
                        {% elif work_record.work_record_type == 'ABS' %}background-color: #808080; color: #fff
                        {% endif %};"
                    {% endif %}
                >
                    {% if work_record %}
                    <div title="{{work_record.message}}" class="fw-bold">
                        <a class="text-decoration-none" href={% url "attendance-view" %}?employee_id={{work_record.employee_id.id}}&attendance_date={{work_record.date|date:'Y-m-d'}}>
                            {% if work_record.work_record_type == 'CONF' %}!
                            {% elif work_record.work_record_type == 'FDP' %} P
                            {% elif work_record.work_record_type == 'HDP' %} HP
                            {% elif work_record.work_record_type == 'HD' %} HD
                            {% elif work_record.work_record_type == 'ABS' %} A
                            {% endif %}
                        </a>
                    </div>
                    {% endif %}
                </td>

                {% endwith %}
            {% endfor %}
        </tr>
        {% endfor %}
    </table>
</div>
<div class="oh-pagination">
    <span class="oh-pagination__page">
        {% trans "Page" %} {{ data.number }} {% trans "of" %}
        {{ data.paginator.num_pages }}.
    </span>
    <nav class="oh-pagination__nav">
        <div class="oh-pagination__input-container me-3">
            <span class="oh-pagination__label me-1">{% trans "Page" %}</span>
            <input
                type="number"
                name="page"
                class="oh-pagination__input"
                value="{{data.number}}"
                hx-get="{% url 'work-records-change-month' %}?{{pd}}"
                hx-target="#workRecordTable"
                min="1"
            />
            <span class="oh-pagination__label"
                >{% trans "of" %} {{data.paginator.num_pages}}</span
            >
        </div>
        <ul class="oh-pagination__items">
            {% if data.has_previous %}
            <li class="oh-pagination__item oh-pagination__item--wide">
                <a
                    hx-target="#workRecordTable"
                    hx-get="{% url 'work-records-change-month' %}?{{pd}}&page=1"
                    class="oh-pagination__link"
                    >{% trans "First" %}</a
                >
            </li>
            <li class="oh-pagination__item oh-pagination__item--wide">
                <a
                    hx-target="#workRecordTable"
                    hx-get="{% url 'work-records-change-month' %}?{{pd}}&page={{ data.previous_page_number }}"
                    class="oh-pagination__link"
                    >{% trans "Previous" %}</a
                >
            </li>
            {% endif %} {% if data.has_next %}
            <li class="oh-pagination__item oh-pagination__item--wide">
                <a
                    hx-target="#workRecordTable"
                    hx-get="{% url 'work-records-change-month' %}?{{pd}}&page={{ data.next_page_number }}"
                    class="oh-pagination__link"
                    >{% trans "Next" %}</a
                >
            </li>
            <li class="oh-pagination__item oh-pagination__item--wide">
                <a
                    hx-target="#workRecordTable"
                    hx-get="{% url 'work-records-change-month' %}?{{pd}}&page={{ data.paginator.num_pages }}"
                    class="oh-pagination__link"
                    >{% trans "Last" %}</a
                >
            </li>
            {% endif %}
        </ul>
    </nav>
</div><|MERGE_RESOLUTION|>--- conflicted
+++ resolved
@@ -13,13 +13,8 @@
         <tr>
             <td style="width:12%">{{ employee_data.employee }} </td>
 
-<<<<<<< HEAD
-        {% for date in current_month_dates_list %}
-            {% with work_record=employee_data.work_record|get_item:forloop.counter0 %}
-=======
             {% for date in current_month_dates_list %}
                 {% with work_record=employee_data.work_record|get_item:forloop.counter0 %}
->>>>>>> 117e8e88
 
                 <td class="days"
                     {% if work_record %}
