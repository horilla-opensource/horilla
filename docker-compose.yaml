<<<<<<< HEAD
version: "3.8"
=======
>>>>>>> b3559c4d
services:
  server:
    image: ghcr.io/invotyx/horilla:master
    ports:
      - 8000:8000
    restart: unless-stopped
    environment:
      DATABASE_URL: "postgres://postgres:postgres@db:5432/horilla"
    command: sh ./entrypoint.sh
    volumes:
      - ./.env:/app/.env
      - ./horilla:/app/horilla
      - ./media:/app/media
    depends_on:
      db:
        condition: service_healthy

  db:
    image: postgres:16-bullseye
    environment:
      POSTGRES_DB: horilla
      POSTGRES_USER: postgres
      POSTGRES_PASSWORD: postgres
    ports:
      - 5432:5432
    restart: unless-stopped
    volumes:
      - horilla-data:/var/lib/postgresql/data
    healthcheck:
      test: ["CMD", "pg_isready", "-U", "postgres"]
      interval: 10s
      timeout: 5s
      retries: 5

  adminer:
    image: adminer
    restart: always
    ports:
      - 8080:8080

volumes:
  horilla-data:<|MERGE_RESOLUTION|>--- conflicted
+++ resolved
@@ -1,7 +1,3 @@
-<<<<<<< HEAD
-version: "3.8"
-=======
->>>>>>> b3559c4d
 services:
   server:
     image: ghcr.io/invotyx/horilla:master
