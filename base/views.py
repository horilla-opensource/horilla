--- conflicted
+++ resolved
@@ -1004,10 +1004,7 @@
         "last_day_of_week": last_day_of_week.strftime("%Y-%m-%d"),
         "charts": employee_charts.charts,
         "is_birthday": is_birthday,
-<<<<<<< HEAD
-=======
         "total_employees": total_employees,
->>>>>>> 081180e9
         "show_section": show_section,
     }
 
