"""
views.py

This module is used to map url pattens with django views or methods
"""

import csv
import json
import os
import uuid
from datetime import datetime, timedelta
from email.mime.image import MIMEImage
from os import path
from urllib.parse import parse_qs, unquote, urlencode

import pandas as pd
from dateutil import parser
from django import forms
from django.apps import apps
from django.conf import settings
from django.contrib import messages
from django.contrib.auth import authenticate, login, logout
from django.contrib.auth.models import Group, Permission, User
from django.contrib.auth.views import PasswordResetConfirmView, PasswordResetView
from django.core.files.base import ContentFile
from django.core.mail import EmailMultiAlternatives
from django.core.management import call_command
from django.db.models import ProtectedError, Q
from django.http import Http404, HttpResponse, HttpResponseRedirect, JsonResponse
from django.shortcuts import get_object_or_404, redirect, render
from django.template.loader import render_to_string
from django.urls import reverse, reverse_lazy
from django.utils import timezone
from django.utils.html import strip_tags
from django.utils.translation import gettext as _
from django.views.decorators.csrf import csrf_exempt
from django.views.decorators.http import require_http_methods

from accessibility.accessibility import ACCESSBILITY_FEATURE
from accessibility.models import DefaultAccessibility
from base.backends import ConfiguredEmailBackend
from base.decorators import (
    shift_request_change_permission,
    work_type_request_change_permission,
)
from base.filters import (
    CompanyLeaveFilter,
    HolidayFilter,
    PenaltyFilter,
    RotatingShiftAssignFilters,
    RotatingShiftRequestReGroup,
    RotatingWorkTypeAssignFilter,
    RotatingWorkTypeRequestReGroup,
    ShiftRequestFilter,
    ShiftRequestReGroup,
    WorkTypeRequestFilter,
    WorkTypeRequestReGroup,
)
from base.forms import (
    AnnouncementExpireForm,
    AssignPermission,
    AssignUserGroup,
    AuditTagForm,
    ChangePasswordForm,
    ChangeUsernameForm,
    CompanyForm,
    CompanyLeaveForm,
    DepartmentForm,
    DriverForm,
    DynamicMailConfForm,
    DynamicMailTestForm,
    DynamicPaginationForm,
    EmployeeShiftForm,
    EmployeeShiftScheduleForm,
    EmployeeShiftScheduleUpdateForm,
    EmployeeTypeForm,
    HolidayForm,
    HolidaysColumnExportForm,
    JobPositionForm,
    JobPositionMultiForm,
    JobRoleForm,
    MailTemplateForm,
    MultipleApproveConditionForm,
    PassWordResetForm,
    ResetPasswordForm,
    RotatingShiftAssign,
    RotatingShiftAssignExportForm,
    RotatingShiftAssignForm,
    RotatingShiftAssignUpdateForm,
    RotatingShiftForm,
    RotatingWorkTypeAssignExportForm,
    RotatingWorkTypeAssignForm,
    RotatingWorkTypeAssignUpdateForm,
    RotatingWorkTypeForm,
    ShiftAllocationForm,
    ShiftRequestColumnForm,
    ShiftRequestCommentForm,
    ShiftRequestForm,
    TagsForm,
    UserGroupForm,
    WorkTypeForm,
    WorkTypeRequestColumnForm,
    WorkTypeRequestCommentForm,
    WorkTypeRequestForm,
    DomainForm,
)
from base.methods import (
    choosesubordinates,
    closest_numbers,
    export_data,
    filtersubordinates,
    filtersubordinatesemployeemodel,
    format_date,
    generate_colors,
    get_key_instances,
    is_reportingmanager,
    paginator_qry,
    sortby,
)
from base.models import (
    WEEK_DAYS,
    WEEKS,
    AnnouncementExpire,
    BaserequestFile,
    BiometricAttendance,
    Company,
    CompanyLeaves,
    DashboardEmployeeCharts,
    Department,
    DynamicEmailConfiguration,
    DynamicPagination,
    EmployeeShift,
    EmployeeShiftSchedule,
    EmployeeType,
    Holidays,
    HorillaMailTemplate,
    JobPosition,
    JobRole,
    MultipleApprovalCondition,
    MultipleApprovalManagers,
    RotatingShift,
    RotatingWorkType,
    RotatingWorkTypeAssign,
    ShiftRequest,
    ShiftRequestComment,
    Tags,
    WorkType,
    WorkTypeRequest,
    WorkTypeRequestComment,
    AllowedDomains,
)
from employee.filters import EmployeeFilter
from employee.forms import ActiontypeForm, EmployeeGeneralSettingPrefixForm
from employee.models import (
    Actiontype,
    DisciplinaryAction,
    Employee,
    EmployeeGeneralSetting,
    EmployeeWorkInformation,
    ProfileEditFeature,
)
from horilla import horilla_apps
from horilla.decorators import (
    delete_permission,
    duplicate_permission,
    hx_request_required,
    login_required,
    manager_can_enter,
    permission_required,
)
from horilla.group_by import group_by_queryset
from horilla.horilla_settings import (
    APPS,
    DB_INIT_PASSWORD,
    DYNAMIC_URL_PATTERNS,
    FILE_STORAGE,
    NO_PERMISSION_MODALS,
)
from horilla.methods import get_horilla_model_class, remove_dynamic_url
from horilla_audit.forms import HistoryTrackingFieldsForm
from horilla_audit.models import AccountBlockUnblock, AuditTag, HistoryTrackingFields
from notifications.models import Notification
from notifications.signals import notify


def custom404(request):
    """
    Custom 404 method
    """
    return render(request, "404.html")


# Create your views here.
def is_reportingmanger(request, instance):
    """
    If the instance have employee id field then you can use this method to know the request
    user employee is the reporting manager of the instance
    """
    manager = request.user.employee_get
    try:
        employee_work_info_manager = (
            instance.employee_id.employee_work_info.reporting_manager_id
        )
    except Exception:
        return HttpResponse("This Employee Dont Have any work information")
    return manager == employee_work_info_manager


def initialize_database_condition():
    """
    Determines if the database initialization process should be triggered.

    This function checks whether there are any users in the database. If there are no users,
    or if there are superusers without associated employees, it indicates that the database
    needs to be initialized.

    Returns:
        bool: True if the database needs to be initialized, False otherwise.
    """
    init_database = not User.objects.exists()
    if not init_database:
        init_database = True
        superusers = User.objects.filter(is_superuser=True)
        for user in superusers:
            if hasattr(user, "employee_get"):
                init_database = False
                break
    return init_database


def load_demo_database(request):
    if initialize_database_condition():
        if request.method == "POST":
            if request.POST.get("load_data_password") == DB_INIT_PASSWORD:
                data_files = [
                    "user_data.json",
                    "employee_info_data.json",
                    "base_data.json",
                    "work_info_data.json",
                ]
                optional_apps = {
                    "attendance": "attendance_data.json",
                    "leave": "leave_data.json",
                    "asset": "asset_data.json",
                    "recruitment": "recruitment_data.json",
                    "onboarding": "onboarding_data.json",
                    "offboarding": "offboarding_data.json",
                    "pms": "pms_data.json",
                    "payroll": "payroll_data.json",
                }

                # Add data files for installed apps
                data_files += [
                    file
                    for app, file in optional_apps.items()
                    if apps.is_installed(app)
                ]

                # Load all data files
                for file in data_files:
                    file_path = path.join(settings.BASE_DIR, "load_data", file)
                    call_command("loaddata", file_path)

                messages.success(request, _("Database loaded successfully."))
            else:
                messages.error(request, _("Database Authentication Failed"))
        return redirect(home)
    return redirect("/")


def initialize_database(request):
    """
    Handles the database initialization process via a user interface.

    Parameters:
        request (HttpRequest): The request object.

    Returns:
        HttpResponse: The rendered HTML template or a redirect response.
    """
    if initialize_database_condition():
        if request.method == "POST":
            password = request._post.get("password")
            if DB_INIT_PASSWORD == password:
                return redirect(initialize_database_user)
            else:
                messages.warning(
                    request,
                    _("The password you entered is incorrect. Please try again."),
                )
                return HttpResponse("<script>window.location.reload()</script>")
        return render(request, "initialize_database/horilla_user.html")
    else:
        return redirect("/")


@hx_request_required
def initialize_database_user(request):
    """
    Handles the user creation step during database initialization.

    Parameters:
        request (HttpRequest): The request object.

    Returns:
        HttpResponse: The rendered HTML template for company creation or user signup.
    """
    if request.method == "POST":
        form_data = request.__dict__.get("_post")
        username = form_data.get("username")
        password = form_data.get("password")
        confirm_password = form_data.get("confirm_password")
        if password != confirm_password:
            return render(request, "initialize_database/horilla_user_signup.html")
        first_name = form_data.get("firstname")
        last_name = form_data.get("lastname")
        badge_id = form_data.get("badge_id")
        email = form_data.get("email")
        phone = form_data.get("phone")
        user = User.objects.filter(username=username).first()
        if user and not hasattr(user, "employee_get"):
            user.delete()
        user = User.objects.create_superuser(
            username=username, email=email, password=password
        )
        employee = Employee()
        employee.employee_user_id = user
        employee.badge_id = badge_id
        employee.employee_first_name = first_name
        employee.employee_last_name = last_name
        employee.email = email
        employee.phone = phone
        employee.save()
        user = authenticate(request, username=username, password=password)
        login(request, user)
        return render(
            request,
            "initialize_database/horilla_company.html",
            {"form": CompanyForm(initial={"hq": True})},
        )
    return render(request, "initialize_database/horilla_user_signup.html")


@hx_request_required
def initialize_database_company(request):
    """
    Handles the company creation step during database initialization.

    Parameters:
        request (HttpRequest): The request object.

    Returns:
        HttpResponse: The rendered HTML template for department creation or company creation.
    """
    form = CompanyForm()
    if request.method == "POST":
        form = CompanyForm(request.POST, request.FILES)
        if form.is_valid():
            company = form.save()
            try:
                employee = request.user.employee_get
                employee.employee_work_info.company_id = company
                employee.employee_work_info.save()
            except:
                pass
            return render(
                request,
                "initialize_database/horilla_department.html",
                {"form": DepartmentForm(initial={"company_id": company})},
            )
    return render(request, "initialize_database/horilla_company.html", {"form": form})


@hx_request_required
def initialize_database_department(request):
    """
    Handles the department creation step during database initialization.

    Parameters:
        request (HttpRequest): The request object.

    Returns:
        HttpResponse: The rendered HTML template for department creation.
    """
    departments = Department.objects.all()
    form = DepartmentForm(initial={"company_id": Company.objects.first()})
    if request.method == "POST":
        form = DepartmentForm(request.POST)
        if form.is_valid():
            company = form.cleaned_data.get("company_id")
            form.save()
            form = DepartmentForm(initial={"company_id": company})
    return render(
        request,
        "initialize_database/horilla_department_form.html",
        {"form": form, "departments": departments},
    )


@hx_request_required
def initialize_department_edit(request, obj_id):
    """
    Handles editing of an existing department during database initialization.

    Parameters:
        request (HttpRequest): The request object.
        obj_id (int): The ID of the department to be edited.

    Returns:
        HttpResponse: The rendered HTML template for department editing.
    """
    department = Department.find(obj_id)
    form = DepartmentForm(instance=department)
    if request.method == "POST":
        form = DepartmentForm(request.POST, instance=department)
        if form.is_valid():
            company = form.cleaned_data.get("company_id")
            form.save()
            return render(
                request,
                "initialize_database/horilla_department_form.html",
                {
                    "form": DepartmentForm(initial={"company_id": company}),
                    "departments": Department.objects.all(),
                },
            )
    return render(
        request,
        "initialize_database/horilla_department_form.html",
        {
            "form": form,
            "department": department,
            "departments": Department.objects.all(),
        },
    )


@hx_request_required
def initialize_department_delete(request, obj_id):
    """
    Handles the deletion of an existing department during database initialization.

    Parameters:
        request (HttpRequest): The request object.
        obj_id (int): The ID of the department to be deleted.

    Returns:
        HttpResponse: A redirect response to the department creation page.
    """
    department = Department.find(obj_id)
    department.delete() if department else None
    return redirect(initialize_database_department)


@hx_request_required
def initialize_database_job_position(request):
    """
    Handles the job position creation step during database initialization.

    Parameters:
        request (HttpRequest): The request object.

    Returns:
        HttpResponse: The rendered HTML template for job position creation.
    """
    company = Company.objects.first()
    form = JobPositionMultiForm(initial={"company_id": company})
    if request.method == "POST":
        form = JobPositionMultiForm(request.POST)
        if form.is_valid():
            form.save()
            form = JobPositionMultiForm(initial={"company_id": Company.objects.first()})
        return render(
            request,
            "initialize_database/horilla_job_position_form.html",
            {
                "form": form,
                "job_positions": JobPosition.objects.all(),
                "company": company,
            },
        )
    return render(
        request,
        "initialize_database/horilla_job_position.html",
        {"form": form, "job_positions": JobPosition.objects.all(), "company": company},
    )


@hx_request_required
def initialize_job_position_edit(request, obj_id):
    """
    Handles editing of an existing job position during database initialization.

    Parameters:
        request (HttpRequest): The request object.
        obj_id (int): The ID of the job position to be edited.

    Returns:
        HttpResponse: The rendered HTML template for job position editing.
    """
    company = Company.objects.first()
    job_position = JobPosition.find(obj_id)
    form = JobPositionForm(instance=job_position)
    if request.method == "POST":
        form = JobPositionForm(request.POST, instance=job_position)
        if form.is_valid():
            form.save()
            return render(
                request,
                "initialize_database/horilla_job_position_form.html",
                {
                    "form": JobPositionMultiForm(initial={"company_id": company}),
                    "job_positions": JobPosition.objects.all(),
                    "company": company,
                },
            )
    return render(
        request,
        "initialize_database/horilla_job_position_form.html",
        {
            "form": form,
            "job_position": job_position,
            "job_positions": JobPosition.objects.all(),
            "company": company,
        },
    )


@hx_request_required
def initialize_job_position_delete(request, obj_id):
    """
    Handles the deletion of an existing job position during database initialization.

    Parameters:
        request (HttpRequest): The request object.
        obj_id (int): The ID of the job position to be deleting.

    Returns:
        HttpResponse: The rendered HTML template for job position creating.
    """
    company = Company.objects.first()
    job_position = JobPosition.find(obj_id)
    job_position.delete() if job_position else None
    return render(
        request,
        "initialize_database/horilla_job_position_form.html",
        {
            "form": JobPositionMultiForm(
                initial={"company_id": Company.objects.first()}
            ),
            "job_positions": JobPosition.objects.all(),
            "company": company,
        },
    )


def login_user(request):
    """
    Handles user login and authentication.
    """
    if request.method == "POST":
        username = request.POST.get("username")
        password = request.POST.get("password")
        next_url = request.GET.get("next", "/")
        query_params = request.GET.dict()
        query_params.pop("next", None)
        params = urlencode(query_params)

        user = authenticate(request, username=username, password=password)

        if not user:
            user_object = User.objects.filter(username=username).first()
            if user_object and not user_object.is_active:
                messages.warning(request, _("Access Denied: Your account is blocked."))
            else:
                messages.error(request, _("Invalid username or password."))
            return redirect("login")

        employee = getattr(user, "employee_get", None)
        if employee is None:
            messages.error(
                request,
                _("An employee related to this user's credentials does not exist."),
            )
            return redirect("login")
        if not employee.is_active:
            messages.warning(
                request,
                _(
                    "This user is archived. Please contact the manager for more information."
                ),
            )
            return redirect("login")

        login(request, user)
        messages.success(request, _("Login successful."))

        if params:
            next_url += f"?{params}"
        return redirect(next_url)

    return render(
        request, "login.html", {"initialize_database": initialize_database_condition()}
    )


def include_employee_instance(request, form):
    """
    This method is used to include the employee instance to the form
    Args:
        form: django forms instance
    """
    queryset = form.fields["employee_id"].queryset
    employee = Employee.objects.filter(employee_user_id=request.user)
    if employee.first() is not None:
        if queryset.filter(id=employee.first().id).first() is None:
            queryset = queryset | employee
            form.fields["employee_id"].queryset = queryset
    return form


def reset_send_success(request):
    return render(request, "reset_send.html")


class HorillaPasswordResetView(PasswordResetView):
    """
    Horilla View for Reset Password
    """

    template_name = "forgot_password.html"
    form_class = PassWordResetForm
    success_url = reverse_lazy("reset-send-success")

    def form_valid(self, form):
        email_backend = ConfiguredEmailBackend()
        default = "base.backends.ConfiguredEmailBackend"
        is_default_backend = True
        EMAIL_BACKEND = getattr(settings, "EMAIL_BACKEND", "")
        if EMAIL_BACKEND and default != EMAIL_BACKEND:
            is_default_backend = False
        if is_default_backend and not email_backend.configuration:
            messages.error(self.request, _("Primary mail server is not configured"))
            return redirect("forgot-password")

        username = form.cleaned_data["email"]
        user = User.objects.filter(username=username).first()
        if user:
            opts = {
                "use_https": self.request.is_secure(),
                "token_generator": self.token_generator,
                "from_email": email_backend.dynamic_from_email_with_display_name,
                "email_template_name": self.email_template_name,
                "subject_template_name": self.subject_template_name,
                "request": self.request,
                "html_email_template_name": self.html_email_template_name,
                "extra_email_context": self.extra_email_context,
            }
            form.save(**opts)
            if self.request.user.is_authenticated:
                messages.success(
                    self.request, _("Password reset link sent successfully")
                )
                return HttpResponseRedirect(self.request.META.get("HTTP_REFERER", "/"))

            return redirect(reverse_lazy("reset-send-success"))

        messages.info(self.request, _("No user found with the username"))
        return redirect("forgot-password")


class EmployeePasswordResetView(PasswordResetView):
    """
    Horilla View for Employee Reset Password
    """

    template_name = "forgot_password.html"
    form_class = PassWordResetForm

    def form_valid(self, form):
        try:
            email_backend = ConfiguredEmailBackend()
            default = "base.backends.ConfiguredEmailBackend"
            is_default_backend = True
            EMAIL_BACKEND = getattr(settings, "EMAIL_BACKEND", "")
            if EMAIL_BACKEND and default != EMAIL_BACKEND:
                is_default_backend = False
            if is_default_backend and not email_backend.configuration:
                messages.error(self.request, _("Primary mail server is not configured"))
                return HttpResponseRedirect(self.request.META.get("HTTP_REFERER", "/"))

            username = form.cleaned_data["email"]
            user = User.objects.filter(username=username).first()
            if user:
                opts = {
                    "use_https": self.request.is_secure(),
                    "token_generator": self.token_generator,
                    "from_email": email_backend.dynamic_from_email_with_display_name,
                    "email_template_name": self.email_template_name,
                    "subject_template_name": self.subject_template_name,
                    "request": self.request,
                    "html_email_template_name": self.html_email_template_name,
                    "extra_email_context": self.extra_email_context,
                }
                form.save(**opts)
                messages.success(
                    self.request, _("Password reset link sent successfully")
                )
            else:
                messages.error(self.request, _("No user with the given username"))
            return HttpResponseRedirect(self.request.META.get("HTTP_REFERER", "/"))

        except Exception as e:
            messages.error(self.request, f"Something went wrong.....")
            return HttpResponseRedirect(self.request.META.get("HTTP_REFERER", "/"))


setattr(PasswordResetConfirmView, "template_name", "reset_password.html")
setattr(PasswordResetConfirmView, "form_class", ResetPasswordForm)
setattr(PasswordResetConfirmView, "success_url", "/")


@login_required
def change_password(request):
    """
    Handles the password change process for a logged-in user.

    Args:
        request (HttpRequest): The HTTP request object containing metadata about
                               the request and user.

    Returns:
        HttpResponse: Renders the password change form if the request method is GET or
                      the form is invalid. If the form is valid and the password is changed
                      successfully, the page reloads with a success message.
    """
    user = request.user
    form = ChangePasswordForm(user=user)
    if request.method == "POST":
        form = ChangePasswordForm(user, request.POST)
        if form.is_valid():
            new_password = form.cleaned_data["new_password"]
            user.set_password(new_password)
            user.save()
            user = authenticate(request, username=user.username, password=new_password)
            if hasattr(user, "is_new_employee"):
                user.is_new_employee = False
                user.save()
            login(request, user)
            messages.success(request, _("Password changed successfully"))
            return HttpResponse("<script>window.location.href='/';</script>")
        return render(request, "base/auth/password_change_form.html", {"form": form})

    return render(request, "base/auth/password_change.html", {"form": form})


@login_required
def change_username(request):
    """
    Handles the username change process for a logged-in user.

    Args:
        request (HttpRequest): The HTTP request object containing metadata about
                               the request and user.

    Returns:
        HttpResponse: Renders the username change form if the request method is GET or
                      the form is invalid. If the form is valid and the password is changed
                      successfully, the page reloads with a success message.
    """
    user = request.user
    form = ChangeUsernameForm(user=user, initial={"old_username": user.username})
    if request.method == "POST":
        form = ChangeUsernameForm(user, request.POST)
        if form.is_valid():
            new_username = form.cleaned_data["username"]
            user.username = new_username
            user.save()
            if hasattr(user, "is_new_employee"):
                user.is_new_employee = False
                user.save()
            messages.success(request, _("Username changed successfully"))
            return HttpResponse("<script>window.location.href='/';</script>")
        return render(request, "base/auth/username_change_form.html", {"form": form})

    return render(request, "base/auth/username_change.html", {"form": form})


def logout_user(request):
    """
    This method used to logout the user
    """
    if request.user:
        logout(request)
    response = HttpResponse()
    response.content = """
        <script>
            localStorage.clear();
        </script>
        <meta http-equiv="refresh" content="0;url=/login">
    """

    return response


class Workinfo:
    def __init__(self, employee) -> None:
        self.employee_work_info = employee
        self.employee_id = employee
        self.id = employee.id
        pass


@login_required
def home(request):
    """
    This method is used to render index page
    """

    today = datetime.today()
    today_weekday = today.weekday()
    first_day_of_week = today - timedelta(days=today_weekday)
    last_day_of_week = first_day_of_week + timedelta(days=6)

    employee_charts = DashboardEmployeeCharts.objects.get_or_create(
        employee=request.user.employee_get
    )[0]

    user = request.user
    today = timezone.now().date()  # Get today's date
    is_birthday = None

    if user.employee_get.dob != None:
        is_birthday = (
            user.employee_get.dob.month == today.month
            and user.employee_get.dob.day == today.day
        )

    context = {
        "first_day_of_week": first_day_of_week.strftime("%Y-%m-%d"),
        "last_day_of_week": last_day_of_week.strftime("%Y-%m-%d"),
        "charts": employee_charts.charts,
        "is_birthday": is_birthday,
    }

    return render(request, "index.html", context)


@login_required
@manager_can_enter("employee.view_employeeworkinformation")
def employee_workinfo_complete(request):

    employees_with_pending = []

    # List of field names to focus on
    fields_to_focus = [
        "job_position_id",
        "department_id",
        "work_type_id",
        "employee_type_id",
        "job_role_id",
        "reporting_manager_id",
        "company_id",
        "location",
        "email",
        "mobile",
        "shift_id",
        "date_joining",
        "contract_end_date",
        "basic_salary",
        "salary_hour",
    ]
    search = request.GET.get("search", "")
    employees_workinfos = filtersubordinates(
        request,
        queryset=EmployeeWorkInformation.objects.filter(
            employee_id__employee_first_name__icontains=search,
            employee_id__is_active=True,
        ),
        perm="employee.view_employeeworkinformation",
    )
    for employee in employees_workinfos:
        completed_field_count = sum(
            1
            for field_name in fields_to_focus
            if getattr(employee, field_name) is not None
        )
        if completed_field_count < 15:
            # Create a dictionary with employee information and pending field count
            percent = f"{((completed_field_count / 15) * 100):.1f}"
            employee_info = {
                "employee": employee,
                "completed_field_count": percent,
            }
            employees_with_pending.append(employee_info)
        else:
            pass

    emps = filtersubordinatesemployeemodel(
        request,
        Employee.objects.filter(employee_work_info__isnull=True),
        perm="employee.view_employeeworkinformation",
    )
    for emp in emps:
        employees_with_pending.insert(
            0,
            {
                "employee": Workinfo(employee=emp),
                "completed_field_count": "0",
            },
        )

    employees_with_pending.sort(key=lambda x: float(x["completed_field_count"]))

    employees_with_pending = paginator_qry(
        employees_with_pending, request.GET.get("page")
    )

    return render(
        request,
        "work_info_complete.html",
        {"employees_with_pending": employees_with_pending},
    )


@login_required
def common_settings(request):
    """
    This method is used to render setting page template
    """
    return render(request, "settings.html")


@login_required
@hx_request_required
@permission_required("auth.add_group")
def user_group_table(request):
    """
    Group assign htmx view
    """
    permissions = []
    apps = APPS
    no_permission_models = NO_PERMISSION_MODALS
    form = UserGroupForm()
    for app_name in apps:
        app_models = []
        for model in get_models_in_app(app_name):
            app_models.append(
                {
                    "verbose_name": model._meta.verbose_name.capitalize(),
                    "model_name": model._meta.model_name,
                }
            )
        permissions.append({"app": app_name.capitalize(), "app_models": app_models})
    if request.method == "POST":
        form = UserGroupForm(request.POST)
        if form.is_valid():
            form.save()
            messages.success(request, _("User group created."))
            return HttpResponse("<script>window.location.reload()</script>")
    return render(
        request,
        "base/auth/group_assign.html",
        {
            "permissions": permissions,
            "form": form,
            "no_permission_models": no_permission_models,
        },
    )


@login_required
@require_http_methods(["POST"])
@permission_required("auth.add_permission")
def update_group_permission(
    request,
):
    """
    This method is used to remove user permission.
    """
    group_id = request.POST["id"]
    instance = Group.objects.get(id=group_id)
    form = UserGroupForm(request.POST, instance=instance)
    if form.is_valid():
        form.save()
        return JsonResponse({"message": "Updated the permissions", "type": "success"})
    if request.POST.get("name_update"):
        name = request.POST["name"]
        if len(name) > 3:
            instance.name = name
            instance.save()
            return JsonResponse({"message": "Name updated", "type": "success"})
        return JsonResponse(
            {"message": "At least 4 characters required", "type": "success"}
        )
    perms = form.cleaned_data.get("permissions")
    if not perms:
        instance.permissions.clear()
        return JsonResponse({"message": "All permission cleared", "type": "info"})
    return JsonResponse({"message": "Something went wrong", "type": "danger"})


@login_required
@permission_required("auth.view_group")
def user_group(request):
    """
    This method is used to create user permission group
    """
    permissions = []

    apps = APPS
    no_permission_models = NO_PERMISSION_MODALS
    form = UserGroupForm()
    for app_name in apps:
        app_models = []
        for model in get_models_in_app(app_name):
            app_models.append(
                {
                    "verbose_name": model._meta.verbose_name.capitalize(),
                    "model_name": model._meta.model_name,
                }
            )
        permissions.append(
            {"app": app_name.capitalize().replace("_", " "), "app_models": app_models}
        )
    groups = Group.objects.all()
    return render(
        request,
        "base/auth/group.html",
        {
            "permissions": permissions,
            "form": form,
            "groups": paginator_qry(groups, request.GET.get("page")),
            "no_permission_models": no_permission_models,
        },
    )


@login_required
@permission_required("auth.view_group")
def user_group_search(request):
    """
    This method is used to create user permission group
    """
    permissions = []

    apps = APPS
    no_permission_models = NO_PERMISSION_MODALS
    form = UserGroupForm()
    for app_name in apps:
        app_models = []
        for model in get_models_in_app(app_name):
            app_models.append(
                {
                    "verbose_name": model._meta.verbose_name.capitalize(),
                    "model_name": model._meta.model_name,
                }
            )
        permissions.append({"app": app_name.capitalize(), "app_models": app_models})
    search = ""
    if request.GET.get("search"):
        search = str(request.GET["search"])
    groups = Group.objects.filter(name__icontains=search)
    return render(
        request,
        "base/auth/group_lines.html",
        {
            "permissions": permissions,
            "form": form,
            "groups": paginator_qry(groups, request.GET.get("page")),
            "no_permission_models": no_permission_models,
        },
    )


@login_required
@hx_request_required
@permission_required("auth.add_group")
def group_assign(request):
    """
    This method is used to assign user group to the users.
    """
    group_id = request.GET.get("group")
    form = AssignUserGroup(
        initial={
            "group": group_id,
            "employee": Employee.objects.filter(
                employee_user_id__groups__id=group_id
            ).values_list("id", flat=True),
        }
    )
    if request.POST:
        group_id = request.POST["group"]
        form = AssignUserGroup(
            {"group": group_id, "employee": request.POST.getlist("employee")}
        )
        if form.is_valid():
            form.save()
            messages.success(request, _("User group assigned."))
            return HttpResponse("<script>window.location.reload()</script>")
    return render(
        request,
        "base/auth/group_user_assign.html",
        {"form": form, "group_id": group_id},
    )


@login_required
@permission_required("auth.view_group")
def group_assign_view(request):
    """
    This method is used to search the user groups
    """
    search = ""
    if request.GET.get("search") is not None:
        search = request.GET.get("search")
    groups = Group.objects.filter(name__icontains=search)
    previous_data = request.GET.urlencode()
    return render(
        request,
        "base/auth/group_assign_view.html",
        {"groups": paginator_qry(groups, request.GET.get("page")), "pd": previous_data},
    )


@login_required
@permission_required("auth.view_group")
def user_group_view(request):
    """
    This method is used to render template for view all groups
    """
    search = ""
    if request.GET.get("search") is not None:
        search = request.GET["search"]
    user_group = Group.objects.filter()
    return render(request, "base/auth/group_assign.html", {"data": user_group})


@login_required
@permission_required("change_group")
@require_http_methods(["POST"])
def user_group_permission_remove(request, pid, gid):
    """
    This method is used to remove permission from group.
    args:
        pid: permission id
        gid: group id
    """
    group = Group.objects.get(id=1)
    permission = Permission.objects.get(id=2)
    group.permissions.remove(permission)
    return HttpResponseRedirect(request.META.get("HTTP_REFERER", "/"))


@login_required
@permission_required("change_group")
@require_http_methods(["POST"])
def group_remove_user(request, uid, gid):
    """
    This method is used to remove an user from group permission.
    args:
        uid: user instance id
        gid: group instance id
    """
    group = Group.objects.get(id=gid)
    user = User.objects.get(id=uid)
    group.user_set.remove(user)
    return HttpResponseRedirect(request.META.get("HTTP_REFERER", "/"))


@login_required
@delete_permission()
@require_http_methods(["POST", "DELETE"])
def object_delete(request, obj_id, **kwargs):
    """
    Handles the deletion of an object instance from the database.

    Args:
        request (HttpRequest): The HTTP request object containing metadata about
                               the request and user.
        obj_id (int): The ID of the object to be deleted.
        **kwargs: Additional keyword arguments including:
            - model (Model): The Django model class to which the object belongs.
            - redirect_path (str): The URL path to redirect to after deletion.
    Returns:
        HttpResponse: Redirects to the specified `redirect_path` or reloads the
                      previous page. In case of a ProtectedError, it shows an error
                      message indicating that the object is in use.
    """
    model = kwargs.get("model")
    redirect_path = kwargs.get("redirect_path")
    delete_error = False
    try:
        instance = model.objects.get(id=obj_id)
        instance.delete()
        messages.success(
            request, _("The {} has been deleted successfully.").format(instance)
        )
    except model.DoesNotExist:
        delete_error = True
        messages.error(request, _("{} not found.").format(model._meta.verbose_name))
    except ProtectedError as e:
        model_verbose_names_set = set()
        for obj in e.protected_objects:
            model_verbose_names_set.add(_(obj._meta.verbose_name.capitalize()))

        model_names_str = ", ".join(model_verbose_names_set)
        delete_error = True
        messages.error(
            request,
            _("This {} is already in use for {}.").format(instance, model_names_str),
        ),

    if apps.is_installed("pms") and redirect_path == "/pms/filter-key-result/":
        KeyResult = get_horilla_model_class(app_label="pms", model="keyresult")
        key_results = KeyResult.objects.all()
        if key_results.exists():
            previous_data = request.GET.urlencode()
            redirect_path = redirect_path + "?" + previous_data
            return redirect(redirect_path)
        else:
            return HttpResponse("<script>window.location.reload()</script>")

    if redirect_path:
        previous_data = request.GET.urlencode()
        redirect_path = redirect_path + "?" + previous_data
        return redirect(redirect_path)
    elif kwargs.get("HttpResponse"):
        if delete_error:
            return_part = "<script>window.location.reload()</script>"
        elif kwargs.get("HttpResponse") is True:
            return_part = ""
        else:
            return_part = kwargs.get("HttpResponse")
        return HttpResponse(f"{return_part}")
    else:
        return HttpResponseRedirect(request.META.get("HTTP_REFERER", "/"))


@login_required
@hx_request_required
@duplicate_permission()
def object_duplicate(request, obj_id, **kwargs):
    """
    Handles the duplication of an object instance in the database.

    Args:
        request (HttpRequest): The HTTP request object containing metadata about
                               the request and user.
        obj_id (int): The ID of the object to be duplicated.
        **kwargs: Additional keyword arguments including:
            - model (Model): The Django model class to which the object belongs.
            - form (Form): The Django form class used to handle the object data.
            - template (str): The template to render for the duplication process.
            - form_name (str, optional): The name to use for the form in the template context.

    Returns:
        HttpResponse: Renders the duplication form on GET requests and, on successful
                      POST, reloads the page after saving the duplicated object.
    """
    model = kwargs["model"]
    form_class = kwargs["form"]
    template = kwargs["template"]
    original_object = model.objects.get(id=obj_id)
    form = form_class(instance=original_object)
    search_words = (
        form.get_template_language() if hasattr(form, "get_template_language") else None
    )
    if request.method == "GET":
        for field_name, field in form.fields.items():
            if isinstance(field, forms.CharField):
                if field.initial:
                    initial_value = field.initial
                else:
                    initial_value = f"{form.initial.get(field_name, '')} (copy)"
                form.initial[field_name] = initial_value
                form.fields[field_name].initial = initial_value
        if hasattr(form.instance, "id"):
            form.instance.id = None

    if request.method == "POST":
        form = form_class(request.POST)
        if form.is_valid():
            new_object = form.save(commit=False)
            new_object.id = None
            new_object.save()
            return HttpResponse("<script>window.location.reload()</script>")
    context = {
        kwargs.get("form_name", "form"): form,
        "obj_id": obj_id,
        "duplicate": True,
        "searchWords": search_words,
    }
    return render(request, template, context)


@login_required
@hx_request_required
@duplicate_permission()
def add_remove_dynamic_fields(request, **kwargs):
    """
    Handles the dynamic addition and removal of form fields in a Django form.

    Args:
        request (HttpRequest): The HTTP request object containing metadata about
                               the request and user.
        **kwargs: Additional keyword arguments including:
            - model (Model): The Django model class used for `ModelChoiceField`.
            - form_class (Form): The Django form class to which dynamic fields will be added.
            - template (str): The template used to render the newly added field.
            - empty_label (str, optional): The label to show for empty choices in
                a `ModelChoiceField`.
            - field_name_pre (str): The prefix for the dynamically generated field names.
            - field_type (str, optional): The type of field to add, either "character"
                or "model_choice".

    Returns:
        HttpResponse: Returns the HTML for the newly added field, rendered in the context of the
                      specified template. If the request is not POST or if no valid HTMX target
                      is provided, it returns an empty HTTP response.
    """
    if request.method == "POST":
        model = kwargs["model"]
        form_class = kwargs["form_class"]
        template = kwargs["template"]
        empty_label = kwargs.get("empty_label")
        field_name_pre = kwargs["field_name_pre"]
        field_type = kwargs.get("field_type")
        hx_target = request.META.get("HTTP_HX_TARGET")
        if hx_target:
            field_counts = int(hx_target.split("_")[-1]) + 1
            next_hx_target = f"{hx_target.rsplit('_', 1)[0]}_{field_counts}"
            form = form_class()
            field_name = f"{field_name_pre}{field_counts}"
            if field_type and field_type == "character":
                form.fields[field_name] = forms.CharField(
                    widget=forms.TextInput(
                        attrs={
                            "class": "oh-input w-100",
                            "name": field_name,
                            "id": f"id_{field_name}",
                        }
                    ),
                    required=False,
                )
            else:
                form.fields[field_name] = forms.ModelChoiceField(
                    queryset=model.objects.all(),
                    widget=forms.Select(
                        attrs={
                            "class": "oh-select oh-select-2 mb-3",
                            "name": field_name,
                            "id": f"id_{field_name}",
                        }
                    ),
                    required=False,
                    empty_label=empty_label,
                )
            context = {
                "field_counts": field_counts,
                "field_html": form[field_name].as_widget(),
                "current_hx_target": hx_target,
                "next_hx_target": next_hx_target,
            }
            field_html = render_to_string(template, context)
            return HttpResponse(field_html)
    return HttpResponse()


@login_required
@permission_required("base.view_dynamicemailconfiguration")
def mail_server_conf(request):
    mail_servers = DynamicEmailConfiguration.objects.all()
    primary_mail_not_exist = True
    if DynamicEmailConfiguration.objects.filter(is_primary=True).exists():
        primary_mail_not_exist = False
    return render(
        request,
        "base/mail_server/mail_server.html",
        {
            "mail_servers": mail_servers,
            "primary_mail_not_exist": primary_mail_not_exist,
        },
    )


@login_required
@permission_required("base.view_dynamicemailconfiguration")
def mail_server_test_email(request):
    instance_id = request.GET.get("instance_id")
    white_labelling = getattr(horilla_apps, "WHITE_LABELLING", False)
    image_path = path.join(settings.STATIC_ROOT, "images/ui/horilla-logo.png")
    company_name = "Horilla"

    if white_labelling:
        hq = Company.objects.filter(hq=True).last()
        try:
            company = (
                request.user.employee_get.get_company()
                if request.user.employee_get.get_company()
                else hq
            )
        except:
            company = hq

        if company:
            company_name = company.company
            image_path = path.join(settings.MEDIA_ROOT, company.icon.name)

    form = DynamicMailTestForm()
    if request.method == "POST":
        form = DynamicMailTestForm(request.POST)
        if form.is_valid():
            email_to = form.cleaned_data["to_email"]
            subject = _("Test mail from Horilla")

            # HTML content
            html_content = f"""
            <html>
                <body style="font-family: Arial, sans-serif; margin: 0; padding: 0;">
                    <table align="center" width="600" cellpadding="0" cellspacing="0" border="0" style="border: 1px solid #e0e0e0; border-radius: 10px; overflow: hidden;">
                        <tr>
                            <td align="center" bgcolor="#4CAF50" style="padding: 20px 0;">
                                <h1 style="color: #ffffff; margin: 0;">{company_name}</h1>
                            </td>
                        </tr>
                        <tr>
                            <td style="padding: 20px;">
                                <h3 style="color: #4CAF50;">Email tested successfully</h3>
                                <b><p style="font-size: 14px;">Hi,<br>
                                    This email is being sent as part of mail sever testing from {company_name}.</p></b>
                                <img src="cid:unique_image_id" alt="Test Image" style="width: 200px; height: auto; margin: 20px 0;">
                            </td>
                        </tr>
                        <tr>
                            <td bgcolor="#f0f0f0" style="padding: 10px; text-align: center;">
                                <p style="font-size: 12px; color: black;">&copy; {datetime.today().year} {company_name}</p>
                            </td>
                        </tr>
                    </table>
                </body>
            </html>
            """

            # Plain text content (fallback for email clients that do not support HTML)
            text_content = strip_tags(html_content)

            email_backend = ConfiguredEmailBackend()
            emailconfig = DynamicEmailConfiguration.objects.filter(
                id=instance_id
            ).first()
            email_backend.configuration = emailconfig

            try:
                msg = EmailMultiAlternatives(
                    subject,
                    text_content,
                    email_backend.dynamic_from_email_with_display_name,
                    [email_to],
                    connection=email_backend,
                )
                msg.attach_alternative(html_content, "text/html")

                with open(image_path, "rb") as img:
                    msg_img = MIMEImage(img.read())
                    msg_img.add_header("Content-ID", "<unique_image_id>")
                    msg.attach(msg_img)

                msg.send()

            except Exception as e:
                messages.error(request, " ".join([_("Something went wrong :"), str(e)]))
                return HttpResponse("<script>window.location.reload()</script>")

            messages.success(request, _("Mail sent successfully"))
            return HttpResponse("<script>window.location.reload()</script>")
    return render(
        request,
        "base/mail_server/form_email_test.html",
        {"form": form, "instance_id": instance_id},
    )


@login_required
@permission_required("base.delete_dynamicemailconfiguration")
def mail_server_delete(request):
    """
    This method is used to delete mail server
    """
    ids = request.GET.getlist("ids")
    # primary_mail_check
    delete = True
    for id in ids:
        emailconfig = DynamicEmailConfiguration.objects.filter(id=id).first()
        if emailconfig.is_primary:
            delete = False
    if delete:
        DynamicEmailConfiguration.objects.filter(id__in=ids).delete()
        messages.success(request, "Mail server configuration deleted")
        return HttpResponse("<script>window.location.reload()</script>")
    else:
        if DynamicEmailConfiguration.objects.all().count() == 1:
            messages.warning(
                request,
                "You have only 1 Mail server configuration that can't be deleted",
            )
            return HttpResponse("<script>window.location.reload()</script>")
        else:
            mails = DynamicEmailConfiguration.objects.all().exclude(is_primary=True)
            return render(
                request,
                "base/mail_server/replace_mail.html",
                {
                    "mails": mails,
                    "title": _("Can't Delete"),
                },
            )


def replace_primary_mail(request):
    """
    This method is used to replace primary mail server
    """
    emailconfig_id = request.POST.get("replace_mail")
    email_config = DynamicEmailConfiguration.objects.get(id=emailconfig_id)
    email_config.is_primary = True
    email_config.save()
    DynamicEmailConfiguration.objects.filter(is_primary=True).first().delete()

    messages.success(request, "Primary Mail server configuration replaced")
    return redirect("mail-server-conf")


@login_required
@hx_request_required
@permission_required("base.add_dynamicemailconfiguration")
def mail_server_create_or_update(request):
    instance_id = request.GET.get("instance_id")
    instance = None
    if instance_id:
        instance = DynamicEmailConfiguration.objects.filter(id=instance_id).first()
    form = DynamicMailConfForm(instance=instance)
    if request.method == "POST":
        form = DynamicMailConfForm(request.POST, instance=instance)
        if form.is_valid():
            form.save()
            return HttpResponse("<script>window.location.reload()</script>")
    return render(
        request, "base/mail_server/form.html", {"form": form, "instance": instance}
    )


@login_required
@permission_required("base.view_horillamailtemplate")
def view_mail_templates(request):
    """
    This method will render template to disply the offerletter templates
    """
    templates = HorillaMailTemplate.objects.all()
    form = MailTemplateForm()
    if templates.exists():
        template = "mail/view_templates.html"
    else:
        template = "mail/empty_mail_template.html"
    searchWords = form.get_template_language()
    return render(
        request,
        template,
        {"templates": templates, "form": form, "searchWords": searchWords},
    )


@login_required
@hx_request_required
@permission_required("base.change_horillamailtemplate")
def view_mail_template(request, obj_id):
    """
    This method is used to display the template/form to edit
    """
    template = HorillaMailTemplate.objects.get(id=obj_id)
    form = MailTemplateForm(instance=template)
    searchWords = form.get_template_language()
    if request.method == "POST":
        form = MailTemplateForm(request.POST, instance=template)
        if form.is_valid():
            form.save()
            messages.success(request, "Template updated")
            return HttpResponse("<script>window.location.reload()</script>")

    return render(
        request,
        "mail/htmx/form.html",
        {"form": form, "duplicate": False, "searchWords": searchWords},
    )


@login_required
@require_http_methods(["POST"])
@permission_required("base.add_horillamailtemplate")
def create_mail_templates(request):
    """
    This method is used to create offerletter template
    """
    if request.method == "POST":
        form = MailTemplateForm(request.POST)
        if form.is_valid():
            instance = form.save()
            instance.save()
            messages.success(request, "Template created")
            return HttpResponse("<script>window.location.reload()</script>")
    return redirect(view_mail_templates)


@login_required
@permission_required("base.delete_horillamailtemplate")
def delete_mail_templates(request):
    ids = request.GET.getlist("ids")
    result = HorillaMailTemplate.objects.filter(id__in=ids).delete()
    messages.success(request, "Template deleted")
    return redirect(view_mail_templates)


@login_required
@hx_request_required
@permission_required("base.add_company")
def company_create(request):
    """
    This method render template and form to create company and save if the form is valid
    """

    form = CompanyForm()
    companies = Company.objects.all()
    if request.method == "POST":
        form = CompanyForm(request.POST, request.FILES)

        if form.is_valid():
            form.save()

            messages.success(request, _("Company has been created successfully!"))
            return HttpResponse("<script>window.location.reload()</script>")

    return render(
        request,
        "base/company/company_form.html",
        {"form": form, "companies": companies},
    )


@login_required
@permission_required("base.view_company")
def company_view(request):
    """
    This method used to view created companies
    """

    companies = Company.objects.all()
    return render(request, "base/company/company.html", {"companies": companies})


@login_required
@hx_request_required
@permission_required("base.change_company")
def company_update(request, id, **kwargs):
    """
    This method is used to update company
    args:
        id : company instance id

    """
    company = Company.objects.get(id=id)
    form = CompanyForm(instance=company)
    if request.method == "POST":
        form = CompanyForm(request.POST, request.FILES, instance=company)
        if form.is_valid():
            form.save()
            messages.success(request, _("Company updated"))
            return HttpResponse("<script>window.location.reload()</script>")
    return render(
        request, "base/company/company_form.html", {"form": form, "company": company}
    )


@login_required
@hx_request_required
@permission_required("base.add_department")
def department_create(request):
    """
    This method renders form and template to create department
    """

    form = DepartmentForm()
    if request.method == "POST":
        form = DepartmentForm(request.POST)
        if form.is_valid():
            form.save()
            form = DepartmentForm()
            messages.success(request, _("Department has been created successfully!"))
            return HttpResponse("<script>window.location.reload()</script>")
    return render(
        request,
        "base/department/department_form.html",
        {
            "form": form,
        },
    )


@login_required
@permission_required("base.view_department")
def department_view(request):
    """
    This method view department
    """
    departments = Department.objects.all()
    return render(
        request,
        "base/department/department.html",
        {
            "departments": departments,
        },
    )


@login_required
@hx_request_required
@permission_required("base.change_department")
def department_update(request, id, **kwargs):
    """
    This method is used to update department
    args:
        id : department instance id
    """
    department = Department.find(id)
    form = DepartmentForm(instance=department)
    if request.method == "POST":
        form = DepartmentForm(request.POST, instance=department)
        if form.is_valid():
            form.save()
            messages.success(request, _("Department updated."))
            return HttpResponse("<script>window.location.reload()</script>")
    return render(
        request,
        "base/department/department_form.html",
        {"form": form, "department": department},
    )


@login_required
@permission_required("base.view_jobposition")
def job_position(request):
    """
    This method is used to view job position
    """

    departments = Department.objects.all()
    jobs = False
    if JobPosition.objects.exists():
        jobs = True
    form = JobPositionForm()
    if request.method == "POST":
        form = JobPositionForm(request.POST)
        if form.is_valid():
            form.save()
            messages.success(request, _("Job Position has been created successfully!"))
    return render(
        request,
        "base/job_position/job_position.html",
        {"form": form, "departments": departments, "jobs": jobs},
    )


@login_required
@hx_request_required
@permission_required("base.add_jobposition")
def job_position_creation(request):
    """
    This method is used to create job position
    """
    dynamic = request.GET.get("dynamic") if request.GET.get("dynamic") else ""
    form = JobPositionMultiForm()
    if request.method == "POST":
        form = JobPositionMultiForm(request.POST)
        if form.is_valid():
            form.save()
            messages.success(request, _("Job Position has been created successfully!"))
            return HttpResponse("<script>window.location.reload()</script>")
    return render(
        request,
        "base/job_position/job_position_form.html",
        {
            "form": form,
            "dynamic": dynamic,
        },
    )


@login_required
@hx_request_required
@permission_required("base.change_jobposition")
def job_position_update(request, id, **kwargs):
    """
    This method is used to update job position
    args:
        id : job position instance id

    """
    job_position = JobPosition.find(id)
    form = JobPositionForm(instance=job_position)
    if request.method == "POST":
        form = JobPositionForm(request.POST, instance=job_position)
        if form.is_valid():
            form.save(commit=True)
            messages.success(request, _("Job position updated."))
            return HttpResponse("<script>window.location.reload()</script>")
    return render(
        request,
        "base/job_position/job_position_form.html",
        {"form": form, "job_position": job_position},
    )


@login_required
@hx_request_required
@permission_required("base.add_jobrole")
def job_role_create(request):
    """
    This method is used to create job role.
    """
    dynamic = request.GET.get("dynamic")
    form = JobRoleForm()
    if request.method == "POST":
        form = JobRoleForm(request.POST)
        if form.instance.pk and form.is_valid():
            form.save(commit=True)
            messages.success(request, _("Job role has been created successfully!"))
        elif (
            not form.instance.pk
            and form.data.getlist("job_position_id")
            and form.data.get("job_role")
        ):
            form.save(commit=True)
            messages.success(request, _("Job role has been created successfully!"))
            return HttpResponse("<script>window.location.reload()</script>")

    return render(
        request,
        "base/job_role/job_role_form.html",
        {
            "form": form,
            "dynamic": dynamic,
        },
    )


@login_required
@permission_required("base.view_jobrole")
def job_role_view(request):
    """
    This method is used to view job role.
    """

    jobs = JobPosition.objects.all()
    job_role = False
    if JobRole.objects.exists():
        job_role = True

    return render(
        request,
        "base/job_role/job_role.html",
        {"job_positions": jobs, "job_role": job_role},
    )


@login_required
@hx_request_required
@permission_required("base.change_jobrole")
def job_role_update(request, id, **kwargs):
    """
    This method is used to update job role instance
    args:
        id  : job role instance id

    """

    job_role = JobRole.find(id)
    form = JobRoleForm(instance=job_role)
    if request.method == "POST":
        form = JobRoleForm(request.POST, instance=job_role)
        if form.is_valid():
            form.save(commit=True)
            messages.success(request, _("Job role updated."))
            return HttpResponse("<script>window.location.reload()</script>")

    return render(
        request,
        "base/job_role/job_role_form.html",
        {
            "form": form,
            "job_role": job_role,
        },
    )


@login_required
@hx_request_required
@permission_required("base.add_worktype")
def work_type_create(request):
    """
    This method is used to create work type
    """
    dynamic = request.GET.get("dynamic")
    form = WorkTypeForm()
    work_types = WorkType.objects.all()
    if request.method == "POST":
        form = WorkTypeForm(request.POST)
        if form.is_valid():
            form.save()
            form = WorkTypeForm()

            messages.success(request, _("Work Type has been created successfully!"))
            return HttpResponse("<script>window.location.reload()</script>")

    return render(
        request,
        "base/work_type/work_type_form.html",
        {"form": form, "work_types": work_types, "dynamic": dynamic},
    )


@login_required
@permission_required("base.view_worktype")
def work_type_view(request):
    """
    This method is used to view work type
    """

    work_types = WorkType.objects.all()
    return render(
        request,
        "base/work_type/work_type.html",
        {"work_types": work_types},
    )


@login_required
@hx_request_required
@permission_required("base.change_worktype")
def work_type_update(request, id, **kwargs):
    """
    This method is used to update work type instance
    args:
        id : work type instance id

    """

    work_type = WorkType.find(id)
    form = WorkTypeForm(instance=work_type)
    if request.method == "POST":
        form = WorkTypeForm(request.POST, instance=work_type)
        if form.is_valid():
            form.save()
            messages.success(request, _("Work type updated."))
            return HttpResponse("<script>window.location.reload()</script>")
    return render(
        request,
        "base/work_type/work_type_form.html",
        {"form": form, "work_type": work_type},
    )


@login_required
@hx_request_required
@permission_required("base.add_rotatingworktype")
def rotating_work_type_create(request):
    """
    This method is used to create rotating work type   .
    """

    form = RotatingWorkTypeForm()
    if request.method == "POST":
        form = RotatingWorkTypeForm(request.POST)
        if form.is_valid():
            form.save()
            form = RotatingWorkTypeForm()
            messages.success(request, _("Rotating work type created."))
            return HttpResponse("<script>window.location.reload()</script>")
    return render(
        request,
        "base/rotating_work_type/htmx/rotating_work_type_form.html",
        {"form": form, "rwork_type": RotatingWorkType.objects.all()},
    )


@login_required
@permission_required("base.view_rotatingworktype")
def rotating_work_type_view(request):
    """
    This method is used to view rotating work type   .
    """

    return render(
        request,
        "base/rotating_work_type/rotating_work_type.html",
        {"rwork_type": RotatingWorkType.objects.all()},
    )


@login_required
@hx_request_required
@permission_required("base.change_rotatingworktype")
def rotating_work_type_update(request, id, **kwargs):
    """
    This method is used to update rotating work type instance.
    args:
        id : rotating work type instance id

    """

    rotating_work_type = RotatingWorkType.find(id)
    form = RotatingWorkTypeForm(instance=rotating_work_type)
    if request.method == "POST":
        form = RotatingWorkTypeForm(request.POST, instance=rotating_work_type)
        if form.is_valid():
            form.save()
            messages.success(request, _("Rotating work type updated."))
            return HttpResponse("<script>window.location.reload()</script>")

    return render(
        request,
        "base/rotating_work_type/htmx/rotating_work_type_form.html",
        {"form": form, "r_type": rotating_work_type},
    )


@login_required
@manager_can_enter("base.view_rotatingworktypeassign")
def rotating_work_type_assign(request):
    """
    This method is used to assign rotating work type to employee users
    """

    filter = RotatingWorkTypeAssignFilter(
        queryset=RotatingWorkTypeAssign.objects.filter(is_active=True)
    )
    rwork_all = RotatingWorkTypeAssign.objects.all()
    rwork_type_assign = filter.qs.order_by("-id")
    rwork_type_assign = filtersubordinates(
        request, rwork_type_assign, "base.view_rotatingworktypeassign"
    )
    rwork_type_assign = rwork_type_assign.filter(employee_id__is_active=True)
    assign_ids = json.dumps(
        [
            instance.id
            for instance in paginator_qry(
                rwork_type_assign, request.GET.get("page")
            ).object_list
        ]
    )
    return render(
        request,
        "base/rotating_work_type/rotating_work_type_assign.html",
        {
            "f": filter,
            "rwork_type_assign": paginator_qry(
                rwork_type_assign, request.GET.get("page")
            ),
            "assign_ids": assign_ids,
            "rwork_all": rwork_all,
            "gp_fields": RotatingWorkTypeRequestReGroup.fields,
        },
    )


@login_required
@hx_request_required
@manager_can_enter("base.add_rotatingworktypeassign")
def rotating_work_type_assign_add(request):
    """
    This method is used to assign rotating work type
    """
    form = RotatingWorkTypeAssignForm()
    if request.GET.get("emp_id"):
        employee = request.GET.get("emp_id")
        form = RotatingWorkTypeAssignUpdateForm(initial={"employee_id": employee})
    form = choosesubordinates(request, form, "base.add_rotatingworktypeassign")
    if request.method == "POST":
        form = RotatingWorkTypeAssignForm(request.POST)
        form = choosesubordinates(request, form, "base.add_rotatingworktypeassign")
        if form.is_valid():
            form.save()
            employee_ids = request.POST.getlist("employee_id")
            employees = Employee.objects.filter(id__in=employee_ids).select_related(
                "employee_user_id"
            )
            users = [employee.employee_user_id for employee in employees]
            notify.send(
                request.user.employee_get,
                recipient=users,
                verb="You are added to rotating work type",
                verb_ar="تمت إضافتك إلى نوع العمل المتناوب",
                verb_de="Sie werden zum rotierenden Arbeitstyp hinzugefügt",
                verb_es="Se le agrega al tipo de trabajo rotativo",
                verb_fr="Vous êtes ajouté au type de travail rotatif",
                icon="infinite",
                redirect=reverse("employee-profile"),
            )

            messages.success(request, _("Rotating work type assigned."))
            response = render(
                request,
                "base/rotating_work_type/htmx/rotating_work_type_assign_form.html",
                {"form": form},
            )
            return HttpResponse(
                response.content.decode("utf-8") + "<script>location.reload();</script>"
            )
    return render(
        request,
        "base/rotating_work_type/htmx/rotating_work_type_assign_form.html",
        {"form": form},
    )


@login_required
@hx_request_required
@manager_can_enter("base.view_rotatingworktypeassign")
def rotating_work_type_assign_view(request):
    """
    This method renders template to view rotating work type objects
    """

    previous_data = request.GET.urlencode()
    rwork_type_assign = RotatingWorkTypeAssignFilter(request.GET).qs.order_by("-id")
    field = request.GET.get("field")
    if not request.GET.get("is_active") or request.GET.get("is_active") in [
        "true",
        "unknown",
    ]:
        rwork_type_assign = rwork_type_assign.filter(is_active=True)
    if request.GET.get("is_active") == "false":
        rwork_type_assign = rwork_type_assign.filter(is_active=False)
    rwork_type_assign = filtersubordinates(
        request, rwork_type_assign, "base.view_rotatingworktypeassign"
    )
    if request.GET.get("orderby"):
        rwork_type_assign = sortby(request, rwork_type_assign, "orderby")
    template = "base/rotating_work_type/rotating_work_type_assign_view.html"
    data_dict = parse_qs(previous_data)
    get_key_instances(RotatingWorkTypeAssign, data_dict)

    if field != "" and field is not None:
        rwork_type_assign = group_by_queryset(
            rwork_type_assign, field, request.GET.get("page"), "page"
        )
        list_values = [entry["list"] for entry in rwork_type_assign]
        id_list = []
        for value in list_values:
            for instance in value.object_list:
                id_list.append(instance.id)

        assign_ids = json.dumps(list(id_list))
        template = "base/rotating_work_type/htmx/group_by.html"

    else:
        rwork_type_assign = paginator_qry(rwork_type_assign, request.GET.get("page"))
        assign_ids = json.dumps(
            [instance.id for instance in rwork_type_assign.object_list]
        )

    return render(
        request,
        template,
        {
            "rwork_type_assign": rwork_type_assign,
            "pd": previous_data,
            "filter_dict": data_dict,
            "assign_ids": assign_ids,
            "field": field,
        },
    )


@login_required
@hx_request_required
def rotating_work_individual_view(request, instance_id):
    """
    This view is used render detailed view of the rotating work type assign
    """
    request_copy = request.GET.copy()
    request_copy.pop("instances_ids", None)
    previous_data = request_copy.urlencode()
    instance = RotatingWorkTypeAssign.objects.filter(id=instance_id).first()
    context = {"instance": instance, "pd": previous_data}
    assign_ids_json = request.GET.get("instances_ids")
    if assign_ids_json:
        assign_ids = json.loads(assign_ids_json)
        previous_id, next_id = closest_numbers(assign_ids, instance_id)
        context["previous"] = previous_id
        context["next"] = next_id
        context["assign_ids"] = assign_ids_json
    HTTP_REFERER = request.META.get("HTTP_REFERER", None)
    context["close_hx_url"] = ""
    context["close_hx_target"] = ""
    if HTTP_REFERER and HTTP_REFERER.endswith("rotating-work-type-assign/"):
        context["close_hx_url"] = "/rotating-work-type-assign-view"
        context["close_hx_target"] = "#view-container"
    elif HTTP_REFERER:
        HTTP_REFERERS = [part for part in HTTP_REFERER.split("/") if part]
        try:
            employee_id = int(HTTP_REFERERS[-1])
            context["close_hx_url"] = f"/employee/shift-tab/{employee_id}"
            context["close_hx_target"] = "#shift_target"
        except ValueError:
            pass
    return render(request, "base/rotating_work_type/individual_view.html", context)


@login_required
@hx_request_required
@manager_can_enter("base.change_rotatingworktypeassign")
def rotating_work_type_assign_update(request, id):
    """
    This method is used to update rotating work type instance
    """

    rotating_work_type_assign_obj = RotatingWorkTypeAssign.objects.get(id=id)
    form = RotatingWorkTypeAssignUpdateForm(instance=rotating_work_type_assign_obj)
    form = choosesubordinates(request, form, "base.change_rotatingworktypeassign")
    if request.method == "POST":
        form = RotatingWorkTypeAssignUpdateForm(
            request.POST, instance=rotating_work_type_assign_obj
        )
        form = choosesubordinates(request, form, "base.change_rotatingworktypeassign")
        if form.is_valid():
            form.save()
            messages.success(request, _("Rotating work type assign updated."))
            response = render(
                request,
                "base/rotating_work_type/htmx/rotating_work_type_assign_update_form.html",
                {"update_form": form},
            )
            return HttpResponse(
                response.content.decode("utf-8") + "<script>location.reload();</script>"
            )
    return render(
        request,
        "base/rotating_work_type/htmx/rotating_work_type_assign_update_form.html",
        {"update_form": form},
    )


@login_required
@manager_can_enter("base.change_rotatingworktypeassign")
def rotating_work_type_assign_export(request):
    if request.META.get("HTTP_HX_REQUEST") == "true":
        context = {
            "export_filter": RotatingWorkTypeAssignFilter(),
            "export_columns": RotatingWorkTypeAssignExportForm(),
        }
        return render(
            request,
            "base/rotating_work_type/rotating_work_type_assign_export.html",
            context=context,
        )

    return export_data(
        request=request,
        model=RotatingWorkTypeAssign,
        filter_class=RotatingWorkTypeAssignFilter,
        form_class=RotatingWorkTypeAssignExportForm,
        file_name="Rotating_work_type_assign",
    )


def rotating_work_type_assign_redirect(request, obj_id=None, employee_id=None):
    request_copy = request.GET.copy()
    request_copy.pop("instances_ids", None)
    previous_data = request_copy.urlencode()
    hx_target = request.META.get("HTTP_HX_TARGET", None)
    if hx_target and hx_target == "view-container":
        return redirect(f"/rotating-work-type-assign-view?{previous_data}")
    elif hx_target and hx_target == "objectDetailsModalTarget":
        instances_ids = request.GET.get("instances_ids")
        instances_list = json.loads(instances_ids)
        if obj_id in instances_list:
            instances_list.remove(obj_id)
        previous_instance, next_instance = closest_numbers(
            json.loads(instances_ids), obj_id
        )

        url = f"/rwork-individual-view/{next_instance}/"
        params = f"?{previous_data}&instances_ids={instances_list}"
        return redirect(url + params)
    elif hx_target and hx_target == "shift_target" and employee_id:
        return redirect(f"/employee/shift-tab/{employee_id}")
    elif hx_target:
        return HttpResponse("<script>window.location.reload()</script>")
    else:
        return HttpResponseRedirect(request.META.get("HTTP_REFERER", "/"))


@login_required
@hx_request_required
@manager_can_enter("base.change_rotatingworktypeassign")
def rotating_work_type_assign_archive(request, obj_id):
    """
    Archive or un-archive rotating work type assigns
    """
    try:
        rwork_type = get_object_or_404(RotatingWorkTypeAssign, id=obj_id)
        employee_id = rwork_type.employee_id.id
        employees_rwork_types = RotatingWorkTypeAssign.objects.filter(
            is_active=True, employee_id=rwork_type.employee_id
        )
        rwork_type.is_active = not rwork_type.is_active
        if rwork_type.is_active and employees_rwork_types:
            messages.error(request, "Already on record is active")
        else:
            rwork_type.save()
            message = _("un-archived") if rwork_type.is_active else _("archived")
            messages.success(
                request, _("Rotating work type assign is {}").format(message)
            )
        return rotating_work_type_assign_redirect(request, obj_id, employee_id)
    except Http404:
        messages.error(request, _("Rotating work type assign not found."))
    return rotating_work_type_assign_redirect(request, obj_id, employee_id)


@login_required
@manager_can_enter("base.change_rotatingworktypeassign")
def rotating_work_type_assign_bulk_archive(request):
    """
    This method is used to archive/un-archive bulk rotating work type assigns.
    """
    ids = json.loads(request.POST["ids"])
    is_active = request.POST.get("is_active") != "false"
    message = _("un-archived") if is_active else _("archived")
    count = 0

    for id in ids:
        rwork_type_assign = RotatingWorkTypeAssign.objects.get(id=id)
        employees_rwork_type_assign = RotatingWorkTypeAssign.objects.filter(
            is_active=True, employee_id=rwork_type_assign.employee_id
        )

        if is_active and employees_rwork_type_assign.exists():
            messages.error(
                request,
                _("Rotating work type for {employee_id} already exists").format(
                    employee_id=rwork_type_assign.employee_id,
                ),
            )
        else:
            rwork_type_assign.is_active = is_active
            rwork_type_assign.save()
            count += 1

    if count > 0:
        messages.success(
            request,
            _("Rotating work type for {count} employees is {message}").format(
                count=count, message=message
            ),
        )

    return rotating_work_type_assign_redirect(request)


@login_required
@permission_required("base.delete_rotatingworktypeassign")
def rotating_work_type_assign_bulk_delete(request):
    """
    This method is used to archive/un-archive bulk rotating work type assigns
    """
    ids = request.POST["ids"]
    ids = json.loads(ids)
    for id in ids:
        try:
            rwork_type_assign = RotatingWorkTypeAssign.objects.get(id=id)
            rwork_type_assign.delete()
            messages.success(
                request,
                _("{employee} deleted.").format(employee=rwork_type_assign.employee_id),
            )
        except RotatingWorkTypeAssign.DoesNotExist:
            messages.error(request, _("{rwork_type_assign} not found."))
        except ProtectedError:
            messages.error(
                request,
                _("You cannot delete {rwork_type_assign}").format(
                    rwork_type_assign=rwork_type_assign
                ),
            )
    return JsonResponse({"message": "Success"})


@login_required
@hx_request_required
@permission_required("base.delete_rotatingworktypeassign")
@require_http_methods(["POST"])
def rotating_work_type_assign_delete(request, obj_id):
    """
    This method is used to delete rotating work type
    """
    try:
        rotating_work_type_assign_obj = RotatingWorkTypeAssign.objects.get(id=obj_id)
        employee_id = rotating_work_type_assign_obj.employee_id.id
        rotating_work_type_assign_obj.delete()
        messages.success(request, _("Rotating work type assign deleted."))
    except RotatingWorkTypeAssign.DoesNotExist:
        messages.error(request, _("Rotating work type assign not found."))
    except ProtectedError:
        messages.error(request, _("You cannot delete this rotating work type."))

    return rotating_work_type_assign_redirect(request, obj_id, employee_id)


@login_required
@permission_required("base.view_employeetype")
def employee_type_view(request):
    """
    This method is used to view employee type
    """

    types = EmployeeType.objects.all()
    return render(
        request,
        "base/employee_type/employee_type.html",
        {
            "employee_types": types,
        },
    )


@login_required
@hx_request_required
@permission_required("base.add_employeetype")
def employee_type_create(request):
    """
    This method is used to create employee type
    """
    dynamic = request.GET.get("dynamic")
    form = EmployeeTypeForm()
    types = EmployeeType.objects.all()
    if request.method == "POST":
        form = EmployeeTypeForm(request.POST)
        if form.is_valid():
            form.save()
            form = EmployeeTypeForm()
            messages.success(request, _("Employee type created."))
            return HttpResponse("<script>window.location.reload();</script>")
    return render(
        request,
        "base/employee_type/employee_type_form.html",
        {"form": form, "employee_types": types, "dynamic": dynamic},
    )


@login_required
@hx_request_required
@permission_required("base.change_employeetype")
def employee_type_update(request, id, **kwargs):
    """
    This method is used to update employee type instance
    args:
        id : employee type instance id

    """

    employee_type = EmployeeType.find(id)
    form = EmployeeTypeForm(instance=employee_type)
    if request.method == "POST":
        form = EmployeeTypeForm(request.POST, instance=employee_type)
        if form.is_valid():
            form.save()
            messages.success(request, _("Employee type updated."))
            return HttpResponse("<script>window.location.reload();</script>")
    return render(
        request,
        "base/employee_type/employee_type_form.html",
        {"form": form, "employee_type": employee_type},
    )


@login_required
@permission_required("base.view_employeeshift")
def employee_shift_view(request):
    """
    This method is used to view employee shift
    """

    shifts = EmployeeShift.objects.all()
    if apps.is_installed("attendance"):
        GraceTime = get_horilla_model_class(app_label="attendance", model="gracetime")
        grace_times = GraceTime.objects.all().exclude(is_default=True)
    else:
        grace_times = None
    return render(
        request, "base/shift/shift.html", {"shifts": shifts, "grace_times": grace_times}
    )


@login_required
@hx_request_required
@permission_required("base.add_employeeshift")
def employee_shift_create(request):
    """
    This method is used to create employee shift
    """
    dynamic = request.GET.get("dynamic")
    form = EmployeeShiftForm()
    shifts = EmployeeShift.objects.all()
    if request.method == "POST":
        form = EmployeeShiftForm(request.POST)
        if form.is_valid():
            form.save()
            form = EmployeeShiftForm()
            messages.success(
                request, _("Employee Shift has been created successfully!")
            )
            return HttpResponse("<script>window.location.reload();</script>")
    return render(
        request,
        "base/shift/shift_form.html",
        {"form": form, "shifts": shifts, "dynamic": dynamic},
    )


@login_required
@hx_request_required
@permission_required("base.change_employeeshift")
def employee_shift_update(request, id, **kwargs):
    """
    This method is used to update employee shift instance
    args:
        id  : employee shift id

    """
    employee_shift = EmployeeShift.find(id)
    form = EmployeeShiftForm(instance=employee_shift)
    if request.method == "POST":
        form = EmployeeShiftForm(request.POST, instance=employee_shift)
        if form.is_valid():
            form.save()
            messages.success(request, _("Shift updated"))
            return HttpResponse("<script>window.location.reload();</script>")
    return render(
        request, "base/shift/shift_form.html", {"form": form, "shift": employee_shift}
    )


@login_required
@permission_required("base.view_employeeshiftschedule")
def employee_shift_schedule_view(request):
    """
    This method is used to view schedule for shift
    """
    shift_schedule = False
    if EmployeeShiftSchedule.objects.exists():
        shift_schedule = True
    shifts = EmployeeShift.objects.all()

    return render(
        request,
        "base/shift/schedule.html",
        {"shifts": shifts, "shift_schedule": shift_schedule},
    )


@login_required
@hx_request_required
@permission_required("base.add_employeeshiftschedule")
def employee_shift_schedule_create(request):
    """
    This method is used to create schedule for shift
    """

    form = EmployeeShiftScheduleForm()
    shifts = EmployeeShift.objects.all()
    if request.method == "POST":
        form = EmployeeShiftScheduleForm(request.POST)
        if form.is_valid():
            form.save()
            form = EmployeeShiftScheduleForm()
            messages.success(
                request, _("Employee Shift Schedule has been created successfully!")
            )
            return HttpResponse("<script>window.location.reload();</script>")

    return render(
        request, "base/shift/schedule_form.html", {"form": form, "shifts": shifts}
    )


@login_required
@hx_request_required
@permission_required("base.change_employeeshiftschedule")
def employee_shift_schedule_update(request, id, **kwargs):
    """
    This method is used to update employee shift instance
    args:
        id : employee shift instance id
    """

    employee_shift_schedule = EmployeeShiftSchedule.find(id)
    form = EmployeeShiftScheduleUpdateForm(instance=employee_shift_schedule)
    if request.method == "POST":
        form = EmployeeShiftScheduleUpdateForm(
            request.POST, instance=employee_shift_schedule
        )
        if form.is_valid():
            form.save()
            messages.success(request, _("Shift schedule created."))
            return HttpResponse("<script>window.location.reload();</script>")
    return render(
        request,
        "base/shift/schedule_form.html",
        {"form": form, "shift_schedule": employee_shift_schedule},
    )


@login_required
@permission_required("base.view_rotatingshift")
def rotating_shift_view(request):
    """
    This method is used to view rotating shift
    """

    return render(
        request,
        "base/rotating_shift/rotating_shift.html",
        {"rshifts": RotatingShift.objects.all()},
    )


@login_required
@hx_request_required
@permission_required("base.add_rotatingshift")
def rotating_shift_create(request):
    """
    This method is used to create rotating shift
    """

    form = RotatingShiftForm()
    if request.method == "POST":
        form = RotatingShiftForm(request.POST)
        if form.is_valid():
            form.save()
            form = RotatingShiftForm()
            messages.success(request, _("Rotating shift created."))
            return HttpResponse("<script>window.location.reload();</script>")
    else:
        form = RotatingShiftForm()
    return render(
        request,
        "base/rotating_shift/htmx/rotating_shift_form.html",
        {"form": form, "rshifts": RotatingShift.objects.all()},
    )


@login_required
@hx_request_required
@permission_required("base.change_rotatingshift")
def rotating_shift_update(request, id, **kwargs):
    """
    This method is used to update rotating shift instance
    args:
        id : rotating shift instance id
    """

    rotating_shift = RotatingShift.find(id)
    form = RotatingShiftForm(instance=rotating_shift)
    if request.method == "POST":
        form = RotatingShiftForm(request.POST, instance=rotating_shift)
        if form.is_valid():
            form.save()
            form = RotatingShiftForm()
            messages.success(request, _("Rotating shift updated."))
            return HttpResponse("<script>window.location.reload();</script>")
    return render(
        request,
        "base/rotating_shift/htmx/rotating_shift_form.html",
        {
            "form": form,
            "rshift": rotating_shift,
        },
    )


@login_required
@manager_can_enter("base.view_rotatingshiftassign")
def rotating_shift_assign(request):
    """
    This method is used to assign rotating shift
    """
    form = RotatingShiftAssignForm()
    form = choosesubordinates(request, form, "base.add_rotatingshiftassign")
    filter = RotatingShiftAssignFilters(
        queryset=RotatingShiftAssign.objects.filter(is_active=True)
    )
    rshift_assign = filter.qs
    rshift_all = RotatingShiftAssign.objects.all()

    rshift_assign = filtersubordinates(
        request, rshift_assign, "base.view_rotatingshiftassign"
    )
    rshift_assign = rshift_assign.filter(employee_id__is_active=True)
    assign_ids = json.dumps(
        [
            instance.id
            for instance in paginator_qry(
                rshift_assign, request.GET.get("page")
            ).object_list
        ]
    )

    return render(
        request,
        "base/rotating_shift/rotating_shift_assign.html",
        {
            "form": form,
            "f": filter,
            "export_filter": RotatingShiftAssignFilters(),
            "export_columns": RotatingShiftAssignExportForm(),
            "rshift_assign": paginator_qry(rshift_assign, request.GET.get("page")),
            "assign_ids": assign_ids,
            "rshift_all": rshift_all,
            "gp_fields": RotatingShiftRequestReGroup.fields,
        },
    )


@login_required
@hx_request_required
@manager_can_enter("base.add_rotatingshiftassign")
def rotating_shift_assign_add(request):
    """
    This method is used to add rotating shift assign
    """
    form = RotatingShiftAssignForm()
    if request.GET.get("emp_id"):
        employee = request.GET.get("emp_id")
        form = RotatingShiftAssignUpdateForm(initial={"employee_id": employee})
    form = choosesubordinates(request, form, "base.add_rotatingshiftassign")
    if request.method == "POST":
        form = RotatingShiftAssignForm(request.POST)
        form = choosesubordinates(request, form, "base.add_rotatingshiftassign")
        if form.is_valid():
            form.save()
            employee_ids = request.POST.getlist("employee_id")
            employees = Employee.objects.filter(id__in=employee_ids).select_related(
                "employee_user_id"
            )
            users = [employee.employee_user_id for employee in employees]
            notify.send(
                request.user.employee_get,
                recipient=users,
                verb="You are added to rotating shift",
                verb_ar="تمت إضافتك إلى وردية الدورية",
                verb_de="Sie werden der rotierenden Arbeitsschicht hinzugefügt",
                verb_es="Estás agregado a turno rotativo",
                verb_fr="Vous êtes ajouté au quart de travail rotatif",
                icon="infinite",
                redirect=reverse("employee-profile"),
            )

            messages.success(request, _("Rotating shift assigned."))
            response = render(
                request,
                "base/rotating_shift/htmx/rotating_shift_assign_form.html",
                {"form": form},
            )
            return HttpResponse(
                response.content.decode("utf-8") + "<script>location.reload();</script>"
            )
    return render(
        request,
        "base/rotating_shift/htmx/rotating_shift_assign_form.html",
        {"form": form},
    )


@login_required
@hx_request_required
@manager_can_enter("base.view_rotatingshiftassign")
def rotating_shift_assign_view(request):
    """
    This method renders all instance of rotating shift assign to a template
    """
    previous_data = request.GET.urlencode()
    rshift_assign = RotatingShiftAssignFilters(request.GET).qs.order_by("-id")
    field = request.GET.get("field")
    if (
        request.GET.get("is_active") is None
        or request.GET.get("is_active") == "unknown"
    ):
        rshift_assign = rshift_assign.filter(is_active=True)
    rshift_assign = filtersubordinates(
        request, rshift_assign, "base.view_rotatingshiftassign"
    )
    rshift_assign = sortby(request, rshift_assign, "orderby")
    data_dict = parse_qs(previous_data)
    get_key_instances(RotatingShiftAssign, data_dict)
    template = "base/rotating_shift/rotating_shift_assign_view.html"

    if field != "" and field is not None:
        rshift_assign = group_by_queryset(
            rshift_assign, field, request.GET.get("page"), "page"
        )
        list_values = [entry["list"] for entry in rshift_assign]
        id_list = []
        for value in list_values:
            for instance in value.object_list:
                id_list.append(instance.id)

        assign_ids = json.dumps(list(id_list))
        template = "base/rotating_shift/htmx/group_by.html"

    else:
        rshift_assign = paginator_qry(rshift_assign, request.GET.get("page"))
        assign_ids = json.dumps([instance.id for instance in rshift_assign.object_list])
    return render(
        request,
        template,
        {
            "rshift_assign": rshift_assign,
            "pd": previous_data,
            "filter_dict": data_dict,
            "assign_ids": assign_ids,
            "field": field,
        },
    )


@login_required
@hx_request_required
def rotating_shift_individual_view(request, instance_id):
    """
    This view is used render detailed view of the rotating shit assign
    """
    request_copy = request.GET.copy()
    request_copy.pop("instances_ids", None)
    previous_data = request_copy.urlencode()
    instance = RotatingShiftAssign.objects.filter(id=instance_id).first()
    context = {"instance": instance, "pd": previous_data}
    assign_ids_json = request.GET.get("instances_ids")
    HTTP_REFERER = request.META.get("HTTP_REFERER", None)
    context["close_hx_url"] = ""
    context["close_hx_target"] = ""
    if HTTP_REFERER and HTTP_REFERER.endswith("rotating-shift-assign/"):
        context["close_hx_url"] = "/rotating-shift-assign-view"
        context["close_hx_target"] = "#view-container"
    elif HTTP_REFERER:
        HTTP_REFERERS = [part for part in HTTP_REFERER.split("/") if part]
        try:
            employee_id = int(HTTP_REFERERS[-1])
            context["close_hx_url"] = f"/employee/shift-tab/{employee_id}"
            context["close_hx_target"] = "#shift_target"
        except ValueError:
            pass
    if assign_ids_json:
        assign_ids = json.loads(assign_ids_json)
        previous_id, next_id = closest_numbers(assign_ids, instance_id)
        context["previous"] = previous_id
        context["next"] = next_id
        context["assign_ids"] = assign_ids
    return render(request, "base/rotating_shift/individual_view.html", context)


@login_required
@hx_request_required
@manager_can_enter("base.change_rotatingshiftassign")
def rotating_shift_assign_update(request, id):
    """
    This method is used to update rotating shift assign instance
    args:
        id : rotating shift assign instance id

    """
    rotating_shift_assign_obj = RotatingShiftAssign.find(id)
    form = RotatingShiftAssignUpdateForm(instance=rotating_shift_assign_obj)
    form = choosesubordinates(request, form, "base.change_rotatingshiftassign")
    if request.method == "POST":
        form = RotatingShiftAssignUpdateForm(
            request.POST, instance=rotating_shift_assign_obj
        )
        form = choosesubordinates(request, form, "base.change_rotatingshiftassign")
        if form.is_valid():
            form.save()
            messages.success(request, _("Rotating shift assign updated."))
            response = render(
                request,
                "base/rotating_shift/htmx/rotating_shift_assign_update_form.html",
                {
                    "update_form": form,
                },
            )
            return HttpResponse(
                response.content.decode("utf-8") + "<script>location.reload();</script>"
            )
    return render(
        request,
        "base/rotating_shift/htmx/rotating_shift_assign_update_form.html",
        {
            "update_form": form,
        },
    )


@login_required
@manager_can_enter("base.change_rotatingshiftassign")
def rotating_shift_assign_export(request):
    if request.META.get("HTTP_HX_REQUEST"):
        context = {
            "export_filter": RotatingShiftAssignFilters(),
            "export_columns": RotatingShiftAssignExportForm(),
        }
        return render(
            request,
            "base/rotating_shift/rotating_shift_assign_export.html",
            context=context,
        )
    return export_data(
        request=request,
        model=RotatingShiftAssign,
        filter_class=RotatingShiftAssignFilters,
        form_class=RotatingShiftAssignExportForm,
        file_name="Rotating_shift_assign_export",
    )


def normalize_list(lst):
    return [None if pd.isna(x) else x for x in lst]


@login_required
@manager_can_enter("base.add_rotatingworktypeassign")
def rotating_shift_assign_import(request):
    if request.method == "POST":
        rotating_shift_obj_list = []
        employee_ids = []
        rotating_shift_assign_list = []
        error_list = []
        new_dicts = {}
        rotating_shifts = RotatingShift.objects.all()
        shifts = EmployeeShift.objects.all()
        file = request.FILES["file"]
        file_extension = file.name.split(".")[-1].lower()
        error = False
        create_rotating_shift = True

        existing_dicts = {
            rot_shift.id: [
                shift.employee_shift if shift else None
                for shift in rot_shift.total_shifts()
            ]
            for rot_shift in rotating_shifts
        }
        data_frame = (
            pd.read_csv(file) if file_extension == "csv" else pd.read_excel(file)
        )
        work_info_dicts = data_frame.to_dict("records")
        try:
            keys_list = list(work_info_dicts[0].keys())
            error_dict = {key: [] for key in keys_list}
        except:
            messages.error(request, "something went wrong....")
            data_frame = pd.DataFrame(
                ["Please provide valid data"],
                columns=["Title Error"],
            )

            error_count = 1
            response = HttpResponse(content_type="text/csv")
            response["Content-Disposition"] = 'attachment; filename="ImportError.csv"'

            data_frame.to_csv(response, index=False)
            response["X-Error-Count"] = error_count
            return response

        error_dict["Title Error"] = []
        error_dict["Employee Error"] = []
        error_dict["Date Error"] = []
        if len(keys_list) > 4:
            start_date = keys_list[3]
            start_date = parser.parse(str(start_date), dayfirst=True).date()

        for total_rows, row in enumerate(work_info_dicts, start=1):
            employee_ids.append(row["Badge Id"])
            current_list = list(row.values())[3:]
            current_list = normalize_list(current_list)
            if start_date < datetime.today().date():
                error_dict["Date Error"] = "Start Date must be greater than today"

            if current_list not in list(
                existing_dicts.values()
            ) and current_list not in list(new_dicts.values()):
                if rotating_shifts.filter(name=row["Title"]).exists():
                    row["Title Error"] = "Rotating Shift with this Title already exists"
                    error = True
                    error_list.append(row)
                    continue

                rotating_shift_obj = RotatingShift(
                    name=row["Title"],
                    shift1=shifts.filter(employee_shift=current_list[0]).first(),
                    shift2=shifts.filter(employee_shift=current_list[1]).first(),
                )
                if current_list[2:]:
                    additional_data = []
                    for item in current_list[2:]:
                        try:
                            additional_data.append(
                                shifts.filter(employee_shift=item).first().id
                            )
                        except:
                            additional_data.append(None)

                    rotating_shift_obj.additional_data = {
                        "additional_shifts": additional_data
                    }
                    rotating_shift_obj.save()
                new_dicts[rotating_shift_obj.id] = current_list

                rotating_shift_obj_list.append(rotating_shift_obj)
            else:
                flag = True
                for rot_shift_id, shift_list in existing_dicts.items():
                    if shift_list == current_list:
                        rotating_shift_obj = RotatingShift.objects.get(id=rot_shift_id)
                        rotating_shift_obj_list.append(rotating_shift_obj)
                        flag = False
                        break
                if flag:
                    for rot_shift_id, shift_list in new_dicts.items():
                        if shift_list == current_list:
                            rotating_shift_obj = RotatingShift.objects.get(
                                id=rot_shift_id
                            )
                            rotating_shift_obj_list.append(rotating_shift_obj)
                            break

        employee_list = Employee.objects.filter(badge_id__in=employee_ids)
        r_shifts = RotatingShiftAssign.objects.all()
        if start_date and employee_ids:
            for employee, rshift in zip(employee_list, rotating_shift_obj_list):
                if not r_shifts.filter(
                    employee_id=employee, rotating_shift_id=rshift
                ).exists():
                    rot_shift_assign = RotatingShiftAssign()
                    rot_shift_assign.employee_id = employee
                    rot_shift_assign.rotating_shift_id = rshift
                    rot_shift_assign.start_date = start_date
                    rot_shift_assign.based_on = "after"
                    rot_shift_assign.rotate_after_day = 1
                    rot_shift_assign.next_change_date = start_date
                    rot_shift_assign.next_shift = rshift.shift1
                    rot_shift_assign.additional_data["next_shift_index"] = 1
                    rotating_shift_assign_list.append(rot_shift_assign)
                else:
                    error_message = f"Rotating Shift with ID {rshift.name} is already assigned to employee {employee}"
                    for row in work_info_dicts:
                        if row["Badge Id"] == employee.badge_id:
                            row["Employee Error"] = error_message
                            error_list.append(row)
                            break

        create_rotating_shift = (
            not error_list or request.POST.get("create_rotating_shift") == "true"
        )

        if create_rotating_shift:
            if rotating_shift_assign_list:
                RotatingShiftAssign.objects.bulk_create(rotating_shift_assign_list)

        flg = set()
        unique_error_list = []

        for row in error_list:
            badge_id = row["Badge Id"]
            if badge_id not in flg:
                unique_error_list.append(row)
                flg.add(badge_id)

        if unique_error_list:
            for item in unique_error_list:
                for key, value in error_dict.items():
                    if key in item:
                        value.append(item[key])
                    else:
                        try:
                            value.append(None)
                        except:
                            pass

            keys_to_remove = [
                key
                for key, value in error_dict.items()
                if all(v is None for v in value)
            ]

            for key in keys_to_remove:
                del error_dict[key]
            data_frame = pd.DataFrame(error_dict, columns=error_dict.keys())
            error_count = len(unique_error_list)

            response = HttpResponse(content_type="text/csv")
            response["Content-Disposition"] = 'attachment; filename="ImportError.csv"'

            data_frame.to_csv(response, index=False)
            response["X-Error-Count"] = error_count
            return response

        return JsonResponse(
            {
                "Success": "Employees Imported Succefully",
                "success_count": len(employee_list),
            }
        )
    return HttpResponse("")


def rotating_shift_assign_redirect(request, obj_id, employee_id):
    request_copy = request.GET.copy()
    request_copy.pop("instances_ids", None)
    previous_data = request_copy.urlencode()
    hx_target = request.META.get("HTTP_HX_TARGET", None)
    if hx_target and hx_target == "view-container":
        return redirect(f"/rotating-shift-assign-view?{previous_data}")
    elif hx_target and hx_target == "objectDetailsModalTarget":
        instances_ids = request.GET.get("instances_ids")
        instances_list = json.loads(instances_ids)
        if obj_id in instances_list:
            instances_list.remove(obj_id)
        previous_instance, next_instance = closest_numbers(
            json.loads(instances_ids), obj_id
        )
        url = f"/rshit-individual-view/{next_instance}/"
        params = f"?{previous_data}&instances_ids={instances_list}"
        return redirect(url + params)
    elif hx_target and hx_target == "shift_target" and employee_id:
        return redirect(f"/employee/shift-tab/{employee_id}")
    elif hx_target:
        return HttpResponse("<script>window.location.reload()</script>")
    else:
        return HttpResponseRedirect(request.META.get("HTTP_REFERER", "/"))


@login_required
@hx_request_required
@manager_can_enter("base.change_rotatingshiftassign")
def rotating_shift_assign_archive(request, obj_id):
    """
    This method is used to archive and unarchive rotating shift assign records
    """
    try:
        rshift = get_object_or_404(RotatingShiftAssign, id=obj_id)
        employee_id = rshift.employee_id.id
        employees_rshift_assigns = RotatingShiftAssign.objects.filter(
            is_active=True, employee_id=rshift.employee_id
        )
        rshift.is_active = not rshift.is_active
        if rshift.is_active and employees_rshift_assigns:
            messages.error(request, "Already on record is active")
        else:
            rshift.save()
            message = _("un-archived") if rshift.is_active else _("archived")
            messages.success(request, _("Rotating shift assign is {}").format(message))
    except Http404:
        messages.error(request, _("Rotating shift assign not found."))

    return rotating_shift_assign_redirect(request, obj_id, employee_id)


@login_required
@manager_can_enter("base.change_rotatingshiftassign")
def rotating_shift_assign_bulk_archive(request):
    """
    This method is used to archive/un-archive bulk rotating shift assigns
    """
    ids = request.POST["ids"]
    ids = json.loads(ids)
    is_active = True
    message = _("un-archived")
    if request.GET.get("is_active") == "False":
        is_active = False
        message = _("archived")
    for id in ids:
        # check permission right here...
        rshift_assign = RotatingShiftAssign.objects.get(id=id)
        employees_rshift_assign = RotatingShiftAssign.objects.filter(
            is_active=True, employee_id=rshift_assign.employee_id
        )
        flag = True
        if is_active:
            if len(employees_rshift_assign) < 1:
                flag = False
                rshift_assign.is_active = is_active
        else:
            flag = False
            rshift_assign.is_active = is_active
        rshift_assign.save()
        if not flag:
            messages.success(
                request,
                _("Rotating shift for {employee} is {message}").format(
                    employee=rshift_assign.employee_id, message=message
                ),
            )
        else:
            messages.error(
                request,
                _("Rotating shift for {employee} is already exists").format(
                    employee=rshift_assign.employee_id
                ),
            )
    return JsonResponse({"message": "Success"})


@login_required
@manager_can_enter("base.delete_rotatingshiftassign")
def rotating_shift_assign_bulk_delete(request):
    """
    This method is used to bulk delete for rotating shift assign
    """
    ids = request.POST["ids"]
    ids = json.loads(ids)
    for id in ids:
        try:
            rshift_assign = RotatingShiftAssign.objects.get(id=id)
            rshift_assign.delete()
            messages.success(
                request,
                _("{employee} assign deleted.").format(
                    employee=rshift_assign.employee_id
                ),
            )
        except RotatingShiftAssign.DoesNotExist:
            messages.error(request, _("{rshift_assign} not found."))
        except ProtectedError:
            messages.error(
                request,
                _("You cannot delete {rshift_assign}").format(
                    rshift_assign=rshift_assign
                ),
            )
    return JsonResponse({"message": "Success"})


@login_required
@hx_request_required
@manager_can_enter("base.delete_rotatingshiftassign")
@require_http_methods(["POST"])
def rotating_shift_assign_delete(request, obj_id):
    """
    This method is used to delete rotating shift assign instance
    args:
        id : rotating shift assign instance id
    """
    try:
        rotating_shift_assign_obj = RotatingShiftAssign.objects.get(id=obj_id)
        employee_id = rotating_shift_assign_obj.employee_id.id
        rotating_shift_assign_obj.delete()
        messages.success(request, _("Rotating shift assign deleted."))
    except RotatingShiftAssign.DoesNotExist:
        employee_id = None
        messages.error(request, _("Rotating shift assign not found."))
    except ProtectedError:
        messages.error(request, _("You cannot delete this rotating shift assign."))
    return rotating_shift_assign_redirect(request, obj_id, employee_id)


def get_models_in_app(app_name):
    """
    get app models
    """
    try:
        app_config = apps.get_app_config(app_name)
        models = app_config.get_models()
        return models
    except LookupError:
        return []


@login_required
@manager_can_enter("auth.view_permission")
def employee_permission_assign(request):
    """
    This method is used to assign permissions to employee user
    """

    context = {}
    template = "base/auth/permission.html"
    if request.GET.get("profile_tab"):
        template = "tabs/group_permissions.html"
        employees = Employee.objects.filter(id=request.GET["employee_id"]).distinct()
        emoloyee = employees.first()
        context["employee"] = emoloyee
    else:
        employees = Employee.objects.filter(
            employee_user_id__user_permissions__isnull=False
        ).distinct()
        context["show_assign"] = True
    permissions = []
    no_permission_models = NO_PERMISSION_MODALS
    for app_name in APPS:
        app_models = []
        for model in get_models_in_app(app_name):
            if model._meta.model_name not in no_permission_models:
                app_models.append(
                    {
                        "verbose_name": model._meta.verbose_name.capitalize(),
                        "model_name": model._meta.model_name,
                    }
                )
        permissions.append(
            {"app": app_name.capitalize().replace("_", " "), "app_models": app_models}
        )
    context["permissions"] = permissions
    context["no_permission_models"] = no_permission_models
    context["employees"] = paginator_qry(employees, request.GET.get("page"))
    return render(
        request,
        template,
        context,
    )


@login_required
@permission_required("view_permissions")
def employee_permission_search(request, codename=None, uid=None):
    """
    This method renders template to view all instances of user permissions
    """
    context = {}
    template = "base/auth/permission_lines.html"
    employees = EmployeeFilter(request.GET).qs
    if request.GET.get("profile_tab"):
        template = "base/auth/permission_accordion.html"
        employees = employees.filter(id=request.GET["employee_id"]).distinct()
    else:
        employees = employees.filter(
            employee_user_id__user_permissions__isnull=False
        ).distinct()
        context["show_assign"] = True
    permissions = []
    apps = APPS
    for app_name in apps:
        app_models = []
        for model in get_models_in_app(app_name):
            app_models.append(
                {
                    "verbose_name": model._meta.verbose_name.capitalize(),
                    "model_name": model._meta.model_name,
                }
            )
        permissions.append({"app": app_name.capitalize(), "app_models": app_models})
    context["permissions"] = permissions
    context["employees"] = paginator_qry(employees, request.GET.get("page"))
    return render(
        request,
        template,
        context,
    )


@login_required
@require_http_methods(["POST"])
@permission_required("auth.add_permission")
def update_permission(
    request,
):
    """
    This method is used to remove user permission.
    """
    form = AssignPermission(request.POST)
    if form.is_valid():
        form.save()
        return JsonResponse({"message": "Updated the permissions", "type": "success"})
    if (
        form.data.get("employee")
        and Employee.objects.filter(id=form.data["employee"]).first()
    ):
        Employee.objects.filter(
            id=form.data["employee"]
        ).first().employee_user_id.user_permissions.clear()
        return JsonResponse({"message": "All permission cleared", "type": "info"})
    return JsonResponse({"message": "Something went wrong", "type": "danger"})


@login_required
@hx_request_required
@permission_required("auth.add_permission")
def permission_table(request):
    """
    This method is used to render the permission table
    """
    permissions = []
    apps = APPS
    form = AssignPermission()

    no_permission_models = NO_PERMISSION_MODALS

    for app_name in apps:
        app_models = []
        for model in get_models_in_app(app_name):
            if model not in no_permission_models:
                app_models.append(
                    {
                        "verbose_name": model._meta.verbose_name.capitalize(),
                        "model_name": model._meta.model_name,
                    }
                )
        permissions.append(
            {"app": app_name.capitalize().replace("_", " "), "app_models": app_models}
        )
    if request.method == "POST":
        form = AssignPermission(request.POST)
        if form.is_valid():
            form.save()
            messages.success(request, _("Employee permission assigned."))
            return HttpResponse("<script>window.location.reload()</script>")
    return render(
        request,
        "base/auth/permission_assign.html",
        {
            "permissions": permissions,
            "form": form,
            "no_permission_models": no_permission_models,
        },
    )


@login_required
def work_type_request_view(request):
    """
    This method renders template to  view all work type requests
    """
    previous_data = request.GET.urlencode()
    employee = Employee.objects.filter(employee_user_id=request.user).first()
    if request.user.has_perm("base.view_worktyperequest"):
        work_type_requests = WorkTypeRequest.objects.all()
    else:
        work_type_requests = filtersubordinates(
            request, WorkTypeRequest.objects.all(), "base.add_worktyperequest"
        )
        work_type_requests = work_type_requests | WorkTypeRequest.objects.filter(
            employee_id=employee
        )
        work_type_requests = work_type_requests.filter(employee_id__is_active=True)
    requests_ids = json.dumps(
        [
            instance.id
            for instance in paginator_qry(
                work_type_requests, request.GET.get("page")
            ).object_list
        ]
    )
    f = WorkTypeRequestFilter(request.GET, queryset=work_type_requests)
    data_dict = parse_qs(previous_data)
    get_key_instances(WorkTypeRequest, data_dict)
    form = WorkTypeRequestForm()
    form = choosesubordinates(
        request,
        form,
        "base.add_worktypereqeust",
    )
    form = include_employee_instance(request, form)
    return render(
        request,
        "work_type_request/work_type_request_view.html",
        {
            "data": paginator_qry(f.qs, request.GET.get("page")),
            "f": f,
            "form": form,
            "filter_dict": data_dict,
            "requests_ids": requests_ids,
            "gp_fields": WorkTypeRequestReGroup.fields,
        },
    )


@login_required
@manager_can_enter("base.view_worktyperequest")
def work_type_request_export(request):
    if request.META.get("HTTP_HX_REQUEST") == "true":
        export_filter = WorkTypeRequestFilter()
        export_fields = WorkTypeRequestColumnForm()
        context = {
            "export_fields": export_fields,
            "export_filter": export_filter,
        }
        return render(
            request, "work_type_request/work_type_request_export.html", context=context
        )
    return export_data(
        request,
        WorkTypeRequest,
        WorkTypeRequestColumnForm,
        WorkTypeRequestFilter,
        "Work_type_request",
    )


@login_required
@hx_request_required
def work_type_request_search(request):
    """
    This method is used to search work type request.
    """
    employee = Employee.objects.filter(employee_user_id=request.user).first()
    previous_data = request.GET.urlencode()
    field = request.GET.get("field")
    f = WorkTypeRequestFilter(request.GET)
    work_typ_requests = (
        filtersubordinates(request, f.qs, "base.add_worktyperequest")
        if not request.user.has_perm("base.view_worktyperequest")
        else f.qs
    )
    employee_work_requests = list(WorkTypeRequest.objects.filter(employee_id=employee))
    subordinates_work_requests = list(work_typ_requests)
    combined_requests = list(set(subordinates_work_requests + employee_work_requests))
    combined_requests_qs = WorkTypeRequest.objects.filter(
        id__in=[req.id for req in combined_requests]
    )
    work_typ_requests = sortby(request, combined_requests_qs, "orderby")
    template = "work_type_request/htmx/requests.html"

    if field != "" and field is not None:
        work_typ_requests = group_by_queryset(
            work_typ_requests, field, request.GET.get("page"), "page"
        )
        list_values = [entry["list"] for entry in work_typ_requests]
        id_list = []
        for value in list_values:
            for instance in value.object_list:
                id_list.append(instance.id)

        requests_ids = json.dumps(list(id_list))
        template = "work_type_request/htmx/group_by.html"

    else:
        work_typ_requests = paginator_qry(work_typ_requests, request.GET.get("page"))
        requests_ids = json.dumps(
            [instance.id for instance in work_typ_requests.object_list]
        )

    data_dict = parse_qs(previous_data)
    get_key_instances(WorkTypeRequest, data_dict)
    return render(
        request,
        template,
        {
            "data": work_typ_requests,
            "pd": previous_data,
            "filter_dict": data_dict,
            "requests_ids": requests_ids,
            "field": field,
        },
    )


def handle_wtr_close_hx_url(request):
    employee = request.user.employee_get.id
    HTTP_REFERER = request.META.get("HTTP_REFERER", "")
    previous_data = unquote(request.GET.urlencode().replace("pd=", ""))
    close_hx_url = ""
    close_hx_target = ""

    if HTTP_REFERER and "/" + "/".join(HTTP_REFERER.split("/")[3:]) == "/":
        close_hx_url = reverse("dashboard-work-type-request")
        close_hx_target = "#WorkTypeRequestApproveBody"
    elif HTTP_REFERER and HTTP_REFERER.endswith("work-type-request-view/"):
        close_hx_url = f"/work-type-request-search?{previous_data}"
        close_hx_target = "#view-container"
    elif HTTP_REFERER and HTTP_REFERER.endswith("employee-profile/"):
        close_hx_url = f"/employee/shift-tab/{employee}?profile=true"
        close_hx_target = "#shift_target"
    elif HTTP_REFERER:
        HTTP_REFERERS = [part for part in HTTP_REFERER.split("/") if part]
        try:
            employee_id = int(HTTP_REFERERS[-1])
            close_hx_url = f"/employee/shift-tab/{employee_id}"
            close_hx_target = "#shift_target"
        except ValueError:
            pass
    return close_hx_url, close_hx_target


@login_required
@hx_request_required
def work_type_request(request):
    """
    This method is used to create request for work type  .
    """
    encoded_data = request.GET.urlencode()
    previous_data = unquote(encoded_data.replace("pd=", ""))
    form = WorkTypeRequestForm()
    employee = request.user.employee_get.id
    if request.GET.get("emp_id"):
        employee = request.GET.get("emp_id")
    form = WorkTypeRequestForm(initial={"employee_id": employee})
    form = choosesubordinates(
        request,
        form,
        "base.add_worktyperequest",
    )
    form = include_employee_instance(request, form)

    f = WorkTypeRequestFilter()
    context = {"f": f, "pd": previous_data}
    context["close_hx_url"], context["close_hx_target"] = handle_wtr_close_hx_url(
        request
    )
    if request.method == "POST":
        form = WorkTypeRequestForm(request.POST)
        form = choosesubordinates(
            request,
            form,
            "base.add_worktyperequest",
        )
        form = include_employee_instance(request, form)
        if form.is_valid():
            instance = form.save()
            try:
                notify.send(
                    instance.employee_id,
                    recipient=(
                        instance.employee_id.employee_work_info.reporting_manager_id.employee_user_id
                    ),
                    verb=f"You have new work type request to \
                            validate for {instance.employee_id}",
                    verb_ar=f"لديك طلب نوع وظيفة جديد للتحقق من \
                            {instance.employee_id}",
                    verb_de=f"Sie haben eine neue Arbeitstypanfrage zur \
                            Validierung für {instance.employee_id}",
                    verb_es=f"Tiene una nueva solicitud de tipo de trabajo para \
                            validar para {instance.employee_id}",
                    verb_fr=f"Vous avez une nouvelle demande de type de travail\
                            à valider pour {instance.employee_id}",
                    icon="information",
                    redirect=reverse("work-type-request-view") + f"?id={instance.id}",
                )
            except Exception as error:
                pass
            messages.success(request, _("Work type request added."))
            work_type_requests = WorkTypeRequest.objects.all()
            if len(work_type_requests) == 1:
                return HttpResponse("<script>window.location.reload()</script>")
            form = WorkTypeRequestForm()
    context["form"] = form
    return render(request, "work_type_request/request_form.html", context=context)


def handle_wtr_redirect(request, work_type_request):
    hx_request = request.META.get("HTTP_HX_REQUEST") == "true"
    if not hx_request:
        return HttpResponseRedirect(request.META.get("HTTP_REFERER", "/"))

    current_url = "/" + "/".join(
        request.META.get("HTTP_HX_CURRENT_URL", "").split("/")[3:]
    )
    hx_target = request.META.get("HTTP_HX_TARGET")

    if not current_url:
        return HttpResponse("<script>window.location.reload()</script>")

    if hx_target == "objectDetailsModalTarget":
        instances_ids = request.GET.get("instances_ids")
        dashboard = request.GET.get("dashboard")
        url = reverse(
            "work-type-request-single-view",
            kwargs={"obj_id": work_type_request.id},
        )
        return redirect(f"{url}?instances_ids={instances_ids}&dashboard={dashboard}")

    if current_url == "/":
        return redirect(reverse("dashboard-work-type-request"))

    if "/work-type-request-view/" in current_url:
        return redirect(f"/work-type-request-search?{request.GET.urlencode()}")

    if "/employee-view/" in current_url:
        return redirect(f"/employee/shift-tab/{work_type_request.employee_id.id}")

    return HttpResponse("<script>window.location.reload()</script>")


@login_required
def work_type_request_cancel(request, id):
    """
    This method is used to cancel work type request
    args:
        id  : work type request id

    """
    work_type_request = WorkTypeRequest.find(id)
    if not work_type_request:
        messages.error(request, _("Work type request not found."))
        return HttpResponseRedirect(request.META.get("HTTP_REFERER", "/"))

    if not (
        is_reportingmanger(request, work_type_request)
        or request.user.has_perm("base.cancel_worktyperequest")
        or work_type_request.employee_id == request.user.employee_get
        and work_type_request.approved == False
    ):
        messages.error(request, _("You don't have permission"))
        return HttpResponseRedirect(request.META.get("HTTP_REFERER", "/"))
    work_type_request.canceled = True
    work_type_request.approved = False
    work_info = EmployeeWorkInformation.objects.filter(
        employee_id=work_type_request.employee_id
    )
    if work_info.exists():
        work_type_request.employee_id.employee_work_info.work_type_id = (
            work_type_request.previous_work_type_id
        )
        work_type_request.employee_id.employee_work_info.save()
    work_type_request.save()
    messages.success(request, _("Work type request has been rejected."))
    notify.send(
        request.user.employee_get,
        recipient=work_type_request.employee_id.employee_user_id,
        verb="Your work type request has been rejected.",
        verb_ar="تم إلغاء طلب نوع وظيفتك",
        verb_de="Ihre Arbeitstypanfrage wurde storniert",
        verb_es="Su solicitud de tipo de trabajo ha sido cancelada",
        verb_fr="Votre demande de type de travail a été annulée",
        redirect=reverse("work-type-request-view") + f"?id={work_type_request.id}",
        icon="close",
    )
    return handle_wtr_redirect(request, work_type_request)


@login_required
@manager_can_enter("base.change_worktyperequest")
def work_type_request_bulk_cancel(request):
    """
    This method is used to cancel a bunch work type request
    """
    ids = request.POST["ids"]
    ids = json.loads(ids)
    result = False
    for id in ids:
        work_type_request = WorkTypeRequest.objects.get(id=id)
        if (
            is_reportingmanger(request, work_type_request)
            or request.user.has_perm("base.cancel_worktyperequest")
            or work_type_request.employee_id == request.user.employee_get
            and work_type_request.approved == False
        ):
            work_type_request.canceled = True
            work_type_request.approved = False
            work_type_request.employee_id.employee_work_info.work_type_id = (
                work_type_request.previous_work_type_id
            )
            work_type_request.employee_id.employee_work_info.save()
            work_type_request.save()
            messages.success(request, _("Work type request has been canceled."))
            notify.send(
                request.user.employee_get,
                recipient=work_type_request.employee_id.employee_user_id,
                verb="Your work type request has been canceled.",
                verb_ar="تم إلغاء طلب نوع وظيفتك.",
                verb_de="Ihre Arbeitstypanfrage wurde storniert.",
                verb_es="Su solicitud de tipo de trabajo ha sido cancelada.",
                verb_fr="Votre demande de type de travail a été annulée.",
                redirect=reverse("work-type-request-view")
                + f"?id={work_type_request.id}",
                icon="close",
            )
            result = True
    return JsonResponse({"result": result})


@login_required
def work_type_request_approve(request, id):
    """
    This method is used to approve requested work type
    """

    work_type_request = WorkTypeRequest.find(id)
    if not work_type_request:
        messages.error(request, _("Work type request not found."))
        return HttpResponseRedirect(request.META.get("HTTP_REFERER", "/"))
    if not (
        is_reportingmanger(request, work_type_request)
        or request.user.has_perm("approve_worktyperequest")
        or request.user.has_perm("change_worktyperequest")
        and not work_type_request.approved
    ):
        messages.error(request, _("You don't have permission"))
        return HttpResponseRedirect(request.META.get("HTTP_REFERER", "/"))
    """
    Here the request will be approved, can send mail right here
    """
    if not work_type_request.is_any_work_type_request_exists():
        work_type_request.approved = True
        work_type_request.canceled = False
        work_type_request.save()
        messages.success(request, _("Work type request has been approved."))
        notify.send(
            request.user.employee_get,
            recipient=work_type_request.employee_id.employee_user_id,
            verb="Your work type request has been approved.",
            verb_ar="تمت الموافقة على طلب نوع وظيفتك.",
            verb_de="Ihre Arbeitstypanfrage wurde genehmigt.",
            verb_es="Su solicitud de tipo de trabajo ha sido aprobada.",
            verb_fr="Votre demande de type de travail a été approuvée.",
            redirect=reverse("work-type-request-view") + f"?id={work_type_request.id}",
            icon="checkmark",
        )
    else:
        messages.error(
            request,
            _("An approved work type request already exists during this time period."),
        )
    return handle_wtr_redirect(request, work_type_request)


@login_required
def work_type_request_bulk_approve(request):
    """
    This method is used to approve bulk of requested work type
    """
    ids = request.POST["ids"]
    ids = json.loads(ids)
    result = False
    for id in ids:
        work_type_request = WorkTypeRequest.objects.get(id=id)
        if (
            is_reportingmanger(request, work_type_request)
            or request.user.has_perm("approve_worktyperequest")
            or request.user.has_perm("change_worktyperequest")
            and not work_type_request.approved
        ):
            # """
            # Here the request will be approved, can send mail right here
            # """
            work_type_request.approved = True
            work_type_request.canceled = False
            employee_work_info = work_type_request.employee_id.employee_work_info
            employee_work_info.work_type_id = work_type_request.work_type_id
            employee_work_info.save()
            work_type_request.save()
            messages.success(request, _("Work type request has been approved."))
            notify.send(
                request.user.employee_get,
                recipient=work_type_request.employee_id.employee_user_id,
                verb="Your work type request has been approved.",
                verb_ar="تمت الموافقة على طلب نوع وظيفتك.",
                verb_de="Ihre Arbeitstypanfrage wurde genehmigt.",
                verb_es="Su solicitud de tipo de trabajo ha sido aprobada.",
                verb_fr="Votre demande de type de travail a été approuvée.",
                redirect=reverse("work-type-request-view")
                + f"?id={work_type_request.id}",
                icon="checkmark",
            )
            result = True
    return JsonResponse({"result": result})


@login_required
@hx_request_required
@work_type_request_change_permission()
def work_type_request_update(request, work_type_request_id):
    """
    This method is used to update work type request instance
    args:
        id : work type request instance id

    """
    work_type_request = WorkTypeRequest.objects.get(id=work_type_request_id)
    form = WorkTypeRequestForm(instance=work_type_request)
    form = choosesubordinates(request, form, "base.change_worktyperequest")
    form = include_employee_instance(request, form)
    if request.method == "POST":
        response = render(
            request,
            "work_type_request/request_update_form.html",
            {
                "form": form,
            },
        )
        form = WorkTypeRequestForm(request.POST, instance=work_type_request)
        form = choosesubordinates(request, form, "base.change_worktyperequest")
        form = include_employee_instance(request, form)
        if form.is_valid():
            form.save()
            messages.success(request, _("Request Updated Successfully"))
            return HttpResponse(
                response.content.decode("utf-8") + "<script>location.reload();</script>"
            )

    return render(request, "work_type_request/request_update_form.html", {"form": form})


@login_required
@hx_request_required
@require_http_methods(["POST"])
def work_type_request_delete(request, obj_id):
    """
    This method is used to delete work type request
    args:
        id : work type request instance id

    """
    try:
        work_type_request = WorkTypeRequest.objects.get(id=obj_id)
        employee = work_type_request.employee_id
        messages.success(request, _("Work type request deleted."))
        work_type_request.delete()
        notify.send(
            request.user.employee_get,
            recipient=employee.employee_user_id,
            verb="Your work type request has been deleted.",
            verb_ar="تم حذف طلب نوع وظيفتك.",
            verb_de="Ihre Arbeitstypanfrage wurde gelöscht.",
            verb_es="Su solicitud de tipo de trabajo ha sido eliminada.",
            verb_fr="Votre demande de type de travail a été supprimée.",
            redirect="#",
            icon="trash",
        )
    except WorkTypeRequest.DoesNotExist:
        employee = None
        messages.error(request, _("Work type request not found."))
    except ProtectedError:
        messages.error(request, _("You cannot delete this work type request."))
    hx_target = request.META.get("HTTP_HX_TARGET", None)
    if hx_target and hx_target == "objectDetailsModalTarget":
        instances_ids = request.GET.get("instances_ids")
        instances_list = json.loads(instances_ids)
        if obj_id in instances_list:
            instances_list.remove(obj_id)
        previous_instance, next_instance = closest_numbers(
            json.loads(instances_ids), obj_id
        )
        return redirect(
            f"/work-type-request-single-view/{next_instance}/?instances_ids={instances_list}"
        )
    elif hx_target and hx_target == "view-container":
        previous_data = request.GET.urlencode()
        work_type_requests = WorkTypeRequest.objects.all()
        if work_type_requests.exists():
            return redirect(f"/work-type-request-search?{previous_data}")
        else:
            return HttpResponse("<script>window.location.reload()</script>")

    elif hx_target and hx_target == "shift_target" and employee:
        return redirect(f"/employee/shift-tab/{employee.id}")
    else:
        return HttpResponse("<script>window.location.reload()</script>")


@login_required
def work_type_request_single_view(request, obj_id):
    """
    This method is used to view details of an work type request
    """
    work_type_request = WorkTypeRequest.objects.filter(id=obj_id).first()
    context = {
        "work_type_request": work_type_request,
        "dashboard": request.GET.get("dashboard"),
    }
    requests_ids_json = request.GET.get("instances_ids")
    if requests_ids_json:
        requests_ids = json.loads(requests_ids_json)
        previous_id, next_id = closest_numbers(requests_ids, obj_id)
        context["requests_ids"] = requests_ids_json
        context["previous"] = previous_id
        context["next"] = next_id
    context["close_hx_url"], context["close_hx_target"] = handle_wtr_close_hx_url(
        request
    )
    return render(
        request,
        "work_type_request/htmx/work_type_request_single_view.html",
        context,
    )


@login_required
@permission_required("base.delete_worktyperequest")
@require_http_methods(["POST"])
def work_type_request_bulk_delete(request):
    """
    This method is used to delete work type request
    args:
        id : work type request instance id

    """
    ids = request.POST["ids"]
    ids = json.loads(ids)
    for id in ids:
        try:
            work_type_request = WorkTypeRequest.objects.get(id=id)
            user = work_type_request.employee_id.employee_user_id
            work_type_request.delete()
            messages.success(request, _("Work type request deleted."))
            notify.send(
                request.user.employee_get,
                recipient=user,
                verb="Your work type request has been deleted.",
                verb_ar="تم حذف طلب نوع وظيفتك.",
                verb_de="Ihre Arbeitstypanfrage wurde gelöscht.",
                verb_es="Su solicitud de tipo de trabajo ha sido eliminada.",
                verb_fr="Votre demande de type de travail a été supprimée.",
                redirect="#",
                icon="trash",
            )
        except WorkTypeRequest.DoesNotExist:
            messages.error(request, _("Work type request not found."))
        except ProtectedError:
            messages.error(
                request,
                _(
                    "You cannot delete {employee} work type request for the date {date}."
                ).format(
                    employee=work_type_request.employee_id,
                    date=work_type_request.requested_date,
                ),
            )
        result = True
    return JsonResponse({"result": result})


@login_required
@hx_request_required
def shift_request(request):
    """
    This method is used to create shift request
    """
    form = ShiftRequestForm()
    employee = request.user.employee_get.id
    if request.GET.get("emp_id"):
        employee = request.GET.get("emp_id")

    form = ShiftRequestForm(initial={"employee_id": employee})
    form = choosesubordinates(
        request,
        form,
        "base.add_shiftrequest",
    )
    form = include_employee_instance(request, form)
    f = ShiftRequestFilter()
    if request.method == "POST":
        form = ShiftRequestForm(request.POST)
        form = choosesubordinates(request, form, "base.add_shiftrequest")
        form = include_employee_instance(request, form)
        response = render(
            request,
            "shift_request/htmx/shift_request_create_form.html",
            {"form": form, "f": f},
        )
        if form.is_valid():
            instance = form.save()
            try:
                notify.send(
                    instance.employee_id,
                    recipient=(
                        instance.employee_id.employee_work_info.reporting_manager_id.employee_user_id
                    ),
                    verb=f"You have new shift request to approve \
                        for {instance.employee_id}",
                    verb_ar=f"لديك طلب وردية جديد للموافقة عليه لـ {instance.employee_id}",
                    verb_de=f"Sie müssen eine neue Schichtanfrage \
                        für {instance.employee_id} genehmigen",
                    verb_es=f"Tiene una nueva solicitud de turno para \
                        aprobar para {instance.employee_id}",
                    verb_fr=f"Vous avez une nouvelle demande de quart de\
                        travail à approuver pour {instance.employee_id}",
                    icon="information",
                    redirect=reverse("shift-request-view") + f"?id={instance.id}",
                )
            except Exception as e:
                pass
            messages.success(request, _("Shift request added"))
            return HttpResponse(
                response.content.decode("utf-8") + "<script>location.reload();</script>"
            )
    return render(
        request,
        "shift_request/htmx/shift_request_create_form.html",
        {"form": form, "f": f},
    )


@login_required
def update_employee_allocation(request):

    shift = request.GET.get("shift_id")
    form = ShiftAllocationForm()
    shift = EmployeeShift.objects.filter(id=shift).first()
    employee_ids = shift.employeeworkinformation_set.values_list(
        "employee_id", flat=True
    )
    employees = Employee.objects.filter(id__in=employee_ids)
    form.fields["reallocate_to"].queryset = employees
    context = {"form": form}
    html_template = render_to_string(
        "shift_request/htmx/shift_reallocate_employees.html", context
    )
    return HttpResponse(html_template)


@login_required
@hx_request_required
def shift_request_allocation(request):
    """
    This method is used to create shift request reallocation
    """
    form = ShiftAllocationForm()
    if request.GET.get("emp_id"):
        employee = request.GET.get("emp_id")
        form = ShiftAllocationForm(initial={"employee_id": employee})
    form = choosesubordinates(
        request,
        form,
        "base.add_shiftrequest",
    )
    form = include_employee_instance(request, form)
    f = ShiftRequestFilter()
    if request.method == "POST":
        form = ShiftAllocationForm(request.POST)
        form = choosesubordinates(request, form, "base.add_shiftrequest")
        form = include_employee_instance(request, form)
        response = render(
            request,
            "shift_request/htmx/shift_allocation_form.html",
            {"form": form, "f": f},
        )
        if form.is_valid():
            instance = form.save()
            reallocate_emp = form.cleaned_data["reallocate_to"]
            try:
                notify.send(
                    instance.employee_id,
                    recipient=(
                        instance.employee_id.employee_work_info.reporting_manager_id.employee_user_id
                    ),
                    verb=f"You have a new shift reallocation request to approve for {instance.employee_id}.",
                    verb_ar=f"لديك طلب تخصيص جديد للورديات يتعين عليك الموافقة عليه لـ {instance.employee_id}.",
                    verb_de=f"Sie haben eine neue Anfrage zur Verschiebung der Schichtzuteilung zur Genehmigung für {instance.employee_id}.",
                    verb_es=f"Tienes una nueva solicitud de reasignación de turnos para aprobar para {instance.employee_id}.",
                    verb_fr=f"Vous avez une nouvelle demande de réaffectation de shift à approuver pour {instance.employee_id}.",
                    icon="information",
                    redirect=reverse("shift-request-view") + f"?id={instance.id}",
                )
            except Exception as e:
                pass

            try:
                notify.send(
                    instance.employee_id,
                    recipient=reallocate_emp,
                    verb=f"You have a new shift reallocation request from {instance.employee_id}.",
                    verb_ar=f"لديك طلب تخصيص جديد للورديات من {instance.employee_id}.",
                    verb_de=f"Sie haben eine neue Anfrage zur Verschiebung der Schichtzuteilung von {instance.employee_id}.",
                    verb_es=f"Tienes una nueva solicitud de reasignación de turnos de {instance.employee_id}.",
                    verb_fr=f"Vous avez une nouvelle demande de réaffectation de shift de {instance.employee_id}.",
                    icon="information",
                    redirect=reverse("shift-request-view") + f"?id={instance.id}",
                )
            except Exception as e:
                pass

            messages.success(request, _("Request Added"))
            return HttpResponse(
                response.content.decode("utf-8") + "<script>location.reload();</script>"
            )
    return render(
        request,
        "shift_request/htmx/shift_allocation_form.html",
        {"form": form, "f": f},
    )


@login_required
def shift_request_view(request):
    """
    This method renders all shift request instances to a template
    """
    previous_data = request.GET.urlencode()
    employee = Employee.objects.filter(employee_user_id=request.user).first()
    shift_requests = filtersubordinates(
        request,
        ShiftRequest.objects.filter(reallocate_to__isnull=True),
        "base.view_shiftrequest",
    )
    shift_requests = shift_requests | ShiftRequest.objects.filter(employee_id=employee)
    shift_requests = shift_requests.filter(employee_id__is_active=True)

    allocated_shift_requests = filtersubordinates(
        request,
        ShiftRequest.objects.filter(reallocate_to__isnull=False),
        "base.view_shiftrequest",
    )
    allocated_requests = ShiftRequest.objects.filter(reallocate_to__isnull=False)
    if not request.user.has_perm("base.view_shiftrequest"):
        allocated_requests = allocated_requests.filter(
            Q(reallocate_to=employee) | Q(employee_id=employee)
        )
    allocated_shift_requests = allocated_shift_requests | allocated_requests

    requests_ids = json.dumps(
        [
            instance.id
            for instance in paginator_qry(
                shift_requests, request.GET.get("page")
            ).object_list
        ]
    )
    allocated_ids = json.dumps(
        [
            instance.id
            for instance in paginator_qry(
                allocated_shift_requests, request.GET.get("page")
            ).object_list
        ]
    )
    f = ShiftRequestFilter(request.GET, queryset=shift_requests)
    data_dict = parse_qs(previous_data)
    get_key_instances(ShiftRequest, data_dict)
    form = ShiftRequestForm()

    form = choosesubordinates(
        request,
        form,
        "base.add_shiftrequest",
    )
    form = include_employee_instance(request, form)
    return render(
        request,
        "shift_request/shift_request_view.html",
        {
            "allocated_data": paginator_qry(
                allocated_shift_requests, request.GET.get("page")
            ),
            "data": paginator_qry(f.qs, request.GET.get("page")),
            "f": f,
            "form": form,
            "filter_dict": data_dict,
            "requests_ids": requests_ids,
            "allocated_ids": allocated_ids,
            "gp_fields": ShiftRequestReGroup.fields,
        },
    )


@login_required
@manager_can_enter("base.view_shiftrequest")
def shift_request_export(request):
    if request.META.get("HTTP_HX_REQUEST") == "true":
        export_fields = ShiftRequestColumnForm()
        export_filter = ShiftRequestFilter()

        context = {
            "export_fields": export_fields,
            "export_filter": export_filter,
        }
        return render(
            request, "shift_request/shift_request_export.html", context=context
        )
    return export_data(
        request,
        ShiftRequest,
        ShiftRequestColumnForm,
        ShiftRequestFilter,
        "Shift_requests",
    )


@login_required
def shift_request_search(request):
    """
    This method is used search shift request by employee and also used to filter shift request.
    """

    employee = Employee.objects.filter(employee_user_id=request.user).first()
    previous_data = request.GET.urlencode()
    field = request.GET.get("field")
    f = ShiftRequestFilter(request.GET)
    f = sortby(request, f.qs, "sortby")
    shift_requests = filtersubordinates(
        request, f.filter(reallocate_to__isnull=True), "base.add_shiftrequest"
    )
    shift_requests = shift_requests | f.filter(
        employee_id__employee_user_id=request.user
    )

    allocated_shift_requests = filtersubordinates(
        request, f.filter(reallocate_to__isnull=False), "base.add_shiftrequest"
    )
    if not request.user.has_perm("base.view_shiftrequest"):
        allocated_shift_requests = allocated_shift_requests | f.filter(
            Q(reallocate_to=employee) | Q(employee_id=employee)
        )

    requests_ids = json.dumps(
        [
            instance.id
            for instance in paginator_qry(
                shift_requests, request.GET.get("page")
            ).object_list
        ]
    )

    allocated_ids = json.dumps(
        [
            instance.id
            for instance in paginator_qry(
                allocated_shift_requests, request.GET.get("page")
            ).object_list
        ]
    )

    data_dict = parse_qs(previous_data)
    template = "shift_request/htmx/requests.html"
    if field != "" and field is not None:
        shift_requests = group_by_queryset(
            shift_requests, field, request.GET.get("page"), "page"
        )
        allocated_shift_requests = group_by_queryset(
            allocated_shift_requests, field, request.GET.get("page"), "page"
        )
        shift_list_values = [entry["list"] for entry in shift_requests]
        allocated_list_values = [entry["list"] for entry in allocated_shift_requests]
        shift_id_list = []
        allocated_id_list = []

        for value in shift_list_values:
            for instance in value.object_list:
                shift_id_list.append(instance.id)

        for value in allocated_list_values:
            for instance in value.object_list:
                allocated_id_list.append(instance.id)

        requests_ids = json.dumps(list(shift_id_list))
        allocated_ids = json.dumps(list(allocated_id_list))
        template = "shift_request/htmx/group_by.html"

    else:
        shift_requests = paginator_qry(shift_requests, request.GET.get("page"))
        allocated_shift_requests = paginator_qry(
            allocated_shift_requests, request.GET.get("page")
        )
        requests_ids = json.dumps(
            [
                instance.id
                for instance in paginator_qry(
                    shift_requests, request.GET.get("page")
                ).object_list
            ]
        )

        allocated_ids = json.dumps(
            [
                instance.id
                for instance in paginator_qry(
                    allocated_shift_requests, request.GET.get("page")
                ).object_list
            ]
        )

    get_key_instances(ShiftRequest, data_dict)
    return render(
        request,
        template,
        {
            "allocated_data": allocated_shift_requests,
            "data": paginator_qry(shift_requests, request.GET.get("page")),
            "pd": previous_data,
            "filter_dict": data_dict,
            "requests_ids": requests_ids,
            "allocated_ids": allocated_ids,
            "field": field,
        },
    )


@login_required
@hx_request_required
def shift_request_details(request, id):
    """
    This method is used to show shift request details in a modal
    args:
        id : shift request instance id
    """
    shift_request = ShiftRequest.find(id)
    requests_ids_json = request.GET.get("instances_ids")
    context = {
        "shift_request": shift_request,
        "dashboard": request.GET.get("dashboard"),
    }
    if requests_ids_json:
        requests_ids = json.loads(requests_ids_json)
        previous_id, next_id = closest_numbers(requests_ids, id)
        context["previous"] = previous_id
        context["next"] = next_id
        context["requests_ids"] = requests_ids_json
    return render(
        request,
        "shift_request/htmx/shift_request_detail.html",
        context,
    )


@login_required
@hx_request_required
def shift_allocation_request_details(request, id):
    """
    This method is used to show shift request details in a modal
    args:
        id : shift request instance id
    """
    shift_request = ShiftRequest.find(id)
    requests_ids_json = request.GET.get("instances_ids")
    context = {
        "shift_request": shift_request,
        "dashboard": request.GET.get("dashboard"),
    }
    if requests_ids_json:
        requests_ids = json.loads(requests_ids_json)
        previous_id, next_id = closest_numbers(requests_ids, id)
        context["previous"] = previous_id
        context["next"] = next_id
        context["allocation_ids"] = requests_ids_json
    return render(
        request,
        "shift_request/htmx/allocation_details.html",
        context,
    )


@login_required
@hx_request_required
@shift_request_change_permission()
def shift_request_update(request, shift_request_id):
    """
    This method is used to update shift request instance
    args:
        id : shift request instance id
    """
    shift_request = ShiftRequest.objects.get(id=shift_request_id)
    form = ShiftRequestForm(instance=shift_request)
    form = choosesubordinates(request, form, "base.change_shiftrequest")
    form = include_employee_instance(request, form)
    if request.method == "POST":
        if not shift_request.approved:
            response = render(
                request,
                "shift_request/request_update_form.html",
                {
                    "form": form,
                },
            )
            form = ShiftRequestForm(request.POST, instance=shift_request)
            form = choosesubordinates(request, form, "base.change_shiftrequest")
            form = include_employee_instance(request, form)
            if form.is_valid():
                form.save()
                messages.success(request, _("Request Updated Successfully"))
                return HttpResponse(
                    response.content.decode("utf-8")
                    + "<script>location.reload();</script>"
                )
        else:
            messages.info(request, _("Can't edit approved shift request"))
            return HttpResponse("<script>location.reload();</script>")

    return render(request, "shift_request/request_update_form.html", {"form": form})


@login_required
def shift_allocation_request_update(request, shift_request_id):
    """
    This method is used to update shift request instance
    args:
        id : shift request instance id
    """
    shift_request = ShiftRequest.objects.get(id=shift_request_id)
    form = ShiftAllocationForm(instance=shift_request)
    form = choosesubordinates(request, form, "base.change_shiftrequest")
    form = include_employee_instance(request, form)
    if request.method == "POST":
        response = render(
            request,
            "shift_request/request_update_form.html",
            {
                "form": form,
            },
        )
        form = ShiftAllocationForm(request.POST, instance=shift_request)
        form = choosesubordinates(request, form, "base.change_shiftrequest")
        form = include_employee_instance(request, form)
        if form.is_valid():
            form.save()
            instance = form.save()
            reallocate_emp = form.cleaned_data["reallocate_to"]
            try:
                notify.send(
                    instance.employee_id,
                    recipient=(
                        instance.employee_id.employee_work_info.reporting_manager_id.employee_user_id
                    ),
                    verb=f"You have a new shift reallocation request to approve for {instance.employee_id}.",
                    verb_ar=f"لديك طلب تخصيص جديد للورديات يتعين عليك الموافقة عليه لـ {instance.employee_id}.",
                    verb_de=f"Sie haben eine neue Anfrage zur Verschiebung der Schichtzuteilung zur Genehmigung für {instance.employee_id}.",
                    verb_es=f"Tienes una nueva solicitud de reasignación de turnos para aprobar para {instance.employee_id}.",
                    verb_fr=f"Vous avez une nouvelle demande de réaffectation de shift à approuver pour {instance.employee_id}.",
                    icon="information",
                    redirect=reverse("shift-request-view") + f"?id={instance.id}",
                )
            except Exception as e:
                pass

            try:
                notify.send(
                    instance.employee_id,
                    recipient=reallocate_emp,
                    verb=f"You have a new shift reallocation request from {instance.employee_id}.",
                    verb_ar=f"لديك طلب تخصيص جديد للورديات من {instance.employee_id}.",
                    verb_de=f"Sie haben eine neue Anfrage zur Verschiebung der Schichtzuteilung von {instance.employee_id}.",
                    verb_es=f"Tienes una nueva solicitud de reasignación de turnos de {instance.employee_id}.",
                    verb_fr=f"Vous avez une nouvelle demande de réaffectation de shift de {instance.employee_id}.",
                    icon="information",
                    redirect=reverse("shift-request-view") + f"?id={instance.id}",
                )
            except Exception as e:
                pass
            messages.success(request, _("Request Updated Successfully"))
            return HttpResponse(
                response.content.decode("utf-8") + "<script>location.reload();</script>"
            )

    return render(
        request, "shift_request/allocation_request_update_form.html", {"form": form}
    )


@login_required
def shift_request_cancel(request, id):
    """
    This method is used to update or cancel shift request
    args:
        id : shift request id

    """

    shift_request = ShiftRequest.find(id)
    if not shift_request:
        messages.error(request, _("Shift request not found."))
        return HttpResponseRedirect(request.META.get("HTTP_REFERER", "/"))
    if not (
        is_reportingmanger(request, shift_request)
        or request.user.has_perm("base.cancel_shiftrequest")
        or shift_request.employee_id == request.user.employee_get
        and shift_request.approved == False
    ):
        messages.error(request, _("You don't have permission"))
        return HttpResponseRedirect(request.META.get("HTTP_REFERER", "/"))
    today_date = datetime.today().date()
    if (
        shift_request.approved
        and shift_request.requested_date <= today_date <= shift_request.requested_till
        and not shift_request.is_permanent_shift
    ):
        shift_request.employee_id.employee_work_info.shift_id = (
            shift_request.previous_shift_id
        )
        shift_request.employee_id.employee_work_info.save()
    shift_request.canceled = True
    shift_request.approved = False
    work_info = EmployeeWorkInformation.objects.filter(
        employee_id=shift_request.employee_id
    )
    if work_info.exists():
        shift_request.employee_id.employee_work_info.shift_id = (
            shift_request.previous_shift_id
        )
    if shift_request.reallocate_to and work_info.exists():
        shift_request.reallocate_to.employee_work_info.shift_id = shift_request.shift_id
        shift_request.reallocate_to.employee_work_info.save()
    if work_info.exists():
        shift_request.employee_id.employee_work_info.save()
    shift_request.save()
    messages.success(request, _("Shift request rejected"))
    notify.send(
        request.user.employee_get,
        recipient=shift_request.employee_id.employee_user_id,
        verb="Your shift request has been canceled.",
        verb_ar="تم إلغاء طلبك للوردية.",
        verb_de="Ihr Schichtantrag wurde storniert.",
        verb_es="Se ha cancelado su solicitud de turno.",
        verb_fr="Votre demande de quart a été annulée.",
        redirect=reverse("shift-request-view") + f"?id={shift_request.id}",
        icon="close",
    )
    if shift_request.reallocate_to:
        notify.send(
            request.user.employee_get,
            recipient=shift_request.reallocate_to.employee_user_id,
            verb="Your shift request has been rejected.",
            verb_ar="تم إلغاء طلبك للوردية.",
            verb_de="Ihr Schichtantrag wurde storniert.",
            verb_es="Se ha cancelado su solicitud de turno.",
            verb_fr="Votre demande de quart a été annulée.",
            redirect=reverse("shift-request-view") + f"?id={shift_request.id}",
            icon="close",
        )
    return HttpResponseRedirect(request.META.get("HTTP_REFERER", "/"))


@login_required
def shift_allocation_request_cancel(request, id):
    """
    This method is used to update or cancel shift request
    args:
        id : shift request id

    """

    shift_request = ShiftRequest.find(id)

    shift_request.reallocate_canceled = True
    shift_request.reallocate_approved = False
    work_info = EmployeeWorkInformation.objects.filter(
        employee_id=shift_request.employee_id
    )
    if work_info.exists():
        shift_request.employee_id.employee_work_info.shift_id = (
            shift_request.previous_shift_id
        )
        shift_request.employee_id.employee_work_info.save()
    shift_request.save()
    messages.success(request, _("Shift request canceled"))
    notify.send(
        request.user.employee_get,
        recipient=shift_request.employee_id.employee_user_id,
        verb="Your shift request has been canceled.",
        verb_ar="تم إلغاء طلبك للوردية.",
        verb_de="Ihr Schichtantrag wurde storniert.",
        verb_es="Se ha cancelado su solicitud de turno.",
        verb_fr="Votre demande de quart a été annulée.",
        redirect=reverse("shift-request-view") + f"?id={shift_request.id}",
        icon="close",
    )

    return HttpResponseRedirect(request.META.get("HTTP_REFERER", "/"))


@login_required
@manager_can_enter("base.change_shiftrequest")
@require_http_methods(["POST"])
def shift_request_bulk_cancel(request):
    """
    This method is used to cancel a bunch of shift request.
    """
    ids = request.POST["ids"]
    ids = json.loads(ids)
    result = False
    for id in ids:
        shift_request = ShiftRequest.objects.get(id=id)
        if (
            is_reportingmanger(request, shift_request)
            or request.user.has_perm("base.cancel_shiftrequest")
            or shift_request.employee_id == request.user.employee_get
            and shift_request.approved == False
        ):
            shift_request.canceled = True
            shift_request.approved = False
            shift_request.employee_id.employee_work_info.shift_id = (
                shift_request.previous_shift_id
            )

            if shift_request.reallocate_to:
                shift_request.reallocate_to.employee_work_info.shift_id = (
                    shift_request.shift_id
                )
                shift_request.reallocate_to.employee_work_info.save()

            shift_request.employee_id.employee_work_info.save()
            shift_request.save()
            messages.success(request, _("Shift request canceled"))
            notify.send(
                request.user.employee_get,
                recipient=shift_request.employee_id.employee_user_id,
                verb="Your shift request has been canceled.",
                verb_ar="تم إلغاء طلبك للوردية.",
                verb_de="Ihr Schichtantrag wurde storniert.",
                verb_es="Se ha cancelado su solicitud de turno.",
                verb_fr="Votre demande de quart a été annulée.",
                redirect=reverse("shift-request-view") + f"?id={shift_request.id}",
                icon="close",
            )
            if shift_request.reallocate_to:
                notify.send(
                    request.user.employee_get,
                    recipient=shift_request.employee_id.employee_user_id,
                    verb="Your shift request has been canceled.",
                    verb_ar="تم إلغاء طلبك للوردية.",
                    verb_de="Ihr Schichtantrag wurde storniert.",
                    verb_es="Se ha cancelado su solicitud de turno.",
                    verb_fr="Votre demande de quart a été annulée.",
                    redirect=reverse("shift-request-view") + f"?id={shift_request.id}",
                    icon="close",
                )
            result = True
    return JsonResponse({"result": result})


@login_required
@manager_can_enter("base.change_shiftrequest")
def shift_request_approve(request, id):
    """
    Approve shift request
    args:
        id : shift request instance id
    """

    shift_request = ShiftRequest.find(id)
    if not shift_request:
        messages.error(request, _("Shift request not found."))
        return HttpResponseRedirect(request.META.get("HTTP_REFERER", "/"))

    user = request.user
    if not (
        is_reportingmanger(request, shift_request)
        or user.has_perm("approve_shiftrequest")
        or user.has_perm("change_shiftrequest")
        and not shift_request.approved
    ):
        messages.error(request, _("You don't have permission"))
        return HttpResponseRedirect(request.META.get("HTTP_REFERER", "/"))

    if shift_request.is_any_request_exists():
        messages.error(
            request,
            _("An approved shift request already exists during this time period."),
        )
        return HttpResponseRedirect(request.META.get("HTTP_REFERER", "/"))

    today_date = datetime.today().date()
    if not shift_request.is_permanent_shift:
        if shift_request.requested_date <= today_date <= shift_request.requested_till:
            shift_request.employee_id.employee_work_info.shift_id = (
                shift_request.shift_id
            )
            shift_request.employee_id.employee_work_info.save()
    shift_request.approved = True
    shift_request.canceled = False

    if shift_request.reallocate_to:
        shift_request.reallocate_to.employee_work_info.shift_id = (
            shift_request.previous_shift_id
        )
        shift_request.reallocate_to.employee_work_info.save()

    shift_request.save()
    messages.success(request, _("Shift has been approved."))

    recipients = [shift_request.employee_id.employee_user_id]
    if shift_request.reallocate_to:
        recipients.append(shift_request.reallocate_to.employee_user_id)

    for recipient in recipients:
        notify.send(
            user.employee_get,
            recipient=recipient,
            verb="Your shift request has been approved.",
            verb_ar="تمت الموافقة على طلبك للوردية.",
            verb_de="Ihr Schichtantrag wurde genehmigt.",
            verb_es="Se ha aprobado su solicitud de turno.",
            verb_fr="Votre demande de quart a été approuvée.",
            redirect=reverse("shift-request-view") + f"?id={shift_request.id}",
            icon="checkmark",
        )

    return HttpResponseRedirect(request.META.get("HTTP_REFERER", "/"))


@login_required
def shift_allocation_request_approve(request, id):
    """
    This method is used to approve shift request
    args:
        id : shift request instance id
    """

    shift_request = ShiftRequest.find(id)

    if not shift_request.is_any_request_exists():
        shift_request.reallocate_approved = True
        shift_request.reallocate_canceled = False
        shift_request.save()
        messages.success(request, _("You are available for shift reallocation."))
        notify.send(
            request.user.employee_get,
            recipient=shift_request.employee_id.employee_user_id,
            verb=f"{request.user.employee_get} is available for shift reallocation.",
            verb_ar=f"{request.user.employee_get} متاح لإعادة توزيع الورديات.",
            verb_de=f"{request.user.employee_get} steht für die Verschiebung der Schichtzuteilung zur Verfügung.",
            verb_es=f"{request.user.employee_get} está disponible para la reasignación de turnos.",
            verb_fr=f"{request.user.employee_get} est disponible pour la réaffectation de shift.",
            redirect=reverse("shift-request-view") + f"?id={shift_request.id}",
            icon="checkmark",
        )
        return HttpResponseRedirect(request.META.get("HTTP_REFERER", "/"))
    else:
        messages.error(
            request,
            _("An approved shift request already exists during this time period."),
        )
        return HttpResponseRedirect(request.META.get("HTTP_REFERER", "/"))


@login_required
@require_http_methods(["POST"])
@manager_can_enter("base.change_shiftrequest")
def shift_request_bulk_approve(request):
    """
    This method is used to approve a bunch of shift request
    """
    ids = request.POST["ids"]
    ids = json.loads(ids)
    result = False
    for id in ids:
        shift_request = ShiftRequest.objects.get(id=id)
        if (
            is_reportingmanger(request, shift_request)
            or request.user.has_perm("approve_shiftrequest")
            or request.user.has_perm("change_shiftrequest")
            and not shift_request.approved
        ):
            """
            here the request will be approved, can send mail right here
            """
            shift_request.approved = True
            shift_request.canceled = False

            if shift_request.reallocate_to:
                shift_request.reallocate_to.employee_work_info.shift_id = (
                    shift_request.previous_shift_id
                )
                shift_request.reallocate_to.employee_work_info.save()

            employee_work_info = shift_request.employee_id.employee_work_info
            employee_work_info.shift_id = shift_request.shift_id
            employee_work_info.save()
            shift_request.save()
            messages.success(request, _("Shifts have been approved."))
            notify.send(
                request.user.employee_get,
                recipient=shift_request.employee_id.employee_user_id,
                verb="Your shift request has been approved.",
                verb_ar="تمت الموافقة على طلبك للوردية.",
                verb_de="Ihr Schichtantrag wurde genehmigt.",
                verb_es="Se ha aprobado su solicitud de turno.",
                verb_fr="Votre demande de quart a été approuvée.",
                redirect=reverse("shift-request-view") + f"?id={shift_request.id}",
                icon="checkmark",
            )
        result = True
    return JsonResponse({"result": result})


@login_required
@require_http_methods(["POST"])
def shift_request_delete(request, id):
    """
    This method is used to delete shift request instance
    args:
        id : shift request instance id

    """
    try:
        shift_request = ShiftRequest.find(id)
        user = shift_request.employee_id.employee_user_id
        messages.success(request, "Shift request deleted")
        shift_request.delete()
        notify.send(
            request.user.employee_get,
            recipient=user,
            verb="Your shift request has been deleted.",
            verb_ar="تم حذف طلب الوردية الخاص بك.",
            verb_de="Ihr Schichtantrag wurde gelöscht.",
            verb_es="Se ha eliminado su solicitud de turno.",
            verb_fr="Votre demande de quart a été supprimée.",
            redirect="#",
            icon="trash",
        )

    except ShiftRequest.DoesNotExist:
        messages.error(request, _("Shift request not found."))
    except ProtectedError:
        messages.error(request, _("You cannot delete this shift request."))

    hx_target = request.META.get("HTTP_HX_TARGET", None)
    if hx_target and hx_target == "shift_target" and shift_request.employee_id:
        return redirect(f"/employee/shift-tab/{shift_request.employee_id.id}")
    return HttpResponseRedirect(request.META.get("HTTP_REFERER", "/"))


@login_required
@permission_required("delete_shiftrequest")
@require_http_methods(["POST"])
def shift_request_bulk_delete(request):
    """
    This method is used to delete shift request instance
    args:
        id : shift request instance id

    """
    ids = request.POST["ids"]
    ids = json.loads(ids)
    result = False
    for id in ids:
        try:
            shift_request = ShiftRequest.objects.get(id=id)
            user = shift_request.employee_id.employee_user_id
            shift_request.delete()
            messages.success(request, _("Shift request deleted."))
            notify.send(
                request.user.employee_get,
                recipient=user,
                verb="Your shift request has been deleted.",
                verb_ar="تم حذف طلب الوردية الخاص بك.",
                verb_de="Ihr Schichtantrag wurde gelöscht.",
                verb_es="Se ha eliminado su solicitud de turno.",
                verb_fr="Votre demande de quart a été supprimée.",
                redirect="#",
                icon="trash",
            )
        except ShiftRequest.DoesNotExist:
            messages.error(request, _("Shift request not found."))
        except ProtectedError:
            messages.error(
                request,
                _(
                    "You cannot delete {employee} shift request for the date {date}."
                ).format(
                    employee=shift_request.employee_id,
                    date=shift_request.requested_date,
                ),
            )
        result = True
    return JsonResponse({"result": result})


@login_required
def notifications(request):
    """
    This method will render notification items
    """
    all_notifications = request.user.notifications.unread()
    return render(
        request,
        "notification/notification_items.html",
        {"notifications": all_notifications},
    )


@login_required
def clear_notification(request):
    """
    This method is used to clear notification
    """
    try:
        request.user.notifications.unread().delete()
        messages.success(request, _("Unread notifications removed."))
    except Exception as e:
        messages.error(request, e)
    notifications = request.user.notifications.unread()
    return render(
        request,
        "notification/notification_items.html",
        {"notifications": notifications},
    )


@login_required
def delete_all_notifications(request):
    try:
        request.user.notifications.read().delete()
        request.user.notifications.unread().delete()
        messages.success(request, _("All notifications removed."))
    except Exception as e:
        messages.error(request, e)
    notifications = request.user.notifications.all()
    return render(
        request, "notification/all_notifications.html", {"notifications": notifications}
    )


@login_required
def delete_notification(request, id):
    """
    This method is used to delete notification
    """
    script = ""
    try:
        request.user.notifications.get(id=id).delete()
        messages.success(request, _("Notification deleted."))
    except Exception as e:
        messages.error(request, e)
    if not request.user.notifications.all():
        script = """<span hx-get='/all-notifications' hx-target='#allNotificationBody' hx-trigger='load'></span>"""
    return HttpResponse(script)


@login_required
def mark_as_read_notification(request, notification_id):
    script = ""
    notification = Notification.objects.get(id=notification_id)
    notification.mark_as_read()
    if not request.user.notifications.unread():
        script = """<span hx-get='/notifications' hx-target='#notificationContainer' hx-trigger='load'></span>"""
    return HttpResponse(script)


@login_required
def mark_as_read_notification_json(request):
    try:
        notification_id = request.POST["notification_id"]
        notification_id = int(notification_id)
        notification = Notification.objects.get(id=notification_id)
        notification.mark_as_read()
        return JsonResponse({"success": True})
    except:
        return JsonResponse({"success": False, "error": "Invalid request"})


@login_required
def read_notifications(request):
    """
    This method is to mark as read the notification
    """
    try:
        request.user.notifications.all().mark_all_as_read()
        messages.info(request, _("Notifications marked as read"))
    except Exception as e:
        messages.error(request, e)
    notifications = request.user.notifications.unread()

    return render(
        request,
        "notification/notification_items.html",
        {"notifications": notifications},
    )


@login_required
def all_notifications(request):
    """
    This method to render all notifications to template
    """
    return render(
        request,
        "notification/all_notifications.html",
        {"notifications": request.user.notifications.all()},
    )


@login_required
def general_settings(request):
    """
    This method is used to render settings template
    """
    if apps.is_installed("payroll"):
        PayrollSettings = get_horilla_model_class(
            app_label="payroll", model="payrollsettings"
        )
        EncashmentGeneralSettings = get_horilla_model_class(
            app_label="payroll", model="encashmentgeneralsettings"
        )
        from payroll.forms.component_forms import PayrollSettingsForm
        from payroll.forms.forms import EncashmentGeneralSettingsForm

        currency_instance = PayrollSettings.objects.first()
        currency_form = PayrollSettingsForm(instance=currency_instance)
        encashment_instance = EncashmentGeneralSettings.objects.first()
        encashment_form = EncashmentGeneralSettingsForm(instance=encashment_instance)
    else:
        encashment_form = None
        currency_form = None

    selected_company_id = request.session.get("selected_company")

    if selected_company_id == "all" or not selected_company_id:
        companies = Company.objects.all()
    else:
        companies = Company.objects.filter(id=selected_company_id)

    # Fetch or create EmployeeGeneralSetting instance
    prefix_instance = EmployeeGeneralSetting.objects.first()
    prefix_form = EmployeeGeneralSettingPrefixForm(instance=prefix_instance)
    instance = AnnouncementExpire.objects.first()
    form = AnnouncementExpireForm(instance=instance)
    enabled_block_unblock = (
        AccountBlockUnblock.objects.exists()
        and AccountBlockUnblock.objects.first().is_enabled
    )
    enabled_profile_edit = (
        ProfileEditFeature.objects.exists()
        and ProfileEditFeature.objects.first().is_enabled
    )
    history_tracking_instance = HistoryTrackingFields.objects.first()
    history_fields_form_initial = {}
    if history_tracking_instance and history_tracking_instance.tracking_fields:
        history_fields_form_initial = {
            "tracking_fields": history_tracking_instance.tracking_fields[
                "tracking_fields"
            ]
        }
    history_fields_form = HistoryTrackingFieldsForm(initial=history_fields_form_initial)

    if DynamicPagination.objects.filter(user_id=request.user).exists():
        pagination = DynamicPagination.objects.filter(user_id=request.user).first()
        pagination_form = DynamicPaginationForm(instance=pagination)
    else:
        pagination_form = DynamicPaginationForm()
    if request.method == "POST":
        form = AnnouncementExpireForm(request.POST, instance=instance)
        if form.is_valid():
            form.save()
            messages.success(request, _("Settings updated."))
            return HttpResponseRedirect(request.META.get("HTTP_REFERER", "/"))
    return render(
        request,
        "base/general_settings.html",
        {
            "form": form,
            "currency_form": currency_form,
            "pagination_form": pagination_form,
            "encashment_form": encashment_form,
            "history_fields_form": history_fields_form,
            "history_tracking_instance": history_tracking_instance,
            "enabled_block_unblock": enabled_block_unblock,
            "enabled_profile_edit": enabled_profile_edit,
            "prefix_form": prefix_form,
            "companies": companies,
            "selected_company_id": selected_company_id,
        },
    )


@login_required
@permission_required("base.view_company")
def date_settings(request):
    """
    This method is used to render Date format selector in settings
    """
    return render(request, "base/company/date.html")


@permission_required("base.change_company")
@csrf_exempt  # Use this decorator if CSRF protection is enabled
def save_date_format(request):
    if request.method == "POST":
        # Taking the selected Date Format
        selected_format = request.POST.get("selected_format")

        if not len(selected_format):
            messages.error(request, _("Please select a valid date format."))
        else:
            user = request.user
            employee = user.employee_get
            if request.user.is_superuser:
                selected_company = request.session.get("selected_company")
                if selected_company == "all":
                    all_companies = Company.objects.all()
                    for cmp in all_companies:
                        cmp.date_format = selected_format
                        cmp.save()
                    messages.success(request, _("Date format saved successfully."))
                else:
                    company = Company.objects.get(id=selected_company)
                    company.date_format = selected_format
                    company.save()
                    messages.success(request, _("Date format saved successfully."))

                # Return a JSON response indicating success
                return JsonResponse({"success": True})
            else:
                # Taking the company_name of the user
                info = EmployeeWorkInformation.objects.filter(employee_id=employee)
                # Employee workinformation will not exists if he/she chnged the company, So can't save the date format.
                if info.exists():
                    for data in info:
                        employee_company = data.company_id

                    company_name = Company.objects.filter(company=employee_company)
                    emp_company = company_name.first()

                    if emp_company is None:
                        messages.warning(
                            request, _("Please update the company field for the user.")
                        )
                    else:
                        # Save the selected format to the backend
                        emp_company.date_format = selected_format
                        emp_company.save()
                        messages.success(request, _("Date format saved successfully."))
                else:
                    messages.warning(
                        request,
                        _("Date format cannot saved. You are not in the company."),
                    )
                # Return a JSON response indicating success
                return JsonResponse({"success": True})

    # Return a JSON response for unsupported methods
    return JsonResponse({"error": False, "error": "Unsupported method"}, status=405)


@login_required
def get_date_format(request):
    user = request.user
    employee = user.employee_get

    selected_company = request.session.get("selected_company")
    if selected_company != "all" and request.user.is_superuser:
        company = Company.objects.get(id=selected_company)
        date_format = company.date_format
        if date_format:
            date_format = date_format
        else:
            date_format = "MMM. D, YYYY"
        return JsonResponse({"selected_format": date_format})

    # Taking the company_name of the user
    info = EmployeeWorkInformation.objects.filter(employee_id=employee)
    if info.exists():
        for data in info:
            employee_company = data.company_id
        company_name = Company.objects.filter(company=employee_company)
        emp_company = company_name.first()
        if emp_company:
            # Access the date_format attribute directly
            date_format = emp_company.date_format if emp_company else "MMM. D, YYYY"
        else:
            date_format = "MMM. D, YYYY"
    else:
        date_format = "MMM. D, YYYY"
    # Return the date format as JSON response
    return JsonResponse({"selected_format": date_format})


@permission_required("base.change_company")
@csrf_exempt  # Use this decorator if CSRF protection is enabled
def save_time_format(request):
    if request.method == "POST":
        # Taking the selected Time Format
        selected_format = request.POST.get("selected_format")

        if not len(selected_format):
            messages.error(request, _("Please select a valid time format."))
        else:
            user = request.user
            employee = user.employee_get
            if request.user.is_superuser:
                selected_company = request.session.get("selected_company")
                if selected_company == "all":
                    all_companies = Company.objects.all()
                    for cmp in all_companies:
                        cmp.time_format = selected_format
                        cmp.save()
                    messages.success(request, _("Date format saved successfully."))
                else:
                    company = Company.objects.get(id=selected_company)
                    company.time_format = selected_format
                    company.save()
                    messages.success(request, _("Date format saved successfully."))

                # Return a JSON response indicating success
                return JsonResponse({"success": True})
            else:
                # Taking the company_name of the user
                info = EmployeeWorkInformation.objects.filter(employee_id=employee)
                # Employee workinformation will not exists if he/she chnged the company, So can't save the time format.
                if info.exists():
                    for data in info:
                        employee_company = data.company_id

                    company_name = Company.objects.filter(company=employee_company)
                    emp_company = company_name.first()

                    if emp_company is None:
                        messages.warning(
                            request, _("Please update the company field for the user.")
                        )
                    else:
                        # Save the selected format to the backend
                        emp_company.time_format = selected_format
                        emp_company.save()
                        messages.success(request, _("Time format saved successfully."))
                else:
                    messages.warning(
                        request,
                        _("Time format cannot saved. You are not in the company."),
                    )

                # Return a JSON response indicating success
                return JsonResponse({"success": True})

    # Return a JSON response for unsupported methods
    return JsonResponse({"error": False, "error": "Unsupported method"}, status=405)


@login_required
def get_time_format(request):
    user = request.user
    employee = user.employee_get

    selected_company = request.session.get("selected_company")
    if selected_company != "all" and request.user.is_superuser:
        company = Company.objects.get(id=selected_company)
        time_format = company.time_format
        if time_format:
            time_format = time_format
        else:
            time_format = "hh:mm A"
        return JsonResponse({"selected_format": time_format})

    # Taking the company_name of the user
    info = EmployeeWorkInformation.objects.filter(employee_id=employee)
    if info.exists():
        for data in info:
            employee_company = data.company_id
        company_name = Company.objects.filter(company=employee_company)
        emp_company = company_name.first()
        if emp_company:
            # Access the date_format attribute directly
            time_format = emp_company.time_format
        else:
            time_format = "hh:mm A"
    else:
        time_format = "hh:mm A"
    # Return the date format as JSON response
    return JsonResponse({"selected_format": time_format})


@login_required
def history_field_settings(request):
    if request.method == "POST":
        fields = request.POST.getlist("tracking_fields")
        check = request.POST.get("work_info_track")
        history_object, created = HistoryTrackingFields.objects.get_or_create(
            pk=1, defaults={"tracking_fields": {"tracking_fields": fields}}
        )

        if not created:
            history_object.tracking_fields = {"tracking_fields": fields}
            if check == "on":
                history_object.work_info_track = True
            else:
                history_object.work_info_track = False
            messages.success(request, _("Settings updated."))
            history_object.save()

    return redirect(general_settings)

<<<<<<< HEAD
=======

@login_required
@permission_required("horilla_audit.change_accountblockunblock")
>>>>>>> e028d759
def enable_account_block_unblock(request):
    if request.method == "POST":
        enabled = request.POST.get("enable_block_account") == "on"
        instance = AccountBlockUnblock.objects.first()
        if instance:
            instance.is_enabled = enabled
            instance.save()
        else:
            AccountBlockUnblock.objects.create(is_enabled=enabled)
        messages.success(
            request,
            _(
                f"Account block/unblock setting has been {'enabled' if enabled else 'disabled'}."
            ),
        )
        if request.META.get("HTTP_HX_REQUEST"):
            return HttpResponse()
        return redirect(general_settings)
    return HttpResponse(status=405)


@login_required
@permission_required("employee.change_employee")
def enable_profile_edit_feature(request):

    if request.method == "POST":
        enabled = request.POST.get("enable_profile_edit") == "on"
        instance = ProfileEditFeature.objects.first()
        feature = DefaultAccessibility.objects.filter(feature="profile_edit").first()
        if instance:
            instance.is_enabled = enabled
            instance.save()
        else:
            ProfileEditFeature.objects.create(is_enabled=enabled)

        if enabled and not feature:
            DefaultAccessibility.objects.create(
                feature="profile_edit", filter={"feature": ["profile_edit"]}
            )

        if enabled:
            if not any(item[0] == "profile_edit" for item in ACCESSBILITY_FEATURE):
                ACCESSBILITY_FEATURE.append(("profile_edit", _("Profile Edit Access")))
        else:
            ACCESSBILITY_FEATURE.pop()

        messages.success(
            request,
            _(f"Profile edit feature has been {'enabled' if enabled else 'disabled'}."),
        )
        if request.META.get("HTTP_HX_REQUEST"):
            return HttpResponse()
        return redirect(general_settings)
    return HttpResponse(status=405)


@login_required
def shift_select(request):
    page_number = request.GET.get("page")

    if page_number == "all":
        if request.user.has_perm("base.view_shiftrequest"):
            employees = ShiftRequest.objects.all()
        else:
            employees = ShiftRequest.objects.filter(
                employee_id__employee_user_id=request.user
            ) | ShiftRequest.objects.filter(
                employee_id__employee_work_info__reporting_manager_id__employee_user_id=request.user
            )
        # employees = ShiftRequest.objects.all()

    employee_ids = [str(emp.id) for emp in employees]
    total_count = employees.count()

    context = {"employee_ids": employee_ids, "total_count": total_count}

    return JsonResponse(context, safe=False)


@login_required
def shift_select_filter(request):
    page_number = request.GET.get("page")
    filtered = request.GET.get("filter")
    filters = json.loads(filtered) if filtered else {}

    if page_number == "all":
        employee_filter = ShiftRequestFilter(
            filters, queryset=ShiftRequest.objects.all()
        )

        # Get the filtered queryset
        filtered_employees = employee_filter.qs

        employee_ids = [str(emp.id) for emp in filtered_employees]
        total_count = filtered_employees.count()

        context = {"employee_ids": employee_ids, "total_count": total_count}

        return JsonResponse(context)


@login_required
def work_type_select(request):
    page_number = request.GET.get("page")

    if page_number == "all":
        if request.user.has_perm("base.view_worktyperequest"):
            employees = WorkTypeRequest.objects.all()
        else:
            employees = WorkTypeRequest.objects.filter(
                employee_id__employee_user_id=request.user
            ) | WorkTypeRequest.objects.filter(
                employee_id__employee_work_info__reporting_manager_id__employee_user_id=request.user
            )

    employee_ids = [str(emp.id) for emp in employees]
    total_count = employees.count()

    context = {"employee_ids": employee_ids, "total_count": total_count}

    return JsonResponse(context, safe=False)


@login_required
def work_type_select_filter(request):
    page_number = request.GET.get("page")
    filtered = request.GET.get("filter")
    filters = json.loads(filtered) if filtered else {}

    if page_number == "all":
        employee_filter = WorkTypeRequestFilter(
            filters, queryset=WorkTypeRequest.objects.all()
        )

        # Get the filtered queryset
        filtered_employees = employee_filter.qs

        employee_ids = [str(emp.id) for emp in filtered_employees]
        total_count = filtered_employees.count()

        context = {"employee_ids": employee_ids, "total_count": total_count}

        return JsonResponse(context)


@login_required
def rotating_shift_select(request):
    page_number = request.GET.get("page")

    if page_number == "all":
        if request.user.has_perm("base.view_rotatingshiftassign"):
            employees = RotatingShiftAssign.objects.filter(is_active=True)
        else:
            employees = RotatingShiftAssign.objects.filter(
                employee_id__employee_work_info__reporting_manager_id__employee_user_id=request.user
            )
    else:
        employees = RotatingShiftAssign.objects.all()

    employee_ids = [str(emp.id) for emp in employees]
    total_count = employees.count()

    context = {"employee_ids": employee_ids, "total_count": total_count}

    return JsonResponse(context, safe=False)


@login_required
def rotating_shift_select_filter(request):
    page_number = request.GET.get("page")
    filtered = request.GET.get("filter")
    filters = json.loads(filtered) if filtered else {}

    if page_number == "all":
        employee_filter = RotatingShiftAssignFilters(
            filters, queryset=RotatingShiftAssign.objects.all()
        )

        # Get the filtered queryset
        filtered_employees = employee_filter.qs

        employee_ids = [str(emp.id) for emp in filtered_employees]
        total_count = filtered_employees.count()

        context = {"employee_ids": employee_ids, "total_count": total_count}

        return JsonResponse(context)


@login_required
def rotating_work_type_select(request):
    page_number = request.GET.get("page")

    if page_number == "all":
        if request.user.has_perm("base.view_rotatingworktypeassign"):
            employees = RotatingWorkTypeAssign.objects.filter(is_active=True)
        else:
            employees = RotatingWorkTypeAssign.objects.filter(
                employee_id__employee_work_info__reporting_manager_id__employee_user_id=request.user
            )
    else:
        employees = RotatingWorkTypeAssign.objects.all()

    employee_ids = [str(emp.id) for emp in employees]
    total_count = employees.count()

    context = {"employee_ids": employee_ids, "total_count": total_count}

    return JsonResponse(context, safe=False)


@login_required
def rotating_work_type_select_filter(request):
    page_number = request.GET.get("page")
    filtered = request.GET.get("filter")
    filters = json.loads(filtered) if filtered else {}

    if page_number == "all":
        employee_filter = RotatingWorkTypeAssignFilter(
            filters, queryset=RotatingWorkTypeAssign.objects.all()
        )

        # Get the filtered queryset
        filtered_employees = employee_filter.qs

        employee_ids = [str(emp.id) for emp in filtered_employees]
        total_count = filtered_employees.count()

        context = {"employee_ids": employee_ids, "total_count": total_count}

        return JsonResponse(context)


@login_required
@permission_required("horilla_audit.view_audittag")
def tag_view(request):
    """
    This method is used to show Audit tags
    """
    audittags = AuditTag.objects.all()
    return render(
        request,
        "base/tags/tags.html",
        {"audittags": audittags},
    )


@login_required
@permission_required("helpdesk.view_tag")
def helpdesk_tag_view(request):
    """
    This method is used to show Help desk tags
    """
    tags = Tags.objects.all()
    return render(
        request,
        "base/tags/helpdesk_tags.html",
        {"tags": tags},
    )


@login_required
@hx_request_required
@permission_required("helpdesk.add_tag")
def tag_create(request):
    """
    This method renders form and template to create Ticket type
    """
    form = TagsForm()
    if request.method == "POST":
        form = TagsForm(request.POST)
        if form.is_valid():
            form.save()
            form = TagsForm()
            messages.success(request, _("Tag has been created successfully!"))
            return HttpResponse("<script>window.location.reload()</script>")
    return render(
        request,
        "base/tags/tags_form.html",
        {
            "form": form,
        },
    )


@login_required
@hx_request_required
@permission_required("helpdesk.change_tag")
def tag_update(request, tag_id):
    """
    This method renders form and template to create Ticket type
    """
    tag = Tags.objects.get(id=tag_id)
    form = TagsForm(instance=tag)
    if request.method == "POST":
        form = TagsForm(request.POST, instance=tag)
        if form.is_valid():
            form.save()
            form = TagsForm()
            messages.success(request, _("Tag has been updated successfully!"))
            return HttpResponse("<script>window.location.reload()</script>")
    return render(
        request,
        "base/tags/tags_form.html",
        {"form": form, "tag_id": tag_id},
    )


@login_required
@hx_request_required
@permission_required("horilla_audit.add_audittag")
def audit_tag_create(request):
    """
    This method renders form and template to create Ticket type
    """
    form = AuditTagForm()
    if request.method == "POST":
        form = AuditTagForm(request.POST)
        if form.is_valid():
            form.save()
            form = AuditTagForm()
            messages.success(request, _("Tag has been created successfully!"))
            return HttpResponse("<script>window.location.reload()</script>")
    return render(
        request,
        "base/audit_tag/audit_tag_form.html",
        {
            "form": form,
        },
    )


@login_required
@hx_request_required
@permission_required("horilla_audit.change_audittag")
def audit_tag_update(request, tag_id):
    """
    This method renders form and template to create Ticket type
    """
    tag = AuditTag.objects.get(id=tag_id)
    form = AuditTagForm(instance=tag)
    if request.method == "POST":
        form = AuditTagForm(request.POST, instance=tag)
        if form.is_valid():
            form.save()
            form = AuditTagForm()
            messages.success(request, _("Tag has been updated successfully!"))
            return HttpResponse("<script>window.location.reload()</script>")
    return render(
        request,
        "base/audit_tag/audit_tag_form.html",
        {"form": form, "tag_id": tag_id},
    )


@login_required
@permission_required("base.view_multipleapprovalcondition")
def multiple_approval_condition(request):
    form = MultipleApproveConditionForm()
    selected_company = request.session.get("selected_company")
    if selected_company != "all":
        conditions = MultipleApprovalCondition.objects.filter(
            company_id=selected_company
        ).order_by("department")[::-1]
    else:
        conditions = MultipleApprovalCondition.objects.all().order_by("department")[
            ::-1
        ]
    create = True
    return render(
        request,
        "multi_approval_condition/condition.html",
        {"form": form, "conditions": conditions, "create": create},
    )


@login_required
@hx_request_required
@permission_required("base.view_multipleapprovalcondition")
def hx_multiple_approval_condition(request):
    selected_company = request.session.get("selected_company")
    if selected_company != "all":
        conditions = MultipleApprovalCondition.objects.filter(
            company_id=selected_company
        ).order_by("department")[::-1]
    else:
        conditions = MultipleApprovalCondition.objects.all().order_by("department")[
            ::-1
        ]
    return render(
        request,
        "multi_approval_condition/condition_table.html",
        {"conditions": conditions},
    )


@login_required
@hx_request_required
@permission_required("base.add_multipleapprovalcondition")
def get_condition_value_fields(request):
    operator = request.GET.get("condition_operator")
    form = MultipleApproveConditionForm()
    is_range = True if operator and operator == "range" else False
    context = {"form": form, "range": is_range}
    field_html = render_to_string(
        "multi_approval_condition/condition_value_fields.html", context
    )
    return HttpResponse(field_html)


@login_required
@hx_request_required
@permission_required("base.add_multipleapprovalcondition")
def add_more_approval_managers(request):
    currnet_hx_target = request.META.get("HTTP_HX_TARGET")
    hx_target_split = currnet_hx_target.split("_")
    next_hx_target = "_".join([hx_target_split[0], str(int(hx_target_split[-1]) + 1)])

    form = MultipleApproveConditionForm()
    managers_count = request.GET.get("managers_count")
    context = {
        "next_hx_target": next_hx_target,
        "currnet_hx_target": currnet_hx_target,
    }
    if managers_count:
        managers_count = int(managers_count) + 1
        field_name = f"multi_approval_manager_{managers_count}"
        choices = [("reporting_manager_id", _("Reporting Manager"))] + [
            (employee.pk, str(employee)) for employee in Employee.objects.all()
        ]
        form.fields[field_name] = forms.ChoiceField(
            choices=choices,
            widget=forms.Select(
                attrs={
                    "class": "oh-select oh-select-2 mb-3",
                    "name": field_name,
                    "id": f"id_{field_name}",
                }
            ),
            required=False,
        )
        context["managers_count"] = managers_count
        context["field_html"] = form[field_name].as_widget()
    else:
        form.fields["multi_approval_manager"].widget.attrs.update(
            {
                "name": f"multi_approval_manager_{str(int(hx_target_split[-1]) + 1)}",
                "id": f"id_multi_approval_manager_{str(int(hx_target_split[-1]) + 1)}",
            }
        )
        context["form"] = form

    field_html = render_to_string(
        "multi_approval_condition/add_more_approval_manager.html", context
    )

    return HttpResponse(field_html)


@login_required
@hx_request_required
@permission_required("base.add_multipleapprovalcondition")
def remove_approval_manager(request):
    return HttpResponse()


@login_required
@hx_request_required
@permission_required("base.add_multipleapprovalcondition")
def multiple_level_approval_create(request):
    form = MultipleApproveConditionForm()
    create = True
    if request.method == "POST":
        form = MultipleApproveConditionForm(request.POST)
        dept_id = request.POST.get("department")
        condition_field = request.POST.get("condition_field")
        condition_operator = request.POST.get("condition_operator")
        condition_value = request.POST.get("condition_value")
        condition_start_value = request.POST.get("condition_start_value")
        condition_end_value = request.POST.get("condition_end_value")
        company_id = request.POST.get("company_id")
        condition_approval_managers = request.POST.getlist("multi_approval_manager")
        company = Company.objects.get(id=company_id)
        department = Department.objects.get(id=dept_id)
        instance = MultipleApprovalCondition()
        if form.is_valid():
            instance.department = department
            instance.condition_field = condition_field
            instance.condition_operator = condition_operator
            instance.company_id = company
            if condition_operator != "range":
                instance.condition_value = condition_value
            else:
                instance.condition_start_value = condition_start_value
                instance.condition_end_value = condition_end_value

            instance.save()
            sequence = 0
            for emp_id in condition_approval_managers:
                sequence += 1
                reporting_manager = None
                try:
                    employee_id = int(emp_id)
                except:
                    employee_id = None
                    reporting_manager = emp_id
                MultipleApprovalManagers.objects.create(
                    condition_id=instance,
                    sequence=sequence,
                    employee_id=employee_id,
                    reporting_manager=reporting_manager,
                )
            form = MultipleApproveConditionForm()
            messages.success(
                request, _("Multiple approval condition created successfully")
            )
    return render(
        request,
        "multi_approval_condition/condition_create_form.html",
        {"form": form, "create": create},
    )


def edit_approval_managers(form, managers):
    for i, manager in enumerate(managers):
        if i == 0:
            form.initial["multi_approval_manager"] = manager.employee_id
        else:
            field_name = f"multi_approval_manager_{i}"
            choices = [("reporting_manager_id", _("Reporting Manager"))] + [
                (employee.pk, str(employee)) for employee in Employee.objects.all()
            ]
            form.fields[field_name] = forms.ChoiceField(
                choices=choices,
                label=_("Approval Manager {}").format(i),
                widget=forms.Select(attrs={"class": "oh-select oh-select-2 mb-3"}),
                required=False,
            )
            form.initial[field_name] = manager.employee_id
    return form


@login_required
@hx_request_required
@permission_required("base.change_multipleapprovalcondition")
def multiple_level_approval_edit(request, condition_id):
    create = False
    condition = MultipleApprovalCondition.objects.get(id=condition_id)
    managers = MultipleApprovalManagers.objects.filter(condition_id=condition).order_by(
        "sequence"
    )
    form = MultipleApproveConditionForm(instance=condition)
    edit_approval_managers(form, managers)
    if request.method == "POST":
        form = MultipleApproveConditionForm(request.POST, instance=condition)
        if form.is_valid():
            instance = form.save()
            messages.success(
                request, _("Multiple approval condition updated successfully")
            )
            sequence = 0
            MultipleApprovalManagers.objects.filter(condition_id=condition).delete()
            for key, value in request.POST.items():
                if key.startswith("multi_approval_manager"):
                    sequence += 1
                    reporting_manager = None
                    try:
                        employee_id = int(value)
                    except:
                        employee_id = None
                        reporting_manager = value
                    MultipleApprovalManagers.objects.create(
                        condition_id=instance,
                        sequence=sequence,
                        employee_id=employee_id,
                        reporting_manager=reporting_manager,
                    )
    selected_company = request.session.get("selected_company")
    if selected_company != "all":
        conditions = MultipleApprovalCondition.objects.filter(
            company_id=selected_company
        ).order_by("department")[::-1]
    else:
        conditions = MultipleApprovalCondition.objects.all().order_by("department")[
            ::-1
        ]

    return render(
        request,
        "multi_approval_condition/condition_edit_form.html",
        {
            "form": form,
            "conditions": conditions,
            "create": create,
            "condition": condition,
            "managers_count": len(managers),
        },
    )


@login_required
@permission_required("base.delete_multipleapprovalcondition")
def multiple_level_approval_delete(request, condition_id):
    condition = MultipleApprovalCondition.objects.get(id=condition_id)
    condition.delete()
    messages.success(request, _("Multiple approval condition deleted successfully"))
    return redirect(hx_multiple_approval_condition)


@login_required
@hx_request_required
def create_shiftrequest_comment(request, shift_id):
    """
    This method renders form and template to create shift request comments
    """
    shift = ShiftRequest.find(shift_id)
    emp = request.user.employee_get
    form = ShiftRequestCommentForm(
        initial={"employee_id": emp.id, "request_id": shift_id}
    )

    if request.method == "POST":
        form = ShiftRequestCommentForm(request.POST)
        if form.is_valid():
            form.instance.employee_id = emp
            form.instance.request_id = shift
            form.save()
            comments = ShiftRequestComment.objects.filter(request_id=shift_id).order_by(
                "-created_at"
            )
            no_comments = False
            if not comments.exists():
                no_comments = True
            form = ShiftRequestCommentForm(
                initial={"employee_id": emp.id, "request_id": shift_id}
            )
            messages.success(request, _("Comment added successfully!"))
            work_info = EmployeeWorkInformation.objects.filter(
                employee_id=shift.employee_id
            )
            if work_info.exists():
                if (
                    shift.employee_id.employee_work_info.reporting_manager_id
                    is not None
                ):
                    if request.user.employee_get.id == shift.employee_id.id:
                        rec = (
                            shift.employee_id.employee_work_info.reporting_manager_id.employee_user_id
                        )
                        notify.send(
                            request.user.employee_get,
                            recipient=rec,
                            verb=f"{shift.employee_id}'s shift request has received a comment.",
                            verb_ar=f"تلقت طلب تحويل {shift.employee_id} تعليقًا.",
                            verb_de=f"{shift.employee_id}s Schichtantrag hat einen Kommentar erhalten.",
                            verb_es=f"La solicitud de turno de {shift.employee_id} ha recibido un comentario.",
                            verb_fr=f"La demande de changement de poste de {shift.employee_id} a reçu un commentaire.",
                            redirect=reverse("shift-request-view") + f"?id={shift.id}",
                            icon="chatbox-ellipses",
                        )
                    elif (
                        request.user.employee_get.id
                        == shift.employee_id.employee_work_info.reporting_manager_id.id
                    ):
                        rec = shift.employee_id.employee_user_id
                        notify.send(
                            request.user.employee_get,
                            recipient=rec,
                            verb="Your shift request has received a comment.",
                            verb_ar="تلقت طلبك للتحول تعليقًا.",
                            verb_de="Ihr Schichtantrag hat einen Kommentar erhalten.",
                            verb_es="Tu solicitud de turno ha recibido un comentario.",
                            verb_fr="Votre demande de changement de poste a reçu un commentaire.",
                            redirect=reverse("shift-request-view") + f"?id={shift.id}",
                            icon="chatbox-ellipses",
                        )
                    else:
                        rec = [
                            shift.employee_id.employee_user_id,
                            shift.employee_id.employee_work_info.reporting_manager_id.employee_user_id,
                        ]
                        notify.send(
                            request.user.employee_get,
                            recipient=rec,
                            verb=f"{shift.employee_id}'s shift request has received a comment.",
                            verb_ar=f"تلقت طلب تحويل {shift.employee_id} تعليقًا.",
                            verb_de=f"{shift.employee_id}s Schichtantrag hat einen Kommentar erhalten.",
                            verb_es=f"La solicitud de turno de {shift.employee_id} ha recibido un comentario.",
                            verb_fr=f"La demande de changement de poste de {shift.employee_id} a reçu un commentaire.",
                            redirect=reverse("shift-request-view") + f"?id={shift.id}",
                            icon="chatbox-ellipses",
                        )
                else:
                    rec = shift.employee_id.employee_user_id
                    notify.send(
                        request.user.employee_get,
                        recipient=rec,
                        verb="Your shift request has received a comment.",
                        verb_ar="تلقت طلبك للتحول تعليقًا.",
                        verb_de="Ihr Schichtantrag hat einen Kommentar erhalten.",
                        verb_es="Tu solicitud de turno ha recibido un comentario.",
                        verb_fr="Votre demande de changement de poste a reçu un commentaire.",
                        redirect=reverse("shift-request-view") + f"?id={shift.id}",
                        icon="chatbox-ellipses",
                    )
            return render(
                request,
                "shift_request/htmx/shift_comment.html",
                {
                    "comments": comments,
                    "no_comments": no_comments,
                    "request_id": shift_id,
                    "shift_request": shift,
                },
            )
    return render(
        request,
        "shift_request/htmx/shift_comment.html",
        {"form": form, "request_id": shift_id, "shift_request": shift},
    )


@login_required
@hx_request_required
def view_shift_comment(request, shift_id):
    """
    This method is used to render all the notes of the employee
    """
    shift_request = ShiftRequest.find(shift_id)
    comments = ShiftRequestComment.objects.filter(request_id=shift_id).order_by(
        "-created_at"
    )
    no_comments = False
    if not comments.exists():
        no_comments = True
    if request.FILES:
        files = request.FILES.getlist("files")
        comment_id = request.GET["comment_id"]
        comment = ShiftRequestComment.objects.get(id=comment_id)
        attachments = []
        for file in files:
            file_instance = BaserequestFile()
            file_instance.file = file
            file_instance.save()
            attachments.append(file_instance)
        comment.files.add(*attachments)
    return render(
        request,
        "shift_request/htmx/shift_comment.html",
        {
            "comments": comments,
            "no_comments": no_comments,
            "request_id": shift_id,
            "shift_request": shift_request,
        },
    )


@login_required
@hx_request_required
def delete_shift_comment_file(request):
    """
    Used to delete attachment
    """
    ids = request.GET.getlist("ids")
    shift_id = request.GET["shift_id"]
    comment_id = request.GET["comment_id"]
    comment = ShiftRequestComment.find(comment_id)
    script = ""
    if (
        request.user.employee_get == comment.employee_id
        or request.user.has_perm("base.delete_baserequestfile")
        or is_reportingmanager(request)
    ):
        BaserequestFile.objects.filter(id__in=ids).delete()
        messages.success(request, _("File deleted successfully"))
    else:
        messages.warning(request, _("You don't have permission"))
        script = f"""<span hx-get="/view-shift-comment/{shift_id}/" hx-trigger="load" hx-target="#commentContainer" data-target="#activitySidebar"></span>"""
    return HttpResponse(script)


@login_required
@hx_request_required
def view_work_type_comment(request, work_type_id):
    """
    This method is used to render all the notes of the employee
    """
    work_type_request = WorkTypeRequest.find(work_type_id)
    comments = WorkTypeRequestComment.objects.filter(request_id=work_type_id).order_by(
        "-created_at"
    )
    no_comments = False
    if not comments.exists():
        no_comments = True
    if request.FILES:
        files = request.FILES.getlist("files")
        comment_id = request.GET["comment_id"]
        comment = WorkTypeRequestComment.objects.get(id=comment_id)
        attachments = []
        for file in files:
            file_instance = BaserequestFile()
            file_instance.file = file
            file_instance.save()
            attachments.append(file_instance)
        comment.files.add(*attachments)
    return render(
        request,
        "work_type_request/htmx/work_type_comment.html",
        {
            "comments": comments,
            "no_comments": no_comments,
            "request_id": work_type_id,
            "work_type_request": work_type_request,
        },
    )


@login_required
@hx_request_required
def delete_work_type_comment_file(request):
    """
    Used to delete attachment
    """
    ids = request.GET.getlist("ids")
    request_id = request.GET["request_id"]
    comment_id = request.GET["comment_id"]
    comment = WorkTypeRequestComment.find(comment_id)
    script = ""
    if (
        request.user.employee_get == comment.employee_id
        or request.user.has_perm("base.delete_baserequestfile")
        or is_reportingmanager(request)
    ):
        BaserequestFile.objects.filter(id__in=ids).delete()
        messages.success(request, _("File deleted successfully"))
    else:
        messages.warning(request, _("You don't have permission"))
        script = f"""<span hx-get="/view-work-type-comment/{request_id}/" hx-trigger="load" hx-target="#commentContainer" data-target="#activitySidebar"></span>"""
    return HttpResponse(script)


@login_required
@hx_request_required
def delete_shiftrequest_comment(request, comment_id):
    """
    This method is used to delete shift request comments
    """
    comment = ShiftRequestComment.find(comment_id)
    request_id = comment.request_id.id
    script = ""
    if (
        request.user.employee_get == comment.employee_id
        or request.user.has_perm("base.delete_baserequestfile")
        or is_reportingmanager(request)
    ):
        comment.delete()
        messages.success(request, _("Comment deleted successfully!"))
    else:
        messages.warning(request, _("You don't have permission"))
        script = f"""<span hx-get="/view-shift-comment/{request_id}/" hx-trigger="load" hx-target="#commentContainer" data-target="#activitySidebar"></span>"""
    return HttpResponse(script)


@login_required
@hx_request_required
def create_worktyperequest_comment(request, worktype_id):
    """
    This method renders form and template to create Work type request comments
    """
    work_type = WorkTypeRequest.objects.filter(id=worktype_id).first()
    emp = request.user.employee_get
    form = WorkTypeRequestCommentForm(
        initial={"employee_id": emp.id, "request_id": worktype_id}
    )

    if request.method == "POST":
        form = WorkTypeRequestCommentForm(request.POST)
        if form.is_valid():
            form.instance.employee_id = emp
            form.instance.request_id = work_type
            form.save()
            comments = WorkTypeRequestComment.objects.filter(
                request_id=worktype_id
            ).order_by("-created_at")
            no_comments = False
            if not comments.exists():
                no_comments = True
            form = WorkTypeRequestCommentForm(
                initial={"employee_id": emp.id, "request_id": worktype_id}
            )
            messages.success(request, _("Comment added successfully!"))

            work_info = EmployeeWorkInformation.objects.filter(
                employee_id=work_type.employee_id
            )
            if work_info.exists():
                if (
                    work_type.employee_id.employee_work_info.reporting_manager_id
                    is not None
                ):
                    if request.user.employee_get.id == work_type.employee_id.id:
                        rec = (
                            work_type.employee_id.employee_work_info.reporting_manager_id.employee_user_id
                        )
                        notify.send(
                            request.user.employee_get,
                            recipient=rec,
                            verb=f"{work_type.employee_id}'s work type request has received a comment.",
                            verb_ar=f"تلقت طلب نوع العمل {work_type.employee_id} تعليقًا.",
                            verb_de=f"{work_type.employee_id}s Arbeitsart-Antrag hat einen Kommentar erhalten.",
                            verb_es=f"La solicitud de tipo de trabajo de {work_type.employee_id} ha recibido un comentario.",
                            verb_fr=f"La demande de type de travail de {work_type.employee_id} a reçu un commentaire.",
                            redirect=reverse("work-type-request-view")
                            + f"?id={work_type.id}",
                            icon="chatbox-ellipses",
                        )
                    elif (
                        request.user.employee_get.id
                        == work_type.employee_id.employee_work_info.reporting_manager_id.id
                    ):
                        rec = work_type.employee_id.employee_user_id
                        notify.send(
                            request.user.employee_get,
                            recipient=rec,
                            verb="Your work type request has received a comment.",
                            verb_ar="تلقى طلب نوع العمل الخاص بك تعليقًا.",
                            verb_de="Ihr Arbeitsart-Antrag hat einen Kommentar erhalten.",
                            verb_es="Tu solicitud de tipo de trabajo ha recibido un comentario.",
                            verb_fr="Votre demande de type de travail a reçu un commentaire.",
                            redirect=reverse("work-type-request-view")
                            + f"?id={work_type.id}",
                            icon="chatbox-ellipses",
                        )
                    else:
                        rec = [
                            work_type.employee_id.employee_user_id,
                            work_type.employee_id.employee_work_info.reporting_manager_id.employee_user_id,
                        ]
                        notify.send(
                            request.user.employee_get,
                            recipient=rec,
                            verb=f"{work_type.employee_id}'s work type request has received a comment.",
                            verb_ar=f"تلقت طلب نوع العمل {work_type.employee_id} تعليقًا.",
                            verb_de=f"{work_type.employee_id}s Arbeitsart-Antrag hat einen Kommentar erhalten.",
                            verb_es=f"La solicitud de tipo de trabajo de {work_type.employee_id} ha recibido un comentario.",
                            verb_fr=f"La demande de type de travail de {work_type.employee_id} a reçu un commentaire.",
                            redirect=reverse("work-type-request-view")
                            + f"?id={work_type.id}",
                            icon="chatbox-ellipses",
                        )
                else:
                    rec = work_type.employee_id.employee_user_id
                    notify.send(
                        request.user.employee_get,
                        recipient=rec,
                        verb="Your work type request has received a comment.",
                        verb_ar="تلقى طلب نوع العمل الخاص بك تعليقًا.",
                        verb_de="Ihr Arbeitsart-Antrag hat einen Kommentar erhalten.",
                        verb_es="Tu solicitud de tipo de trabajo ha recibido un comentario.",
                        verb_fr="Votre demande de type de travail a reçu un commentaire.",
                        redirect=reverse("work-type-request-view")
                        + f"?id={work_type.id}",
                        icon="chatbox-ellipses",
                    )
            return render(
                request,
                "work_type_request/htmx/work_type_comment.html",
                {
                    "comments": comments,
                    "no_comments": no_comments,
                    "request_id": worktype_id,
                    "work_type_request": work_type,
                },
            )
    return render(
        request,
        "work_type_request/htmx/work_type_comment.html",
        {"form": form, "request_id": worktype_id, "work_type_request": work_type},
    )


@login_required
@hx_request_required
def delete_worktyperequest_comment(request, comment_id):
    """
    This method is used to delete Work type request comments
    """
    script = ""
    comment = WorkTypeRequestComment.find(comment_id)
    request_id = comment.request_id.id
    if (
        request.user.employee_get == comment.employee_id
        or request.user.has_perm("base.delete_baserequestfile")
        or is_reportingmanager(request)
    ):
        comment.delete()
        messages.success(request, _("Comment deleted successfully!"))
    else:
        messages.warning(request, _("You don't have permission"))
        script = f"""<span hx-get="/view-work-type-comment/{request_id}/" hx-trigger="load" hx-target="#commentContainer" data-target="#activitySidebar"></span>"""
    return HttpResponse(script)


@login_required
def pagination_settings_view(request):
    if DynamicPagination.objects.filter(user_id=request.user).exists():
        pagination = DynamicPagination.objects.filter(user_id=request.user).first()
        pagination_form = DynamicPaginationForm(instance=pagination)
        if request.method == "POST":
            pagination_form = DynamicPaginationForm(request.POST, instance=pagination)
            if pagination_form.is_valid():
                pagination_form.save()
                messages.success(request, _("Default pagination updated."))
    else:
        pagination_form = DynamicPaginationForm()
        if request.method == "POST":
            pagination_form = DynamicPaginationForm(
                request.POST,
            )
            if pagination_form.is_valid():
                pagination_form.save()
                messages.success(request, _("Default pagination updated."))
    if request.META.get("HTTP_HX_REQUEST"):
        return HttpResponse()
    return HttpResponseRedirect(request.META.get("HTTP_REFERER", "/"))


@login_required
@permission_required("employee.view_actiontype")
def action_type_view(request):
    """
    This method is used to show Action Type
    """
    action_types = Actiontype.objects.all()
    return render(
        request, "base/action_type/action_type.html", {"action_types": action_types}
    )


@login_required
@hx_request_required
@permission_required("employee.add_actiontype")
def action_type_create(request):
    """
    This method renders form and template to create Action Type
    """
    form = ActiontypeForm()
    previous_data = request.GET.urlencode()
    dynamic = request.GET.get("dynamic")
    if request.method == "POST":
        form = ActiontypeForm(request.POST)
        if form.is_valid():
            form.save()
            form = ActiontypeForm()
            messages.success(request, _("Action has been created successfully!"))
            if dynamic != "None":
                url = reverse("create-actions")
                instance = Actiontype.objects.all().order_by("-id").first()
                mutable_get = request.GET.copy()
                mutable_get["action"] = str(instance.id)
                return redirect(f"{url}?{mutable_get.urlencode()}")

    return render(
        request,
        "base/action_type/action_type_form.html",
        {
            "form": form,
            "pd": previous_data,
        },
    )


@login_required
@hx_request_required
@permission_required("employee.change_actiontype")
def action_type_update(request, act_id):
    """
    This method renders form and template to update Action type
    """
    action = Actiontype.objects.get(id=act_id)
    form = ActiontypeForm(instance=action)

    if action.action_type == "warning":
        if (
            AccountBlockUnblock.objects.first()
            and AccountBlockUnblock.objects.first().is_enabled
        ):
            form.fields["block_option"].widget = forms.HiddenInput()

    if request.method == "POST":
        form = ActiontypeForm(request.POST, instance=action)
        if form.is_valid():
            act_type = form.cleaned_data["action_type"]
            if act_type == "warning":
                form.instance.block_option = False
            form.save()
            form = ActiontypeForm()
            messages.success(request, _("Action has been updated successfully!"))
    return render(
        request,
        "base/action_type/action_type_form.html",
        {"form": form, "act_id": act_id},
    )


@login_required
@hx_request_required
@permission_required("employee.delete_actiontype")
def action_type_delete(request, act_id):
    """
    This method is used to delete the action type.
    """
    if DisciplinaryAction.objects.filter(action=act_id).exists():

        messages.error(
            request,
            _(
                "This action type is in use in disciplinary actions and cannot be deleted."
            ),
        )
        return HttpResponse("<script>window.location.reload()</script>")

    else:
        Actiontype.objects.filter(id=act_id).delete()
        messages.success(request, _("Action has been deleted successfully!"))
        return HttpResponse()


@login_required
def driver_viewed_status(request):
    """
    This method is used to update driver viewed status
    """
    form = DriverForm(request.GET)
    if form.is_valid():
        form.save()
    return HttpResponse("")


@login_required
def dashboard_components_toggle(request):
    """
    This function is used to create personalized dashboard charts for employees
    """
    employee_charts = DashboardEmployeeCharts.objects.get_or_create(
        employee=request.user.employee_get
    )[0]
    charts = employee_charts.charts or []
    chart_id = request.GET.get("chart_id")
    if chart_id and chart_id not in charts:
        charts.append(chart_id)
        employee_charts.charts = charts
        employee_charts.save()
    return HttpResponse("")


def check_chart_permission(request, charts):
    """
    This function is used to check the permissions for the charts
    Args:
        charts: dashboard charts
    """
    from base.templatetags.basefilters import is_reportingmanager

    if apps.is_installed("recruitment"):
        from recruitment.templatetags.recruitmentfilters import is_stagemanager

        need_stage_manager = [
            "hired_candidates",
            "onboarding_candidates",
            "recruitment_analytics",
        ]
    chart_apps = {
        "offline_employees": "attendance",
        "online_employees": "attendance",
        "overall_leave_chart": "leave",
        "hired_candidates": "recruitment",
        "onboarding_candidates": "onboarding",
        "recruitment_analytics": "recruitment",
        "attendance_analytic": "attendance",
        "hours_chart": "attendance",
        "objective_status": "pms",
        "key_result_status": "pms",
        "feedback_status": "pms",
        "shift_request_approve": "base",
        "work_type_request_approve": "base",
        "overtime_approve": "attendance",
        "attendance_validate": "attendance",
        "leave_request_approve": "leave",
        "leave_allocation_approve": "leave",
        "asset_request_approve": "asset",
        "employees_chart": "employee",
        "gender_chart": "employee",
        "department_chart": "base",
    }
    permissions = {
        "offline_employees": "employee.view_employee",
        "online_employees": "employee.view_employee",
        "overall_leave_chart": "leave.view_leaverequest",
        "hired_candidates": "recruitment.view_candidate",
        "onboarding_candidates": "recruitment.view_candidate",
        "recruitment_analytics": "recruitment.view_recruitment",
        "attendance_analytic": "attendance.view_attendance",
        "hours_chart": "attendance.view_attendance",
        "objective_status": "pms.view_employeeobjective",
        "key_result_status": "pms.view_employeekeyresult",
        "feedback_status": "pms.view_feedback",
        "shift_request_approve": "base.change_shiftrequest",
        "work_type_request_approve": "base.change_worktyperequest",
        "overtime_approve": "attendance.change_attendance",
        "attendance_validate": "attendance.change_attendance",
        "leave_request_approve": "leave.change_leaverequest",
        "leave_allocation_approve": "leave.change_leaveallocationrequest",
        "asset_request_approve": "asset.change_assetrequest",
    }
    chart_list = []
    need_reporting_manager = [
        "offline_employees",
        "online_employees",
        "attendance_analytic",
        "hours_chart",
        "objective_status",
        "key_result_status",
        "feedback_status",
        "shift_request_approve",
        "work_type_request_approve",
        "overtime_approve",
        "attendance_validate",
        "leave_request_approve",
        "leave_allocation_approve",
        "asset_request_approve",
    ]
    for chart in charts:
        if apps.is_installed(chart_apps.get(chart[0])):
            if (
                chart[0] in permissions.keys()
                or chart[0] in need_reporting_manager
                or (apps.is_installed("recruitment") and chart[0] in need_stage_manager)
            ):
                if request.user.has_perm(permissions[chart[0]]):
                    chart_list.append(chart)
                elif chart[0] in need_reporting_manager:
                    if is_reportingmanager(request.user):
                        chart_list.append(chart)
                elif (
                    apps.is_installed("recruitment") and chart[0] in need_stage_manager
                ):
                    if is_stagemanager(request.user):
                        chart_list.append(chart)
            else:
                chart_list.append(chart)

    return chart_list


@login_required
def employee_chart_show(request):
    """
    This function is used to choose which chart to show in the dashboard
    """
    employee_charts = DashboardEmployeeCharts.objects.get_or_create(
        employee=request.user.employee_get
    )[0]
    charts = [
        ("offline_employees", _("Offline Employees")),
        ("online_employees", _("Online Employees")),
        ("overall_leave_chart", _("Overall Leave Chart")),
        ("hired_candidates", _("Hired Candidates")),
        ("onboarding_candidates", _("Onboarding Candidates")),
        ("recruitment_analytics", _("Recruitment Analytics")),
        ("attendance_analytic", _("Attendance analytics")),
        ("hours_chart", _("Hours Chart")),
        ("employees_chart", _("Employees Chart")),
        ("department_chart", _("Department Chart")),
        ("gender_chart", _("Gender Chart")),
        ("objective_status", _("Objective Status")),
        ("key_result_status", _("Key Result Status")),
        ("feedback_status", _("Feedback Status")),
        ("shift_request_approve", _("Shift Request to Approve")),
        ("work_type_request_approve", _("Work Type Request to Approve")),
        ("overtime_approve", _("Overtime to Approve")),
        ("attendance_validate", _("Attendance to Validate")),
        ("leave_request_approve", _("Leave Request to Approve")),
        ("leave_allocation_approve", _("Leave Allocation to Approve")),
        ("feedback_answer", _("Feedbacks to Answer")),
        ("asset_request_approve", _("Asset Request to Approve")),
    ]
    charts = check_chart_permission(request, charts)

    if request.method == "POST":
        employee_charts.charts = []
        employee_charts.save()
        data = request.POST
        for chart in charts:
            if chart[0] not in data.keys() and chart[0] not in employee_charts.charts:
                employee_charts.charts.append(chart[0])
            elif chart[0] in data.keys() and chart[0] in employee_charts.charts:
                employee_charts.charts.remove(chart[0])
            else:
                pass

        employee_charts.save()
        return HttpResponse("<script>window.location.reload();</script>")
    context = {"dashboard_charts": charts, "employee_chart": employee_charts.charts}
    return render(request, "dashboard_chart_form.html", context)


@login_required
@permission_required("base.view_biometricattendance")
def enable_biometric_attendance_view(request):
    biometric = BiometricAttendance.objects.first()
    return render(
        request,
        "base/install_biometric_attendance.html",
        {"biometric": biometric},
    )


@login_required
@permission_required("base.add_biometricattendance")
def activate_biometric_attendance(request):
    if request.method == "GET":
        is_installed = request.GET.get("is_installed")
        instance = BiometricAttendance.objects.first()
        if not instance:
            instance = BiometricAttendance.objects.create()
        if is_installed == "true":
            instance.is_installed = True
            messages.success(
                request,
                _("The biometric attendance feature has been activated successfully."),
            )
        else:
            instance.is_installed = False
            messages.info(
                request,
                _(
                    "The biometric attendance feature has been deactivated successfully."
                ),
            )
        instance.save()
    return JsonResponse({"message": "Success"})


@login_required
def get_horilla_installed_apps(request):
    return JsonResponse({"installed_apps": APPS})


def generate_error_report(error_list, error_data, file_name):
    for item in error_list:
        for key, value in error_data.items():
            if key in item:
                value.append(item[key])
            else:
                value.append(None)

    keys_to_remove = [
        key for key, value in error_data.items() if all(v is None for v in value)
    ]
    for key in keys_to_remove:
        del error_data[key]

    data_frame = pd.DataFrame(error_data, columns=error_data.keys())
    styled_data_frame = data_frame.style.applymap(
        lambda x: "text-align: center", subset=pd.IndexSlice[:, :]
    )

    response = HttpResponse(content_type="application/ms-excel")
    response["Content-Disposition"] = f'attachment; filename="{file_name}"'
    writer = pd.ExcelWriter(response, engine="xlsxwriter")
    styled_data_frame.to_excel(writer, index=False, sheet_name="Sheet1")

    worksheet = writer.sheets["Sheet1"]
    worksheet.set_column("A:Z", 30)
    writer.close()

    def get_error_sheet(request):
        remove_dynamic_url(path_info)
        return response

    from base.urls import path, urlpatterns

    # Create a unique path for the error file download
    path_info = f"error-sheet-{uuid.uuid4()}"
    urlpatterns.append(path(path_info, get_error_sheet, name=path_info))
    DYNAMIC_URL_PATTERNS.append(path_info)

    return path_info


@login_required
@hx_request_required
def get_upcoming_holidays(request):
    """
    Retrieve and display a list of upcoming holidays for the current month and year.
    """
    today = timezone.localdate()
    current_month = today.month
    current_year = today.year
    holidays = Holidays.objects.filter(
        Q(start_date__month=current_month, start_date__year=current_year)
        & Q(start_date__gte=today)
    )
    colors = generate_colors(len(holidays))
    for i, holiday in enumerate(holidays):
        holiday.background_color = colors[i]
    return render(request, "holiday/upcoming_holidays.html", {"holidays": holidays})


@login_required
@hx_request_required
@permission_required("base.add_holidays")
def holiday_creation(request):
    """
    function used to create holidays.

    Parameters:
    request (HttpRequest): The HTTP request object.

    Returns:
    GET : return holiday creation form template
    POST : return holiday view template
    """

    previous_data = request.GET.urlencode()
    form = HolidayForm()
    if request.method == "POST":
        form = HolidayForm(request.POST)
        if form.is_valid():
            form.save()
            form = HolidayForm()
            messages.success(request, _("New holiday created successfully.."))
            if Holidays.objects.filter().count() == 1:
                return HttpResponse("<script>window.location.reload();</script>")
    return render(
        request, "holiday/holiday_form.html", {"form": form, "pd": previous_data}
    )


def holidays_excel_template(request):
    try:
        columns = [
            "Holiday Name",
            "Start Date",
            "End Date",
            "Recurring",
        ]
        data_frame = pd.DataFrame(columns=columns)
        response = HttpResponse(content_type="application/ms-excel")
        response["Content-Disposition"] = (
            'attachment; filename="assign_leave_type_excel.xlsx"'
        )
        data_frame.to_excel(response, index=False)
        return response
    except Exception as exception:
        return HttpResponse(exception)


def csv_holiday_import(file):
    """
    Imports holiday data from a CSV file.

    This function reads a CSV file containing holiday information, validates the data,
    and saves valid holiday records to the database using bulk creation for efficiency.

    The expected format for the CSV file is:
    - "Holiday Name": Name of the holiday (string)
    - "Start Date": Start date of the holiday (date string in a recognized format)
    - "End Date": End date of the holiday (date string in a recognized format)
    - "Recurring": Indicates whether the holiday recurs ("yes" or "no")
    """
    holiday_list, error_list = [], []
    file_name = FILE_STORAGE.save("holiday_import.csv", ContentFile(file.read()))
    holiday_file = FILE_STORAGE.path(file_name)

    with open(holiday_file, errors="ignore") as csv_file:
        save = True
        reader = csv.reader(csv_file)
        next(reader)

        for total_rows, row in enumerate(reader, start=1):
            try:
                name, start_date, end_date, recurring = row
                holiday_dict = {
                    "Holiday Name": name,
                    "Start Date": start_date,
                    "End Date": end_date,
                    "Recurring": recurring,
                }

                try:
                    start_date = format_date(start_date)
                except:
                    save = False
                    holiday_dict["Start Date Error"] = _("Invalid start date format.")
                    error_list.append(holiday_dict)

                try:
                    end_date = format_date(end_date)
                except:
                    save = False
                    holiday_dict["End Date Error"] = _("Invalid end date format.")
                    error_list.append(holiday_dict)

                if recurring.lower() not in ["yes", "no"]:
                    save = False
                    holiday_dict["Recurring Field Error"] = _(
                        "Recurring must be yes or no."
                    )
                    error_list.append(holiday_dict)

                if save:
                    holiday_list.append(
                        Holidays(
                            name=name,
                            start_date=start_date,
                            end_date=end_date,
                            recurring=recurring.lower() == "yes",
                        )
                    )

            except Exception as e:
                holiday_dict["Other Errors"] = str(e)
                error_list.append(holiday_dict)

    if holiday_list:
        Holidays.objects.bulk_create(holiday_list)

    if os.path.exists(holiday_file):
        os.remove(holiday_file)

    return (error_list, total_rows)


def excel_holiday_import(file):
    """
    Imports holiday data from an Excel file.

    This function reads an Excel file containing holiday information, validates the data,
    and saves valid holiday records to the database using bulk creation for efficiency

    The expected format for the Excel file is:
    - "Holiday Name": Name of the holiday (string)
    - "Start Date": Start date of the holiday (date string in a recognized format)
    - "End Date": End date of the holiday (date string in a recognized format)
    - "Recurring": Indicates whether the holiday recurs ("yes" or "no")

    """
    error_list = []
    valid_holidays = []
    data_frame = pd.read_excel(file)
    holiday_dicts = data_frame.to_dict("records")

    for holiday in holiday_dicts:
        save = True
        try:
            name = holiday["Holiday Name"]

            try:
                start_date = pd.to_datetime(holiday["Start Date"]).date()
            except Exception:
                save = False
                holiday["Start Date Error"] = _("Invalid start date format {}").format(
                    holiday["Start Date"]
                )

            try:
                end_date = pd.to_datetime(holiday["End Date"]).date()
            except Exception:
                save = False
                holiday["End Date Error"] = _("Invalid end date format {}").format(
                    holiday["End Date"]
                )

            recurring_str = holiday.get("Recurring", "").lower()
            if recurring_str in ["yes", "no"]:
                recurring = recurring_str == "yes"
            else:
                save = False
                holiday["Recurring Field Error"] = _(
                    "Recurring must be {} or {}"
                ).format("yes", "no")

            if save:
                holiday_instance = Holidays(
                    name=name,
                    start_date=start_date,
                    end_date=end_date,
                    recurring=recurring,
                )
                valid_holidays.append(holiday_instance)
            else:
                error_list.append(holiday)

        except Exception as e:
            holiday["Other errors"] = str(e)
            error_list.append(holiday)

    if valid_holidays:
        Holidays.objects.bulk_create(valid_holidays)

    return error_list, len(holiday_dicts)


@login_required
@permission_required("base.add_holiday")
def holidays_info_import(request):
    result = None
    file_name = "HolidaysImportError.xlsx"
    path_info = None
    error_data = {
        "Holiday Name": [],
        "Start Date": [],
        "End Date": [],
        "Recurring": [],
        "Start Date Error": [],
        "End Date Error": [],
        "Recurring Field Error": [],
        "Other Errors": [],
    }

    if request.method == "POST":
        file = request.FILES.get("holidays_import")
        if file:
            content_type = file.content_type
            if content_type == "text/csv":
                error_list, total_count = csv_holiday_import(file)
                if error_list:
                    path_info = generate_error_report(error_list, error_data, file_name)
            elif (
                content_type
                == "application/vnd.openxmlformats-officedocument.spreadsheetml.sheet"
            ):
                error_list, total_count = excel_holiday_import(file)
                if error_list:
                    path_info = generate_error_report(error_list, error_data, file_name)
            else:
                messages.error(
                    request, _("The file you attempted to import is unsupported")
                )
                return HttpResponse("<script>window.location.reload()</script>")

            created_holidays_count = total_count - len(error_list)
            context = {
                "created_count": created_holidays_count,
                "error_count": len(error_list),
                "model": _("Holidays"),
                "path_info": path_info,
            }
            result = render_to_string("import_popup.html", context)

    return HttpResponse(result)


@login_required
def holiday_info_export(request):
    if request.META.get("HTTP_HX_REQUEST"):
        export_filter = HolidayFilter()
        export_column = HolidaysColumnExportForm()
        content = {
            "export_filter": export_filter,
            "export_column": export_column,
        }
        return render(
            request, "holiday/holiday_export_filter_form.html", context=content
        )
    return export_data(
        request=request,
        model=Holidays,
        filter_class=HolidayFilter,
        form_class=HolidaysColumnExportForm,
        file_name="Holidays_export",
    )


@login_required
def holiday_view(request):
    """
    function used to view holidays.

    Parameters:
    request (HttpRequest): The HTTP request object.

    Returns:
    GET : return holiday view  template
    """
    queryset = Holidays.objects.all()[::-1]
    previous_data = request.GET.urlencode()
    page_number = request.GET.get("page")
    page_obj = paginator_qry(queryset, page_number)
    holiday_filter = HolidayFilter()

    return render(
        request,
        "holiday/holiday_view.html",
        {
            "holidays": page_obj,
            "form": holiday_filter.form,
            "pd": previous_data,
        },
    )


@login_required
@hx_request_required
def holiday_filter(request):
    """
    function used to filter holidays.

    Parameters:
    request (HttpRequest): The HTTP request object.

    Returns:
    GET : return holiday view template
    """
    queryset = Holidays.objects.all()
    previous_data = request.GET.urlencode()
    holiday_filter = HolidayFilter(request.GET, queryset).qs
    if request.GET.get("sortby"):
        holiday_filter = sortby(request, holiday_filter, "sortby")
    page_number = request.GET.get("page")
    page_obj = paginator_qry(holiday_filter[::-1], page_number)
    data_dict = parse_qs(previous_data)
    get_key_instances(Holidays, data_dict)
    return render(
        request,
        "holiday/holiday.html",
        {"holidays": page_obj, "pd": previous_data, "filter_dict": data_dict},
    )


@login_required
@hx_request_required
@permission_required("base.change_holidays")
def holiday_update(request, obj_id):
    """
    function used to update holiday.

    Parameters:
    request (HttpRequest): The HTTP request object.
    id : holiday id

    Returns:
    GET : return holiday update form template
    POST : return holiday view template
    """
    query_string = request.GET.urlencode()
    if query_string.startswith("pd="):
        previous_data = unquote(query_string[len("pd=") :])
    else:
        previous_data = unquote(query_string)
    holiday = Holidays.objects.get(id=obj_id)
    form = HolidayForm(instance=holiday)
    if request.method == "POST":
        form = HolidayForm(request.POST, instance=holiday)
        if form.is_valid():
            form.save()
            messages.success(request, _("Holidays updated successfully.."))
    return render(
        request,
        "holiday/holiday_update_form.html",
        {"form": form, "id": obj_id, "pd": previous_data},
    )


@login_required
@hx_request_required
@permission_required("base.delete_holidays")
def holiday_delete(request, obj_id):
    """
    function used to delete holiday.

    Parameters:
    request (HttpRequest): The HTTP request object.
    id : holiday id

    Returns:
    GET : return holiday view template
    """
    query_string = request.GET.urlencode()
    try:
        Holidays.objects.get(id=obj_id).delete()
        messages.success(request, _("Holidays deleted successfully.."))
    except Holidays.DoesNotExist:
        messages.error(request, _("Holidays not found."))
    except ProtectedError:
        messages.error(request, _("Related entries exists"))
    if not Holidays.objects.filter():
        return HttpResponse("<script>window.location.reload();</script>")
    return redirect(f"/holiday-filter?{query_string}")


@login_required
@require_http_methods(["POST"])
@permission_required("base.delete_holiday")
def bulk_holiday_delete(request):
    """
    Deletes multiple holidays based on IDs passed in the POST request.
    """
    ids = request.POST.getlist("ids")
    deleted_count = Holidays.objects.filter(id__in=ids).delete()[0]
    messages.success(
        request, _("{} Holidays have been successfully deleted.".format(deleted_count))
    )
    return redirect("holiday-filter")


@login_required
def holiday_select(request):
    page_number = request.GET.get("page")

    if page_number == "all":
        employees = Holidays.objects.all()

    employee_ids = [str(emp.id) for emp in employees]
    total_count = employees.count()

    context = {"employee_ids": employee_ids, "total_count": total_count}

    return JsonResponse(context, safe=False)


@login_required
def holiday_select_filter(request):
    page_number = request.GET.get("page")
    filtered = request.GET.get("filter")
    filters = json.loads(filtered) if filtered else {}

    if page_number == "all":
        employee_filter = HolidayFilter(filters, queryset=Holidays.objects.all())

        # Get the filtered queryset
        filtered_employees = employee_filter.qs

        employee_ids = [str(emp.id) for emp in filtered_employees]
        total_count = filtered_employees.count()

        context = {"employee_ids": employee_ids, "total_count": total_count}

        return JsonResponse(context)


@login_required
@hx_request_required
@permission_required("base.add_companyleaves")
def company_leave_creation(request):
    """
    function used to create company leave.

    Parameters:
    request (HttpRequest): The HTTP request object.

    Returns:
    GET : return company leave creation form template
    POST : return company leave view template
    """
    form = CompanyLeaveForm()
    if request.method == "POST":
        form = CompanyLeaveForm(request.POST)
        if form.is_valid():
            form.save()
            messages.success(request, _("New company leave created successfully.."))
            if CompanyLeaves.objects.filter().count() == 1:
                return HttpResponse("<script>window.location.reload();</script>")
    return render(
        request, "company_leave/company_leave_creation_form.html", {"form": form}
    )


@login_required
def company_leave_view(request):
    """
    function used to view company leave.

    Parameters:
    request (HttpRequest): The HTTP request object.

    Returns:
    GET : return company leave view template
    """
    queryset = CompanyLeaves.objects.all()
    previous_data = request.GET.urlencode()
    page_number = request.GET.get("page")
    page_obj = paginator_qry(queryset, page_number)
    company_leave_filter = CompanyLeaveFilter()
    return render(
        request,
        "company_leave/company_leave_view.html",
        {
            "company_leaves": page_obj,
            "weeks": WEEKS,
            "week_days": WEEK_DAYS,
            "form": company_leave_filter.form,
            "pd": previous_data,
        },
    )


@login_required
@hx_request_required
def company_leave_filter(request):
    """
    function used to filter company leave.

    Parameters:
    request (HttpRequest): The HTTP request object.

    Returns:
    GET : return company leave view template
    """
    queryset = CompanyLeaves.objects.all()
    previous_data = request.GET.urlencode()
    page_number = request.GET.get("page")
    company_leave_filter = CompanyLeaveFilter(request.GET, queryset).qs
    page_obj = paginator_qry(company_leave_filter, page_number)
    data_dict = parse_qs(previous_data)
    get_key_instances(CompanyLeaves, data_dict)

    return render(
        request,
        "company_leave/company_leave.html",
        {
            "company_leaves": page_obj,
            "weeks": WEEKS,
            "week_days": WEEK_DAYS,
            "pd": previous_data,
            "filter_dict": data_dict,
        },
    )


@login_required
@hx_request_required
@permission_required("base.change_companyleaves")
def company_leave_update(request, id):
    """
    function used to update company leave.

    Parameters:
    request (HttpRequest): The HTTP request object.
    id : company leave id

    Returns:
    GET : return company leave update form template
    POST : return company leave view template
    """
    company_leave = CompanyLeaves.objects.get(id=id)
    form = CompanyLeaveForm(instance=company_leave)
    if request.method == "POST":
        form = CompanyLeaveForm(request.POST, instance=company_leave)
        if form.is_valid():
            form.save()
            messages.success(request, _("Company leave updated successfully.."))
    return render(
        request,
        "company_leave/company_leave_update_form.html",
        {"form": form, "id": id},
    )


@login_required
@hx_request_required
@permission_required("base.delete_companyleaves")
def company_leave_delete(request, id):
    """
    function used to create company leave.

    Parameters:
    request (HttpRequest): The HTTP request object.

    Returns:
    GET : return company leave creation form template
    POST : return company leave view template
    """
    query_string = request.GET.urlencode()
    try:
        CompanyLeaves.objects.get(id=id).delete()
        messages.success(request, _("Company leave deleted successfully.."))
    except CompanyLeaves.DoesNotExist:
        messages.error(request, _("Company leave not found."))
    except ProtectedError:
        messages.error(request, _("Related entries exists"))
    if not CompanyLeaves.objects.filter():
        return HttpResponse("<script>window.location.reload();</script>")
    return redirect(f"/company-leave-filter?{query_string}")


@login_required
@hx_request_required
def view_penalties(request):
    """
    This method is used to filter or view the penalties
    """
    records = PenaltyFilter(request.GET).qs
    return render(request, "penalty/penalty_view.html", {"records": records})

@login_required
def save_domains(request):
    if request.method == 'POST':
        form = DomainForm(request.POST)
        if form.is_valid():
            instance = form.save(commit=False)
            existing_instance = AllowedDomains.objects.first()
            if not instance.domains:
                if existing_instance:
                    existing_instance.domains = None
                    existing_instance.save(update_fields=["domains"])
                messages.success(request, _("Domains have been cleared"))
            else:
                if existing_instance:
                    existing_instance.domains = instance.domains
                    existing_instance.save(update_fields=["domains"])
                else:
                    instance.save()
                messages.success(request, _("Saved"))
        else:
            messages.error(request, _("An error occured while storing the domains"))
    return redirect(general_settings)

@login_required
def get_domains(request):
    if request.method == 'GET':
        domains = AllowedDomains.objects.values_list('domains', flat=True).first()
        return JsonResponse({"domains": domains}, status=200)<|MERGE_RESOLUTION|>--- conflicted
+++ resolved
@@ -5363,12 +5363,8 @@
 
     return redirect(general_settings)
 
-<<<<<<< HEAD
-=======
-
 @login_required
 @permission_required("horilla_audit.change_accountblockunblock")
->>>>>>> e028d759
 def enable_account_block_unblock(request):
     if request.method == "POST":
         enabled = request.POST.get("enable_block_account") == "on"
